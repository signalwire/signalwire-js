--- conflicted
+++ resolved
@@ -33,8 +33,4 @@
 
 coverage/
 public/
-<<<<<<< HEAD
 .devcontainer
-=======
-devcontainer.json
->>>>>>> ba85fd2d
