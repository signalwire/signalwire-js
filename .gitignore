--- conflicted
+++ resolved
@@ -33,8 +33,4 @@
 
 coverage/
 public/
-<<<<<<< HEAD
-.devcontainer
-=======
-.devcontainer
->>>>>>> 53a4281f
+.devcontainer