import type {
  DialParams,
  CallSession,
  SignalWire,
  SignalWireClient,
  SignalWireContract,
} from '@signalwire/client'
import type { MediaEventNames } from '@signalwire/webrtc'
import { createServer } from 'vite'
import path from 'path'
import { expect } from './fixtures'
import type { Page } from '@playwright/test'
import type { PageFunction } from 'playwright-core/types/structs'
import { v4 as uuid } from 'uuid'
import express, { Express, Request, Response } from 'express'
import { Server } from 'http'
import { spawn, ChildProcessWithoutNullStreams } from 'child_process'
import { EventEmitter } from 'events'
declare global {
  interface Window {
    _SWJS: {
      SignalWire: typeof SignalWire
    }
    _client?: SignalWireClient
    _callObj?: CallSession
  }
}

// #region Utilities for Playwright test server & fixture

type CreateTestServerOptions = {
  target: 'blank'
}

const TARGET_ROOT_PATH: Record<
  CreateTestServerOptions['target'],
  {
    path: string
    port: number
  }
> = {
  blank: { path: './templates/blank', port: 1337 },
}

export const SERVER_URL = 'http://localhost:1337'
export const BASIC_TOKEN = Buffer.from(
  `${process.env.RELAY_PROJECT}:${process.env.RELAY_TOKEN}`
).toString('base64')

export const createTestServer = async (
  options: CreateTestServerOptions = { target: 'blank' }
) => {
  const targetOptions = TARGET_ROOT_PATH[options.target]
  const server = await createServer({
    configFile: false,
    root: targetOptions.path,
    server: {
      port: targetOptions.port,
    },
    logLevel: 'silent',
    resolve: {
      alias: {
        '@signalwire/client': path.resolve(
          __dirname,
          '../../packages/client/src'
        ),
        '@signalwire/core': path.resolve(__dirname, '../../packages/core/src'),
        '@signalwire/webrtc': path.resolve(
          __dirname,
          '../../packages/webrtc/src'
        ),
        '@signalwire/js': path.resolve(__dirname, '../../packages/js/src'),
      },
    },
    optimizeDeps: {
      include: ['@signalwire/client', '@signalwire/core', '@signalwire/webrtc'],
    },
    define: {
      'process.env': '{}',
      process: '{}',
    },
  })

  return {
    start: async () => {
      await server.listen()
    },
    close: async () => {
      await server.close()
    },
    url: `http://localhost:${targetOptions.port}`,
  }
}

export const enablePageLogs = (page: Page, customMsg: string = '[page]') => {
  page.on('console', (log) => console.log(customMsg, log))
}

// #endregion

// #region Utilities for Token Creation

interface CreateTestVRTOptions {
  room_name: string
  user_name: string
  room_display_name?: string
  permissions?: string[]
  join_from?: number | string
  join_until?: number | string
  remove_at?: number | string
  remove_after_seconds_elapsed?: number
  auto_create_room?: boolean
  join_as?: 'member' | 'audience'
  media_allowed?: 'audio-only' | 'video-only' | 'all'
  join_audio_muted?: boolean
  join_video_muted?: boolean
  end_room_session_on_leave?: boolean
}

// TODO: This is not used anywhere, remove it?
export const createTestVRTToken = async (body: CreateTestVRTOptions) => {
  const response = await fetch(
    `https://${process.env.API_HOST}/api/video/room_tokens`,
    {
      method: 'POST',
      headers: {
        'Content-Type': 'application/json',
        Authorization: `Basic ${BASIC_TOKEN}`,
      },
      body: JSON.stringify(body),
    }
  )
  const data = await response.json()
  return data.token
}

interface CreateTestJWTOptions {
  resource?: string
  refresh_token?: string
}

// TODO: This is not used anywhere, remove it?
export const createTestJWTToken = async (body: CreateTestJWTOptions) => {
  const response = await fetch(
    `https://${process.env.API_HOST}/api/relay/rest/jwt`,
    {
      method: 'POST',
      headers: {
        'Content-Type': 'application/json',
        Authorization: `Basic ${BASIC_TOKEN}`,
      },
      body: JSON.stringify(body),
    }
  )
  const data = await response.json()
  return data.jwt_token
}

export const createTestSATToken = async (reference?: string) => {
  const response = await fetch(
    `https://${process.env.API_HOST}/api/fabric/subscribers/tokens`,
    {
      method: 'POST',
      headers: {
        'Content-Type': 'application/json',
        Authorization: `Basic ${BASIC_TOKEN}`,
      },
      body: JSON.stringify({
        reference: reference || process.env.SAT_REFERENCE,
      }),
    }
  )
  const data = (await response.json()) as {
    token: string
  }
  return data.token
}

interface GuestSATTokenRequest {
  allowed_addresses: string[]
}
export const createGuestSATToken = async (bodyData: GuestSATTokenRequest) => {
  const response = await fetch(
    `https://${process.env.API_HOST}/api/fabric/guests/tokens`,
    {
      method: 'POST',
      headers: {
        'Content-Type': 'application/json',
        Authorization: `Basic ${BASIC_TOKEN}`,
      },
      body: JSON.stringify(bodyData),
    }
  )
  const data = await response.json()
  return data.token
}

export const getResourceAddresses = async (resource_id: string) => {
  const response = await fetch(
    `https://${process.env.API_HOST}/api/fabric/resources/${resource_id}/addresses`,
    {
      method: 'GET',
      headers: {
        'Content-Type': 'application/json',
        Authorization: `Basic ${BASIC_TOKEN}`,
      },
    }
  )
  const data = await response.json()
  return data
}

interface CreateTestCRTOptions {
  ttl: number
  member_id: string
  state: Record<string, any>
  channels: Record<string, { read?: boolean; write?: boolean }>
}

// TODO: This is not used anywhere, remove it?
export const createTestCRTToken = async (body: CreateTestCRTOptions) => {
  const response = await fetch(
    `https://${process.env.API_HOST}/api/chat/tokens`,
    {
      method: 'POST',
      headers: {
        'Content-Type': 'application/json',
        Authorization: `Basic ${BASIC_TOKEN}`,
      },
      body: JSON.stringify(body),
    }
  )
  const data = await response.json()
  return data.token
}

// #endregion

// #region Utilities for RoomSession

const getRoomByName = async (roomName: string) => {
  const response = await fetch(
    `https://${process.env.API_HOST}/api/video/rooms/${roomName}`,
    {
      method: 'GET',
      headers: {
        'Content-Type': 'application/json',
        Authorization: `Basic ${BASIC_TOKEN}`,
      },
    }
  )
  if (response.status === 200) {
    return await response.json()
  }
  return undefined
}

export interface CreateOrUpdateRoomOptions {
  name: string
  display_name?: string
  max_members?: number
  quality?: '720p' | '1080p'
  join_from?: string
  join_until?: string
  remove_at?: string
  remove_after_seconds_elapsed?: number
  layout?: string
  record_on_start?: boolean
  enable_room_previews?: boolean
}

export const createOrUpdateRoom = async (body: CreateOrUpdateRoomOptions) => {
  const room = await getRoomByName(body.name)
  if (!room) {
    return createRoom(body)
  }

  const response = await fetch(
    `https://${process.env.API_HOST}/api/video/rooms/${room.id}`,
    {
      method: 'PUT',
      headers: {
        'Content-Type': 'application/json',
        Authorization: `Basic ${BASIC_TOKEN}`,
      },
      body: JSON.stringify(body),
    }
  )
  return response.json()
}

export const createRoom = async (body: CreateOrUpdateRoomOptions) => {
  const response = await fetch(
    `https://${process.env.API_HOST}/api/video/rooms`,
    {
      method: 'POST',
      headers: {
        'Content-Type': 'application/json',
        Authorization: `Basic ${BASIC_TOKEN}`,
      },
      body: JSON.stringify(body),
    }
  )
  return response.json()
}

// TODO: This is not used anywhere, remove it?
export const createStreamForRoom = async (name: string, url: string) => {
  const room = await getRoomByName(name)
  if (!room) {
    throw new Error('Room not found')
  }

  const response = await fetch(
    `https://${process.env.API_HOST}/api/video/rooms/${room.id}/streams`,
    {
      method: 'POST',
      headers: {
        'Content-Type': 'application/json',
        Authorization: `Basic ${BASIC_TOKEN}`,
      },
      body: JSON.stringify({ url }),
    }
  )
  const data = await response.json()
  if (response.status !== 201) {
    throw data
  }

  return data
}

// TODO: This is not used anywhere, remove it?
export const deleteRoom = async (id: string) => {
  return await fetch(`https://${process.env.API_HOST}/api/video/rooms/${id}`, {
    method: 'DELETE',
    headers: {
      'Content-Type': 'application/json',
      Authorization: `Basic ${BASIC_TOKEN}`,
    },
  })
}

export const leaveRoom = async (page: Page) => {
  return page.evaluate(async () => {
    const callObj = window._callObj

    if (callObj && callObj?.roomSessionId) {
      console.log('Fixture has room', callObj.roomSessionId)
      await callObj.leave()
    }

    return {
      videos: Array.from(document.querySelectorAll('video')).length,
      rootEl: document.getElementById('rootElement')?.childElementCount ?? 0,
    }
  })
}

// #endregion

// #region Utilities for Call Call client

interface CreateCFClientParams {
  attachSagaMonitor?: boolean
  reference?: string
}

export const createCFClient = async (
  page: Page,
  params?: CreateCFClientParams
) => {
  const sat = await createTestSATToken(params?.reference)
  expect(sat, 'SAT token created').toBeDefined()
  return createCFClientWithToken(page, sat, params)
}

export const createGuestCFClient = async (
  page: Page,
  bodyData: GuestSATTokenRequest,
  params?: CreateCFClientParams
) => {
  const sat = await createGuestSATToken(bodyData)
  return createCFClientWithToken(page, sat, params)
}

const createCFClientWithToken = async (
  page: Page,
  sat: string | null,
  params?: CreateCFClientParams
) => {
  if (!sat) {
    console.error('Invalid SAT. Exiting..')
    process.exit(4)
  }

  const { attachSagaMonitor = false } = params || {}

  const swClient = (await expectPageEvalToPass(page, {
    evaluateArgs: {
      RELAY_HOST: process.env.RELAY_HOST,
      API_TOKEN: sat,
      attachSagaMonitor,
    },
    evaluateFn: async (options) => {
      const _runningWorkers: any[] = []
      // @ts-expect-error - _runningWorkers is not defined in the window object
      window._runningWorkers = _runningWorkers
      const addTask = (task: any) => {
        if (!_runningWorkers.includes(task)) {
          _runningWorkers.push(task)
        }
      }
      const removeTask = (task: any) => {
        const index = _runningWorkers.indexOf(task)
        if (index > -1) {
          _runningWorkers.splice(index, 1)
        }
      }

      const sagaMonitor = {
        effectResolved: (_effectId: number, result: any) => {
          if (result?.toPromise) {
            addTask(result)
            // Remove the task when it completes or is cancelled
            result.toPromise().finally(() => {
              removeTask(result)
            })
          }
        },
      }

      const SignalWire = window._SWJS.SignalWire
      if (!SignalWire) {
        throw new Error('SignalWire is not defined')
      }
      if (!options.RELAY_HOST) {
        throw new Error('Relay host is not defined')
      }
      if (!options.API_TOKEN) {
        throw new Error('API token is not defined')
      }

      const client: SignalWireContract = await SignalWire({
        host: options.RELAY_HOST,
        token: options.API_TOKEN,
        debug: { logWsTraffic: true },
        logLevel: 'debug',
        ...(options.attachSagaMonitor && { sagaMonitor }),
      })

      window._client = client
      return client
    },
    assertionFn: (client) => {
      expect(client, 'SignalWire client should be defined').toBeDefined()
    },
    message: 'expect SignalWire client to be created',
  })) as SignalWireContract

  return swClient
}

interface DialAddressParams {
  address: string
  dialOptions?: Partial<DialParams>
  reattach?: boolean
  shouldWaitForJoin?: boolean
  shouldStartCall?: boolean
  shouldPassRootElement?: boolean
  timeoutMs?: number
}

export const dialAddress = async <TReturn = any>(
  page: Page,
  params: DialAddressParams = {
    address: '',
    dialOptions: {},
    reattach: false,
    shouldPassRootElement: true,
    shouldStartCall: true,
    shouldWaitForJoin: true,
    timeoutMs: 15000,
  }
): Promise<TReturn> => {
  const defaultParams: DialAddressParams = {
    address: '',
    dialOptions: {},
    reattach: false,
    shouldPassRootElement: true,
    shouldStartCall: true,
    shouldWaitForJoin: true,
    timeoutMs: 15000,
  }

  const mergedParams: DialAddressParams = {
    ...defaultParams,
    ...params,
  }

  let joinEventPromise: Promise<TReturn> | null = null

  // Step 1: Create call object and assign to window._callObj
  await expectPageEvalToPass(page, {
    evaluateArgs: {
      address: mergedParams.address,
      dialOptions: JSON.stringify(mergedParams.dialOptions),
      reattach: mergedParams.reattach,
      shouldPassRootElement: mergedParams.shouldPassRootElement,
    },
    evaluateFn: ({ address, dialOptions, reattach, shouldPassRootElement }) => {
      if (!window._client) {
        throw new Error('Client is not defined')
      }
      const client = window._client

      const dialer = reattach ? client.reattach : client.dial

<<<<<<< HEAD
      const call = dialer({
        to: address,
        ...(shouldPassRootElement && {
          rootElement: document.getElementById('rootElement')!,
        }),
        ...JSON.parse(dialOptions),
      })

      window._callObj = call
      return true
    },
    assertionFn: (result) => {
      expect(result, 'call object should be created and assigned').toBe(true)
    },
    message: 'expect to create call object and assign to window._callObj',
  })
=======
        const call = await dialer({
          to: address,
          ...(shouldPassRootElement && {
            rootElement: document.getElementById('rootElement')!,
          }),
          ...JSON.parse(dialOptions),
        })
>>>>>>> e876c773

  // Step 2: Set up room.joined event listener (if shouldWaitForJoin)
  if (mergedParams.shouldWaitForJoin) {
    joinEventPromise = expectPageEvalToPass<{}, TReturn>(page, {
      evaluateFn: () => {
        return new Promise<TReturn>((resolve) => {
          const callObj = window._callObj

          if (!callObj) {
            throw new Error('Call object not found')
          }

          callObj.on('room.joined', (params) => {
            resolve(params as TReturn)
          })
        })
      },
      assertionFn: (result) => {
        expect(result, 'room.joined event should be received').toBeDefined()
      },
      timeoutMs: mergedParams.timeoutMs,
      message: 'expect to receive room.joined event',
    })
  }

  // Step 3: Start the call (if shouldStartCall)
  if (mergedParams.shouldStartCall) {
    await expectPageEvalToPass(page, {
      evaluateFn: async () => {
        const callObj = window._callObj

        if (!callObj) {
          throw new Error('Call object not found')
        }

        await callObj.start()
        return true
      },
      assertionFn: (result) => {
        expect(result, 'call should start successfully').toBe(true)
      },
      message: 'expect to start the call',
    })
  }

  // Step 4: Return appropriate result
  if (mergedParams.shouldWaitForJoin && joinEventPromise) {
    // Wait for the room.joined event and return the params
    return await joinEventPromise
  } else {
    // Return the call object
    return await expectPageEvalToPass<{}, TReturn>(page, {
      evaluateFn: () => {
        const callObj = window._callObj

        if (!callObj) {
          throw new Error('Call object not found')
        }

        return callObj as TReturn
      },
      assertionFn: (result) => {
        expect(result, 'call object should be returned').toBeDefined()
      },
      message: 'expect to return call object',
    })
  }
}

export const reloadAndReattachAddress = async (
  page: Page,
  params: Omit<DialAddressParams, 'reattach'>
) => {
  await page.reload({ waitUntil: 'domcontentloaded' })
  await createCFClient(page)

  return dialAddress(page, { ...params, reattach: true })
}

export const disconnectClient = (page: Page) => {
  return page.evaluate(async () => {
    const client = window._client

    if (!client) {
      console.log('Client is not available')
    } else {
      await client.disconnect()
      console.log('Client disconnected')
    }
  })
}

// #endregion

// #region Utilities for the MCU

export const expectMCUVisible = async (page: Page) => {
  await page.waitForSelector('div[id^="sw-sdk-"] > video')
}

export const expectMCUNotVisible = async (page: Page) => {
  const mcuVideo = await page.$('div[id^="sw-sdk-"] > video')
  expect(mcuVideo, 'MCU video should be null').toBeNull()
}

export const expectMCUVisibleForAudience = async (page: Page) => {
  await page.waitForSelector('#rootElement video')
}

// #endregion

// #region Utilities for RTP Media stats and SDP

interface RTPInboundMediaStats {
  packetsReceived: number
  packetsLost: number
  packetsDiscarded?: number
}

interface RTPOutboundMediaStats {
  active: boolean
  packetsSent: number
  targetBitrate: number
  totalPacketSendDelay: number
}

interface GetStatsResult {
  inboundRTP: {
    audio: RTPInboundMediaStats
    video: RTPInboundMediaStats
  }
  outboundRTP: {
    audio: RTPOutboundMediaStats
    video: RTPOutboundMediaStats
  }
}

export const getStats = async (page: Page): Promise<GetStatsResult> => {
  return await expectPageEvalToPass(page, {
    evaluateFn: async () => {
      const callObj = window._callObj
      if (!callObj) {
        throw new Error('Call object not found')
      }

      // @ts-expect-error - peer is not defined in the call object
      const rtcPeer = callObj.peer

      // Get the currently active inbound and outbound tracks.
      const inboundAudioTrackId = rtcPeer._getReceiverByKind('audio')?.track.id
      const inboundVideoTrackId = rtcPeer._getReceiverByKind('video')?.track.id
      const outboundAudioTrackId = rtcPeer._getSenderByKind('audio')?.track.id
      const outboundVideoTrackId = rtcPeer._getSenderByKind('video')?.track.id

      // Default return value
      const result: GetStatsResult = {
        inboundRTP: {
          audio: {
            packetsReceived: 0,
            packetsLost: 0,
            packetsDiscarded: 0,
          },
          video: {
            packetsReceived: 0,
            packetsLost: 0,
            packetsDiscarded: 0,
          },
        },
        outboundRTP: {
          audio: {
            active: false,
            packetsSent: 0,
            targetBitrate: 0,
            totalPacketSendDelay: 0,
          },
          video: {
            active: false,
            packetsSent: 0,
            targetBitrate: 0,
            totalPacketSendDelay: 0,
          },
        },
      }

      const inboundRTPFilters = {
        audio: ['packetsReceived', 'packetsLost', 'packetsDiscarded'] as const,
        video: ['packetsReceived', 'packetsLost', 'packetsDiscarded'] as const,
      }

      const outboundRTPFilters = {
        audio: [
          'active',
          'packetsSent',
          'targetBitrate',
          'totalPacketSendDelay',
        ] as const,
        video: [
          'active',
          'packetsSent',
          'targetBitrate',
          'totalPacketSendDelay',
        ] as const,
      }

      const handleInboundRTP = (report: any) => {
        const media = report.mediaType as 'audio' | 'video'
        if (!media) return

        // Check if trackIdentifier matches the currently active inbound track
        const expectedTrackId =
          media === 'audio' ? inboundAudioTrackId : inboundVideoTrackId

        if (
          report.trackIdentifier &&
          report.trackIdentifier !== expectedTrackId
        ) {
          console.log(
            `inbound-rtp trackIdentifier "${report.trackIdentifier}" and trackId "${expectedTrackId}" are different for "${media}"`
          )
          return
        }

        inboundRTPFilters[media].forEach((key) => {
          result.inboundRTP[media][key] = report[key]
        })
      }

      const handleOutboundRTP = (report: any) => {
        const media = report.mediaType as 'audio' | 'video'
        if (!media) return

        // Check if trackIdentifier matches the currently active outbound track
        const expectedTrackId =
          media === 'audio' ? outboundAudioTrackId : outboundVideoTrackId
        if (
          report.trackIdentifier &&
          report.trackIdentifier !== expectedTrackId
        ) {
          console.log(
            `outbound-rtp trackIdentifier "${report.trackIdentifier}" and trackId "${expectedTrackId}" are different for "${media}"`
          )
          return
        }

        outboundRTPFilters[media].forEach((key) => {
          ;(result.outboundRTP[media] as any)[key] = report[key]
        })
      }

      // Iterate over all RTCStats entries
      const pc: RTCPeerConnection = rtcPeer.instance
      const stats = await pc.getStats()
      stats.forEach((report) => {
        switch (report.type) {
          case 'inbound-rtp':
            handleInboundRTP(report)
            break
          case 'outbound-rtp':
            handleOutboundRTP(report)
            break
        }
      })

      return result
    },
    assertionFn: (result) => {
      expect(result, 'expect RTP stats to be defined').toBeDefined()
    },
    message: 'expect to get RTP stats',
  })
}

// TODO: This is not used anywhere, remove it?
export const expectPageReceiveMedia = async (page: Page, delay = 5_000) => {
  const first = await getStats(page)
  await page.waitForTimeout(delay)
  const last = await getStats(page)

  const seconds = delay / 1000
  const minAudioPacketsExpected = 40 * seconds
  const minVideoPacketsExpected = 25 * seconds

  expect(
    last.inboundRTP.video?.packetsReceived,
    'last inbound video packets received should be greater than first inbound video packets received'
  ).toBeGreaterThan(
    (first.inboundRTP.video?.packetsReceived || 0) + minVideoPacketsExpected
  )
  expect(
    last.inboundRTP.audio?.packetsReceived,
    'last inbound audio packets received should be greater than first inbound audio packets received'
  ).toBeGreaterThan(
    (first.inboundRTP.audio?.packetsReceived || 0) + minAudioPacketsExpected
  )
}

export const getAudioStats = async (page: Page) => {
  const audioStats = await page.evaluate(async () => {
    const callObj = window._callObj
    if (!callObj) {
      throw new Error('Call object not found')
    }

    // @ts-expect-error - peer is not defined in the call object
    const audioTrackId = callObj.peer._getReceiverByKind('audio').track.id

    // @ts-expect-error - peer is not defined in the call object
    const stats = await callObj.peer.instance.getStats(null)
    const filter = {
      'inbound-rtp': [
        'audioLevel',
        'totalAudioEnergy',
        'totalSamplesDuration',
        'totalSamplesReceived',
        'packetsDiscarded',
        'lastPacketReceivedTimestamp',
        'bytesReceived',
        'packetsReceived',
        'packetsLost',
        'packetsRetransmitted',
      ],
    }
    const result: any = {}
    Object.keys(filter).forEach((entry) => {
      result[entry] = {}
    })

    stats.forEach((report: any) => {
      for (const [key, value] of Object.entries(filter)) {
        if (
          report.type == key &&
          report['mediaType'] === 'audio' &&
          report['trackIdentifier'] === audioTrackId
        ) {
          value.forEach((entry) => {
            if (report[entry]) {
              result[key][entry] = report[entry]
            }
          })
        }
      }
    }, {})

    return result
  })
  console.log('audioStats', audioStats)

  return audioStats
}

export const expectTotalAudioEnergyToBeGreaterThan = async (
  page: Page,
  value: number
) => {
  const audioStats = await getAudioStats(page)

  const totalAudioEnergy = audioStats['inbound-rtp']['totalAudioEnergy']
  if (totalAudioEnergy) {
    expect(
      totalAudioEnergy,
      'totalAudioEnergy should be greater than value'
    ).toBeGreaterThan(value)
  } else {
    console.warn(
      'Warning - totalAudioEnergy was not present in the audioStats.'
    )
  }
}

export const expectPageReceiveAudio = async (page: Page) => {
  await page.waitForTimeout(10000)
  await expectTotalAudioEnergyToBeGreaterThan(page, 0.5)
}

// TODO: This is not used anywhere, remove it?
export const expectSDPDirection = async (
  page: Page,
  direction: string,
  value: boolean
) => {
  const peerSDP = await page.evaluate(async () => {
    const callObj = window._callObj
    if (!callObj) {
      throw new Error('Call object not found')
    }

    // @ts-expect-error - peer is not defined in the call object
    return callObj.peer.localSdp
  })

  expect(
    peerSDP.split('m=')[1].includes(direction),
    'peerSDP should include direction in m= section 1'
  ).toBe(value)
  expect(
    peerSDP.split('m=')[2].includes(direction),
    'peerSDP should include direction in m= section 2'
  ).toBe(value)
}

// TODO: This is not used anywhere, remove it?
export const getRemoteMediaIP = async (page: Page) => {
  const remoteIP: string = await page.evaluate(() => {
    // @ts-expect-error
    const peer = window._callObj.peer
    const lines = peer.instance?.remoteDescription?.sdp?.split('\r\n')
    const ipLine = lines?.find((line: any) => line.includes('c=IN IP4'))
    return ipLine?.split(' ')[2]
  })
  return remoteIP
}

interface WaitForStabilizedStatsParams {
  propertyPath: string
  maxAttempts?: number
  stabilityCount?: number
  intervalMs?: number
}
/**
 * Waits for a given RTP stats property to stabilize.
 * A stat is considered stable if the last `stabilityCount` readings are constant.
 * Returns the stabled value.
 */
export const waitForStabilizedStats = async (
  page: Page,
  params: WaitForStabilizedStatsParams
) => {
  const {
    propertyPath,
    maxAttempts = 50,
    stabilityCount = 10,
    intervalMs = 1000,
  } = params

  const recentValues: number[] = []

  for (let attempt = 0; attempt < maxAttempts; attempt++) {
    const stats = await getStats(page)
    const currentValue = getValueFromPath(stats, propertyPath) as number

    recentValues.push(currentValue)

    if (recentValues.length >= stabilityCount) {
      const lastNValues = recentValues.slice(-stabilityCount)
      const allEqual = lastNValues.every((val) => val === lastNValues[0])
      if (allEqual) {
        // The stat is stable now
        return lastNValues[0]
      }
    }

    if (attempt < maxAttempts - 1) {
      await new Promise((resolve) => setTimeout(resolve, intervalMs))
    }
  }

  // If we get here, the value never stabilized.
  throw new Error(
    `The value at "${propertyPath}" did not stabilize after ${maxAttempts} attempts.`
  )
}

/**
 * Retrieves a value from an object at a given path.
 *
 * @example
 * const obj = { a: { b: { c: 42 } } };
 * const result = getValueFromPath(obj, "a.b.c"); // 42
 */
export const getValueFromPath = <T>(obj: T, path: string) => {
  let current: unknown = obj
  for (const part of path.split('.')) {
    if (current == null || typeof current !== 'object') {
      return undefined
    }
    current = (current as Record<string, unknown>)[part]
  }
  return current
}

interface ExpectStatWithPollingParams {
  propertyPath: string
  matcher:
    | 'toBe'
    | 'toBeGreaterThan'
    | 'toBeLessThan'
    | 'toBeGreaterThanOrEqual'
    | 'toBeLessThanOrEqual'
  expected: number
  message?: string
  timeout?: number
}

export async function expectStatWithPolling(
  page: Page,
  params: ExpectStatWithPollingParams
) {
  const { propertyPath, matcher, expected, message, timeout = 10000 } = params

  const defaultMessage = `Expected \`${propertyPath}\` ${matcher} ${expected}`
  await expect
    .poll(
      async () => {
        const stats = await getStats(page)
        const value = getValueFromPath(stats, propertyPath) as number
        return value
      },
      { message: message ?? defaultMessage, timeout }
    )
    [matcher](expected)
}

// #endregion

// #region Utilities for v2 WebRTC testing

export type StatusEvents = 'initiated' | 'ringing' | 'answered' | 'completed'

// TODO: This is not used anywhere, remove it?
export const createCallWithCompatibilityApi = async (
  resource: string,
  inlineLaml: string,
  codecs?: string | undefined,
  statusCallbackUrl?: string | undefined,
  statusEvents?: StatusEvents[] | undefined,
  statusCallBackMethod: 'GET' | 'POST' = 'POST'
) => {
  const data = new URLSearchParams()

  if (inlineLaml !== null && inlineLaml !== '') {
    data.append('Laml', inlineLaml)
  }
  data.append('From', `${process.env.VOICE_DIAL_FROM_NUMBER}`)

  const vertoDomain = process.env.VERTO_DOMAIN
  expect(vertoDomain, 'vertoDomain should be defined').toBeDefined()

  let to = `verto:${resource}@${vertoDomain}`
  if (codecs) {
    to += `;codecs=${codecs}`
  }
  data.append('To', to)

  data.append('Record', 'true')
  data.append('RecordingChannels', 'dual')
  data.append('Trim', 'do-not-trim')

  if (statusCallbackUrl && statusEvents) {
    data.append('StatusCallback', statusCallbackUrl)
    for (const event of statusEvents) {
      data.append('StatusCallbackEvent', event)
    }
    data.append('StatusCallbackMethod', statusCallBackMethod)
  }

  console.log(
    'REST API URL: ',
    `https://${process.env.API_HOST}/api/laml/2010-04-01/Accounts/${process.env.RELAY_PROJECT}/Calls`
  )
  console.log('REST API payload: ', data)

  const response = await fetch(
    `https://${process.env.API_HOST}/api/laml/2010-04-01/Accounts/${process.env.RELAY_PROJECT}/Calls`,
    {
      method: 'POST',
      headers: {
        'Content-Type': 'application/x-www-form-urlencoded',
        Authorization: `Basic ${BASIC_TOKEN}`,
      },
      body: data,
    }
  )

  if (Number.isInteger(Number(response.status)) && response.status !== null) {
    if (response.status !== 201) {
      const responseBody = await response.json()
      const formattedBody = JSON.stringify(responseBody, null, 2)

      console.log(
        'ERROR - response from REST API: ',
        response.status,
        ' status text = ',
        response.statusText,
        ' body = ',
        formattedBody
      )
    }
    return response.status
  }
  return undefined
}

// TODO: This is not used anywhere, remove it?
export const getDialConferenceLaml = (conferenceNameBase: string) => {
  const conferenceName = randomizeRoomName(conferenceNameBase)
  const conferenceRegion = process.env.LAML_CONFERENCE_REGION ?? ''
  const inlineLaml = `<?xml version="1.0" encoding="UTF-8"?>
    <Response>
      <Dial>
        <Conference
          endConferenceOnExit="false"
          startConferenceOnEnter="true"
          waitUrl="https://cdn.signalwire.com/default-music/welcome.mp3"
          waitMethod="GET"
          ${conferenceRegion}>
          ${conferenceName}
        </Conference>
      </Dial>
    </Response>`

  return inlineLaml
}

// TODO: This is not used anywhere, remove it?
export const expectv2HasReceivedAudio = async (
  page: Page,
  minTotalAudioEnergy: number,
  minPacketsReceived: number
) => {
  const audioStats = await page.evaluate(async () => {
    // @ts-expect-error
    const currentCall = window.__currentCall
    const audioReceiver = currentCall.peer.instance
      .getReceivers()
      .find((r: any) => r.track.kind === 'audio')

    const audioTrackId = audioReceiver.track.id

    const stats = await currentCall.peer.instance.getStats(null)
    const filter = {
      'inbound-rtp': [
        'audioLevel',
        'totalAudioEnergy',
        'totalSamplesDuration',
        'totalSamplesReceived',
        'packetsDiscarded',
        'lastPacketReceivedTimestamp',
        'bytesReceived',
        'packetsReceived',
        'packetsLost',
        'packetsRetransmitted',
      ],
    }
    const result: any = {}
    Object.keys(filter).forEach((entry) => {
      result[entry] = {}
    })

    stats.forEach((report: any) => {
      for (const [key, value] of Object.entries(filter)) {
        if (
          report.type == key &&
          report['mediaType'] === 'audio' &&
          report['trackIdentifier'] === audioTrackId
        ) {
          value.forEach((entry) => {
            if (report[entry]) {
              result[key][entry] = report[entry]
            }
          })
        }
      }
    }, {})

    return result
  })
  console.log('audioStats: ', audioStats)

  /* This is a workaround what we think is a bug in Playwright/Chromium
   * There are cases where totalAudioEnergy is not present in the report
   * even though we see audio and it's not silence.
   * In that case we rely on the number of packetsReceived.
   * If there is genuine silence, then totalAudioEnergy must be present,
   * albeit being a small number.
   */
  console.log(
    `Evaluating audio energy (min energy: ${minTotalAudioEnergy}, min packets: ${minPacketsReceived})`
  )
  const totalAudioEnergy = audioStats['inbound-rtp']['totalAudioEnergy']
  const packetsReceived = audioStats['inbound-rtp']['packetsReceived']
  if (totalAudioEnergy) {
    expect(
      totalAudioEnergy,
      'totalAudioEnergy should be greater than minTotalAudioEnergy'
    ).toBeGreaterThan(minTotalAudioEnergy)
  } else {
    console.warn('Warning: totalAudioEnergy was missing from the report!')
    if (packetsReceived) {
      // We still want the right amount of packets
      expect(
        packetsReceived,
        'packetsReceived should be greater than minPacketsReceived'
      ).toBeGreaterThan(minPacketsReceived)
    } else {
      console.warn('Warning: packetsReceived was missing from the report!')
      /* We don't make this test fail, because the absence of packetsReceived
       * is a symptom of an issue with RTCStats, rather than an indication
       * of lack of RTP flow.
       */
    }
  }
}

// TODO: This is not used anywhere, remove it?
export const expectv2HasReceivedSilence = async (
  page: Page,
  maxTotalAudioEnergy: number,
  minPacketsReceived: number
) => {
  const audioStats = await page.evaluate(async () => {
    // @ts-expect-error
    const currentCall = window.__currentCall
    const audioReceiver = currentCall.peer.instance
      .getReceivers()
      .find((r: any) => r.track.kind === 'audio')

    const audioTrackId = audioReceiver.track.id

    const stats = await currentCall.peer.instance.getStats(null)
    const filter = {
      'inbound-rtp': [
        'audioLevel',
        'totalAudioEnergy',
        'totalSamplesDuration',
        'totalSamplesReceived',
        'packetsDiscarded',
        'lastPacketReceivedTimestamp',
        'bytesReceived',
        'packetsReceived',
        'packetsLost',
        'packetsRetransmitted',
      ],
    }
    const result: any = {}
    Object.keys(filter).forEach((entry) => {
      result[entry] = {}
    })

    stats.forEach((report: any) => {
      for (const [key, value] of Object.entries(filter)) {
        if (
          report.type == key &&
          report['mediaType'] === 'audio' &&
          report['trackIdentifier'] === audioTrackId
        ) {
          value.forEach((entry) => {
            if (report[entry]) {
              result[key][entry] = report[entry]
            }
          })
        }
      }
    }, {})

    return result
  })
  console.log('audioStats: ', audioStats)

  /* This is a workaround what we think is a bug in Playwright/Chromium
   * There are cases where totalAudioEnergy is not present in the report
   * even though we see audio and it's not silence.
   * In that case we rely on the number of packetsReceived.
   * If there is genuine silence, then totalAudioEnergy must be present,
   * albeit being a small number.
   */
  console.log(
    `Evaluating audio energy (max energy: ${maxTotalAudioEnergy}, min packets: ${minPacketsReceived})`
  )
  const totalAudioEnergy = audioStats['inbound-rtp']['totalAudioEnergy']
  const packetsReceived = audioStats['inbound-rtp']['packetsReceived']
  if (totalAudioEnergy) {
    expect(
      totalAudioEnergy,
      'totalAudioEnergy should be less than maxTotalAudioEnergy'
    ).toBeLessThan(maxTotalAudioEnergy)
  } else {
    console.warn('Warning: totalAudioEnergy was missing from the report!')
    if (packetsReceived) {
      // We still want the right amount of packets
      expect(
        packetsReceived,
        'packetsReceived should be greater than minPacketsReceived'
      ).toBeGreaterThan(minPacketsReceived)
    } else {
      console.warn('Warning: packetsReceived was missing from the report!')
      /* We don't make this test fail, because the absence of packetsReceived
       * is a symptom of an issue with RTCStats, rather than an indication
       * of lack of RTP flow.
       */
    }
  }
}

// TODO: This is not used anywhere, remove it?
export const expectedMinPackets = (
  packetRate: number,
  callDurationMs: number,
  maxMissingPacketsTolerance: number // 0 to 1.0
) => {
  if (maxMissingPacketsTolerance < 0) {
    maxMissingPacketsTolerance = 0
  }
  if (maxMissingPacketsTolerance > 1) {
    maxMissingPacketsTolerance = 1
  }

  const minPackets =
    (callDurationMs * (1 - maxMissingPacketsTolerance) * packetRate) / 1000

  return minPackets
}

// TODO: This is not used anywhere, remove it?
export const randomizeResourceName = (prefix: string = 'e2e') => {
  return `res-${prefix}${uuid()}`
}

// TODO: This is not used anywhere, remove it?
export const expectInjectRelayHost = async (page: Page, host: string) => {
  await page.evaluate(
    async (params) => {
      // @ts-expect-error
      window.__host = params.host
    },
    {
      host: host,
    }
  )
}

export const expectInjectIceTransportPolicy = async (
  page: Page,
  iceTransportPolicy: string
) => {
  await page.evaluate(
    async (params) => {
      // @ts-expect-error
      window.__iceTransportPolicy = params.iceTransportPolicy
    },
    {
      iceTransportPolicy,
    }
  )
}

export const expectRelayConnected = async (
  page: Page,
  envRelayProject: string,
  jwt: string
) => {
  // Project locator
  const project = page.locator('#project')
  expect(project).not.toBe(null)

  // Token locator
  const token = page.locator('#token')
  expect(token).not.toBe(null)

  // Populate project and token using locators
  await project.fill(envRelayProject)
  await token.fill(jwt)

  // Click the connect button, which calls the connect function in the browser
  await page.click('#btnConnect')

  // Start call button locator
  const startCall = page.locator('#startCall')
  expect(startCall).not.toBe(null)

  // Wait for call button to be enabled when signalwire.ready occurs
  await expect(startCall).toBeEnabled()
}

export class MockWebhookServer extends EventEmitter {
  private app: Express
  private server: Server
  private zrokProcess: ChildProcessWithoutNullStreams

  constructor() {
    super()
    this.app = express()
    this.app.use(express.urlencoded({ extended: true }))
    const self = this
    this.app.all('/', (req: Request, res: Response) => {
      self.emit('request', req)
      console.log('request body: ', req.body)
      res.status(204).end()
    })
  }

  listen(port: number = 18989, startTunnel: boolean = false) {
    return new Promise<string>((resolve) => {
      this.server = this.app.listen(port, (err?: Error) => {
        if (err) {
          console.error('Error Starting MockWebhookServer: ', err)
          process.exit(5)
        }
        if (startTunnel == false) {
          resolve('Started without tunnel')
          return
        }
      })

      if (startTunnel) {
        const MAX_RETRIES = 3
        const tunnel = (attempt = 0) => {
          try {
            this.zrokProcess = spawn('zrok', [
              'share',
              'public',
              '--backend-mode',
              'proxy',
              '--headless',
              '--insecure',
              `${port}`,
            ])
            this.zrokProcess.on('error', (err) => {
              console.error('zrok process error event: ', err)
            })
            this.zrokProcess.stdout.on('data', (data) => {
              console.log(`zrok processs stdout: ${data}`)
            })
            this.zrokProcess.stderr.on('data', (data) => {
              const dataStr = data.toString('utf-8')
              // zrok is writing only to std error for every logs
              try {
                const logObj = JSON.parse(dataStr)
                if (logObj.level == 'info') {
                  console.log(`zrok process stdout: ${data}`)
                  if (
                    logObj.msg &&
                    logObj.msg.startsWith(
                      'access your zrok share at the following endpoints:'
                    )
                  ) {
                    const tunnelUrl = logObj.msg.split('\n')[1].trim()
                    resolve(tunnelUrl as string)
                  }
                } else {
                  console.error(`zrok process stderr: ${data}`)
                }
              } catch (e) {
                if (dataStr.startsWith('[ERROR]: unable to create share')) {
                  console.error('Error Starting Zrok Share: ', dataStr)
                  if (attempt < MAX_RETRIES) {
                    console.log(`Retrying (attempt: ${attempt + 1} `)
                    tunnel(attempt + 1)
                  } else {
                    process.exit(5)
                  }
                }
              }
            })

            this.zrokProcess.on('close', (code) => {
              console.log(`zrok process exited with code ${code}`)
            })
          } catch (err) {
            console.error('Error Starting Zrok Share: ', err)
            if (attempt < MAX_RETRIES) {
              console.log(`Retrying (attempt: ${attempt + 1} `)
              tunnel(attempt + 1)
            } else {
              process.exit(5)
            }
          }
        }

        tunnel()
      }
    })
  }

  waitFor(status: StatusEvents) {
    return new Promise((resolve) => {
      this.on('request', (req: Request) => {
        if (req.body.CallStatus === status) {
          resolve(req.body)
        }
      })
    })
  }

  close() {
    this.server.close()
    this.zrokProcess.kill('SIGKILL')
  }
}

// #endregion

// #region Utilities for Resources CRUD operations

export interface Resource {
  id: string
  project_id: string
  type: string
  display_name: string
  created_at: string
  cxml_script?: CXMLApplication
  cxml_webhook?: CXMLApplication
}

export interface CXMLApplication {
  id: string
  // and other things
}

export const createVideoRoomResource = async (name?: string) => {
  const response = await fetch(
    `https://${process.env.API_HOST}/api/fabric/resources/conference_rooms`,
    {
      method: 'POST',
      headers: {
        'Content-Type': 'application/json',
        Authorization: `Basic ${BASIC_TOKEN}`,
      },
      body: JSON.stringify({
        name: name ?? `e2e_${uuid()}`,
      }),
    }
  )
  const data = (await response.json()) as Resource
  expect(data.id, 'Video Room resource created').toBeDefined()
  console.log('>> Resource VideoRoom created:', data.id, name)
  return data
}

export interface CreateSWMLAppResourceParams {
  name?: string
  contents: Record<any, any>
}
export const createSWMLAppResource = async ({
  name,
  contents,
}: CreateSWMLAppResourceParams) => {
  const response = await fetch(
    `https://${process.env.API_HOST}/api/fabric/resources/swml_scripts`,
    {
      method: 'POST',
      headers: {
        'Content-Type': 'application/json',
        Authorization: `Basic ${BASIC_TOKEN}`,
      },
      body: JSON.stringify({
        name: name ?? `e2e_${uuid()}`,
        contents: JSON.stringify(contents),
      }),
    }
  )
  const data = (await response.json()) as Resource
  console.log('>> Resource SWML App created:', data.id)
  if (!data.id) {
    throw new Error('Failed to create SWML App resource')
  }
  return data
}

export interface CreatecXMLScriptParams {
  name?: string
  contents: Record<any, any>
}
export const createcXMLScriptResource = async ({
  name,
  contents,
}: CreatecXMLScriptParams) => {
  const requestBody = {
    name: name ?? `e2e_${uuid()}`,
    contents: contents.call_handler_script,
  }
  console.log('-----> request body (script):', requestBody)

  const response = await fetch(
    `https://${process.env.API_HOST}/api/fabric/resources/cxml_scripts`,
    {
      method: 'POST',
      headers: {
        'Content-Type': 'application/json',
        Authorization: `Basic ${BASIC_TOKEN}`,
      },
      body: JSON.stringify(requestBody),
    }
  )
  const data = (await response.json()) as Resource
  console.log('----> data:', data)
  console.log('>> Resource cXML Script created:', data.id)
  if (!data.id) {
    throw new Error('Failed to create cXML Script resource')
  }
  return data
}

export interface CreatecXMLExternalURLParams {
  name?: string
  contents: Record<any, any>
}
export const createcXMLExternalURLResource = async ({
  name,
  contents,
}: CreatecXMLExternalURLParams) => {
  const requestBody = {
    name: name ?? `e2e_${uuid()}`,
    primary_request_url: contents.primary_request_url,
  }
  console.log('-----> request body (external URL):', requestBody)

  const response = await fetch(
    `https://${process.env.API_HOST}/api/fabric/resources/cxml_webhooks`,
    {
      method: 'POST',
      headers: {
        'Content-Type': 'application/json',
        Authorization: `Basic ${BASIC_TOKEN}`,
      },
      body: JSON.stringify(requestBody),
    }
  )
  const data = (await response.json()) as Resource
  console.log('----> data:', data)
  console.log('>> Resource cXML External URL created:', data.id)
  if (!data.id) {
    throw new Error('Failed to create cXML External URL resource')
  }
  return data
}

export interface CreateRelayAppResourceParams {
  name?: string
  topic: string
}
export const createRelayAppResource = async ({
  name,
  topic,
}: CreateRelayAppResourceParams) => {
  const response = await fetch(
    `https://${process.env.API_HOST}/api/fabric/resources/relay_applications`,
    {
      method: 'POST',
      headers: {
        'Content-Type': 'application/json',
        Authorization: `Basic ${BASIC_TOKEN}`,
      },
      body: JSON.stringify({
        name: name ?? `e2e_${uuid()}`,
        topic,
      }),
    }
  )
  const data = (await response.json()) as Resource
  console.log('>> Resource Relay App created:', data.id)
  if (!data.id) {
    throw new Error('Failed to create Relay App resource')
  }
  return data
}

export const deleteResource = async (id: string) => {
  const response = await fetch(
    `https://${process.env.API_HOST}/api/fabric/resources/${id}`,
    {
      method: 'DELETE',
      headers: {
        'Content-Type': 'application/json',
        Authorization: `Basic ${BASIC_TOKEN}`,
      },
    }
  )
  return response
}

// #endregion

// #region Utilities for Events assertion

// TODO: This is not used anywhere, remove it?
export const expectMemberTalkingEvent = (page: Page) => {
  return page.evaluate(async () => {
    return new Promise((resolve) => {
      const callObj = window._callObj
      if (!callObj) {
        throw new Error('Call object not found')
      }
      callObj.on('member.talking', resolve)
    })
  })
}

// TODO: This is not used anywhere, remove it?
export const expectMediaEvent = (page: Page, event: MediaEventNames) => {
  return page.evaluate(
    ({ event }) => {
      return new Promise<void>((resolve) => {
        const callObj = window._callObj
        if (!callObj) {
          throw new Error('Call object not found')
        }
        callObj.on(event, resolve)
      })
    },
    { event }
  )
}

export const expectCFInitialEvents = (
  page: Page,
  extraEvents: Promise<boolean>[] = []
) => {
  const initialEvents = page.evaluate(async () => {
    const callObj = window._callObj
    if (!callObj) {
      throw new Error('Call object not found')
    }

    const callCreated = new Promise<boolean>((resolve) => {
      callObj.on('call.state', (params) => {
        if (params.call_state === 'created') {
          resolve(true)
        }
      })
    })
    const callAnswered = new Promise<boolean>((resolve) => {
      callObj.on('call.state', (params) => {
        if (params.call_state === 'answered') {
          resolve(true)
        }
      })
    })
    const callJoined = new Promise<boolean>((resolve) => {
      callObj.on('call.joined', () => resolve(true))
    })

    return Promise.all([callJoined, callCreated, callAnswered])
  })
  return Promise.all([initialEvents, ...extraEvents])
}

export const expectCFFinalEvents = async (
  page: Page,
  extraEvents: Promise<boolean>[] = [],
  { timeoutMs }: { timeoutMs?: number } = {}
) => {
  const finalEvents = expectPageEvalToPass(page, {
    evaluateFn: () => {
      return new Promise<boolean>((resolve) => {
        const callObj = window._callObj
        if (!callObj) {
          throw new Error('Call object not found')
        }

        callObj.on('destroy', () => {
          resolve(true)
        })
      })
    },
    assertionFn: (result) => {
      expect(result, 'expect call to emit destroy event').toBe(true)
    },
    message: 'expect call to emit destroy event',
    ...(timeoutMs && { timeoutMs }),
  })

  return await Promise.all([finalEvents, ...extraEvents])
}

export const expectLayoutChanged = async (page: Page, layoutName: string) => {
  return await expectPageEvalToPass(page, {
    evaluateArgs: { layoutName },
    evaluateFn: (params) => {
      return new Promise<boolean>((resolve) => {
        const callObj = window._callObj
        if (!callObj) {
          throw new Error('Call object not found')
        }
        callObj.on('layout.changed', ({ layout }) => {
          if (layout.name === params.layoutName) {
            resolve(true)
          }
        })
      })
    },
    assertionFn: (result) => {
      expect(result, 'expect layout changed result').toBe(true)
    },
    message: 'expect layout changed result',
  })
}

export const expectRoomJoined = (
  page: Page,
  options: { invokeJoin: boolean } = { invokeJoin: true }
) => {
  return page.evaluate(({ invokeJoin }) => {
    return new Promise<any>(async (resolve, reject) => {
      const callObj = window._callObj
      if (!callObj) {
        throw new Error('Call object not found')
      }

      callObj.once('room.joined', (room) => {
        console.log('Room joined!')
        resolve(room)
      })

      if (invokeJoin) {
        await callObj.start().catch(reject)
      }
    })
  }, options)
}

// #endregion

// TODO: This is not used anywhere, remove it?
export const expectInteractivityMode = async (
  page: Page,
  mode: 'member' | 'audience'
) => {
  const interactivityMode = await page.evaluate(async () => {
    const callObj = window._callObj
    if (!callObj) {
      throw new Error('Call object not found')
    }
    // @ts-expect-error - interactivityMode is not defined in the CallSession interface
    return callObj.interactivityMode
  })

  expect(
    interactivityMode,
    'interactivityMode should be equal to mode'
  ).toEqual(mode)
}

export const setLayoutOnPage = async (page: Page, layoutName: string) => {
  const layoutChanged = await expectPageEvalToPass(page, {
    evaluateArgs: { layoutName },
    evaluateFn: async (params) => {
      const callObj = window._callObj
      if (!callObj) {
        throw new Error('Call object not found')
      }
      await callObj.setLayout({ name: params.layoutName })
      return true
    },
    assertionFn: (result) => {
      expect(result, 'layout changed result should be true').toBe(true)
    },
    message: 'expect set layout',
  })
  return layoutChanged
}

export const randomizeRoomName = (prefix: string = 'e2e') => {
  return `${prefix}${uuid()}`
}

// TODO: This is not used anywhere, remove it?
export const expectMemberId = async (page: Page, memberId: string) => {
  const roomMemberId = await page.evaluate(async () => {
    const callObj = window._callObj
    if (!callObj) {
      throw new Error('Call object not found')
    }
    return callObj.memberId
  })

  expect(roomMemberId, 'roomMemberId should be equal to memberId').toBe(
    memberId
  )
}

/**
 * @description
 * Uses the expect().toPass() Playwright with a default timeout
 *
 */
export const expectToPass = async (
  assertion: () => Promise<void>,
  assertionMessage: string | { message: string },
  options?: { intervals?: number[]; timeout?: number }
) => {
  const mergedOptions = {
    intervals: [10_000], // 10 seconds to avoid polling
    timeout: 10_000,
    ...options,
  }
  return await expect(assertion, assertionMessage).toPass(mergedOptions)
}
/**
 * @description
 * Waits for a function to return a truthy value or not throw within the page context.
 *
 * This utility wraps Playwright's `page.waitForFunction` and is useful for polling the browser context
 * until a certain condition is met. In this wrapper the interval and timeout are set to the same value by default.
 * This is to avoid polling, and have a default timeout of 10 seconds.
 *
 * @note
 * - The function is evaluated in the browser context, so only serializable values can be passed.
 * - Returns when the pageFunction returns a truthy value. It resolves to a JSHandle of the truthy value.
 * - The JSHandle can be passed to other Playwright functions, like `page.evaluate` or `page.evaluateHandle`.
 */

export const waitForFunction = async <TArgs, TResult>(
  page: Page,
  {
    evaluateArgs,
    evaluateFn,
    polling,
    message,
    timeoutMs,
  }: {
    evaluateArgs?: TArgs
    evaluateFn: PageFunction<TArgs, TResult>
    message?: string
    polling?: number
    timeoutMs?: number
  }
) => {
  try {
    const mergedOptions = {
      polling: polling ?? 10_000, // 10 seconds to avoid polling
      timeout: timeoutMs ?? 10_000,
    } satisfies Parameters<Page['waitForFunction']>[2]
    if (evaluateArgs) {
      return await page.waitForFunction(evaluateFn, evaluateArgs, mergedOptions)
    } else {
      // FIXME: remove the type assertion
      return await page.waitForFunction(
        evaluateFn as PageFunction<void, TResult>,
        undefined,
        mergedOptions
      )
    }
  } catch (error) {
    // TODO: improve error message and logging
    if (message) {
      throw new Error(`waitForFunction: ${message} - ${error}`)
    } else {
      throw new Error(`waitForFunction: ${error}`)
    }
  }
}

/**
 * @description
 * Utility to evaluate a function in the browser context and assert its result using Playwright's expect.
 *
 * This function wraps a call to `page.evaluate` and uses the expectToPass utility to assert that a promise resolves
 *
 * @note
 * - The function is evaluated in the browser context, so only serializable values can be passed.
 * - Only serializable values can be returned
 * - The assertion function should use the `expect` function to assert the result
 * -  Throws timeout error if the promise does not resolve within the timeout
 */
export const expectPageEvalToPass = async <TArgs, TResult>(
  page: Page,
  {
    assertionFn,
    evaluateArgs,
    evaluateFn,
    message,
    intervals = [10_000],
    timeoutMs = 10_000,
  }: {
    assertionFn: (result: TResult) => void
    evaluateArgs?: TArgs
    evaluateFn: PageFunction<TArgs, TResult>
    message: string
    intervals?: number[]
    timeoutMs?: number
  }
) => {
  // NOTE: force the result to be the resolved value of the promise to avoid `undefined` check
  let result = undefined as TResult
  await expectToPass(
    async () => {
      // evaluate the function with the provided arguments
      if (evaluateArgs) {
        result = await page.evaluate(
          evaluateFn as PageFunction<TArgs, TResult>,
          evaluateArgs
        )
      } else {
        // evaluate the function without arguments
        result = await page.evaluate(evaluateFn as PageFunction<void, TResult>)
      }

      assertionFn(result)
    },
    { message: message },
    { timeout: timeoutMs, intervals: intervals }
  )
  return result
}<|MERGE_RESOLUTION|>--- conflicted
+++ resolved
@@ -508,7 +508,12 @@
       reattach: mergedParams.reattach,
       shouldPassRootElement: mergedParams.shouldPassRootElement,
     },
-    evaluateFn: ({ address, dialOptions, reattach, shouldPassRootElement }) => {
+    evaluateFn: async ({
+      address,
+      dialOptions,
+      reattach,
+      shouldPassRootElement,
+    }) => {
       if (!window._client) {
         throw new Error('Client is not defined')
       }
@@ -516,8 +521,7 @@
 
       const dialer = reattach ? client.reattach : client.dial
 
-<<<<<<< HEAD
-      const call = dialer({
+      const call = await dialer({
         to: address,
         ...(shouldPassRootElement && {
           rootElement: document.getElementById('rootElement')!,
@@ -533,15 +537,6 @@
     },
     message: 'expect to create call object and assign to window._callObj',
   })
-=======
-        const call = await dialer({
-          to: address,
-          ...(shouldPassRootElement && {
-            rootElement: document.getElementById('rootElement')!,
-          }),
-          ...JSON.parse(dialOptions),
-        })
->>>>>>> e876c773
 
   // Step 2: Set up room.joined event listener (if shouldWaitForJoin)
   if (mergedParams.shouldWaitForJoin) {
