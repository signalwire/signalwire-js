--- conflicted
+++ resolved
@@ -27,10 +27,7 @@
     }
     _client?: SignalWireClient
     _callObj?: CallSession
-<<<<<<< HEAD
     _callState?: CallStateManager
-=======
->>>>>>> 8d7de4d3
   }
 }
 
@@ -352,11 +349,7 @@
 export const leaveRoom = async (page: Page) => {
   return page.evaluate(async () => {
     const callObj = window._callObj
-<<<<<<< HEAD
-    console.log('Fixture callObj', callObj)
-=======
-
->>>>>>> 8d7de4d3
+
     if (callObj && callObj?.roomSessionId) {
       console.log('Fixture has room', callObj.roomSessionId)
       await callObj.leave()
@@ -473,6 +466,51 @@
   return swClient
 }
 
+// export const createCallStateUtility = (page: Page) => {
+//   return page.evaluate(() => {
+//     // Initialize the global _callState with a state utility that keeps the history of the call state
+//     window._callState = new CallStateManager()
+
+//     return window._callState
+//   })
+// }
+
+// export const waitSefState = async (
+//   page: Page,
+//   criteria: any,
+//   options?: {
+//     interval?: number[]
+//     timeout?: number
+//     message?: string
+//   }
+// ) => {
+//   try {
+//     return page.waitForFunction(
+//       (criteria) => {
+//         if (!criteria) return true
+
+//         if (typeof criteria !== 'object') {
+//           const self = window._callState?.getSelfState()
+//           return Object.keys(criteria).every(
+//             (key) => self[key] === criteria[key]
+//           )
+//         }
+
+//         return false
+//       },
+//       criteria,
+//       { timeout: 5_000, ...options }
+//     )
+//   } catch (error) {
+//     page.evaluate(() => window._callState?.logHistory())
+//     if (options?.message) {
+//       throw new Error(`waitSefState: ${options.message} `)
+//     } else {
+//       throw new Error('waitSefState:', error)
+//     }
+//   }
+// }
+
 export const createCallStateUtility = (page: Page) => {
   return page.evaluate(() => {
     // Initialize the global _callState with a state utility that keeps the history of the call state
@@ -528,29 +566,6 @@
   shouldListenToEvent?: boolean
 }
 
-<<<<<<< HEAD
-// Overloaded function signatures for backward compatibility
-export function dialAddress(
-  page: Page,
-  params: DialAddressParams
-): Promise<CallSession>
-export function dialAddress(
-  page: Page,
-  params: DialAddressParams
-): Promise<CallSession> {
-  const {
-    address,
-    dialOptions = {},
-    reattach = false,
-    shouldPassRootElement = true,
-    shouldStartCall = true,
-    shouldWaitForJoin = true,
-    shouldListenToEvent = false,
-  } = params
-
-  return page.evaluate(
-    async ({
-=======
 export const dialAddress = <TReturn = any>(
   page: Page,
   params: DialAddressParams = {
@@ -560,6 +575,7 @@
     shouldPassRootElement: true,
     shouldStartCall: true,
     shouldWaitForJoin: true,
+    shouldListenToEvent: false,
   }
 ) => {
   type EvaluateArgs = Omit<DialAddressParams, 'dialOptions'> & {
@@ -575,7 +591,6 @@
       dialOptions: JSON.stringify(params.dialOptions),
     },
     evaluateFn: async ({
->>>>>>> 8d7de4d3
       address,
       dialOptions,
       reattach,
@@ -655,21 +670,11 @@
         window._callObj = call
 
         if (shouldWaitForJoin) {
-<<<<<<< HEAD
-          call.on('room.joined', (joinedParams: any) => {
-            resolve(joinedParams)
-          })
-        }
-
-=======
           call.on('room.joined', (params) => {
             resolve(params)
           })
         }
 
-        window._callObj = call
-
->>>>>>> 8d7de4d3
         if (shouldStartCall) {
           await call.start()
         }
@@ -679,21 +684,8 @@
         }
       })
     },
-<<<<<<< HEAD
-    {
-      address,
-      dialOptions: JSON.stringify(dialOptions),
-      reattach,
-      shouldPassRootElement,
-      shouldStartCall,
-      shouldWaitForJoin,
-      shouldListenToEvent,
-    }
-  )
-=======
     message: 'expect dialAddress to succeed',
   })
->>>>>>> 8d7de4d3
 }
 
 export const reloadAndReattachAddress = async (
@@ -1808,13 +1800,9 @@
   return page.evaluate(async () => {
     return new Promise((resolve) => {
       const callObj = window._callObj
-<<<<<<< HEAD
-      // @ts-expect-error
-=======
       if (!callObj) {
         throw new Error('Call object not found')
       }
->>>>>>> 8d7de4d3
       callObj.on('member.talking', resolve)
     })
   })
@@ -1826,14 +1814,10 @@
     ({ event }) => {
       return new Promise<void>((resolve) => {
         const callObj = window._callObj
-<<<<<<< HEAD
-        callObj!.on(event, resolve)
-=======
         if (!callObj) {
           throw new Error('Call object not found')
         }
         callObj.on(event, resolve)
->>>>>>> 8d7de4d3
       })
     },
     { event }
@@ -1948,16 +1932,11 @@
 ) => {
   const interactivityMode = await page.evaluate(async () => {
     const callObj = window._callObj
-<<<<<<< HEAD
-    //@ts-ignore
-    return callObj!.interactivityMode
-=======
     if (!callObj) {
       throw new Error('Call object not found')
     }
     // @ts-expect-error - interactivityMode is not defined in the CallSession interface
     return callObj.interactivityMode
->>>>>>> 8d7de4d3
   })
 
   expect(
@@ -1966,13 +1945,6 @@
   ).toEqual(mode)
 }
 
-<<<<<<< HEAD
-export const setLayoutOnPage = (page: Page, layoutName: string) => {
-  return page.evaluate(
-    async (options) => {
-      const callObj = window._callObj
-      return await callObj!.setLayout({ name: options.layoutName })
-=======
 export const setLayoutOnPage = async (page: Page, layoutName: string) => {
   const layoutChanged = await expectPageEvalToPass(page, {
     assertionFn: (result) => {
@@ -1986,7 +1958,6 @@
       }
       await callObj.setLayout({ name: params.layoutName })
       return true
->>>>>>> 8d7de4d3
     },
     message: 'expect set layout',
   })
@@ -2001,14 +1972,10 @@
 export const expectMemberId = async (page: Page, memberId: string) => {
   const roomMemberId = await page.evaluate(async () => {
     const callObj = window._callObj
-<<<<<<< HEAD
-    return callObj!.memberId
-=======
     if (!callObj) {
       throw new Error('Call object not found')
     }
     return callObj.memberId
->>>>>>> 8d7de4d3
   })
 
   expect(roomMemberId, 'roomMemberId should be equal to memberId').toBe(
