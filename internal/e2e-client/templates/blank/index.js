<<<<<<< HEAD
// Import specific exports to ensure they're available during ESM resolution
import { SignalWire, buildVideoElement } from '@signalwire/client'
// Import the entire module namespace
import * as ClientModule from '@signalwire/client'

// Ensure all exports are available on window._SWJS
// Explicitly include SignalWire and buildVideoElement to handle ESM re-export issues
window._SWJS = {
  ...ClientModule,
  SignalWire,  // Explicitly ensure SignalWire is available
  buildVideoElement,  // Explicitly ensure buildVideoElement is available
=======
import * as ClientModule from '@signalwire/client'

window._SWJS = {
  ...ClientModule,
>>>>>>> 3e41e57e
}<|MERGE_RESOLUTION|>--- conflicted
+++ resolved
@@ -1,19 +1,5 @@
-<<<<<<< HEAD
-// Import specific exports to ensure they're available during ESM resolution
-import { SignalWire, buildVideoElement } from '@signalwire/client'
-// Import the entire module namespace
-import * as ClientModule from '@signalwire/client'
-
-// Ensure all exports are available on window._SWJS
-// Explicitly include SignalWire and buildVideoElement to handle ESM re-export issues
-window._SWJS = {
-  ...ClientModule,
-  SignalWire,  // Explicitly ensure SignalWire is available
-  buildVideoElement,  // Explicitly ensure buildVideoElement is available
-=======
 import * as ClientModule from '@signalwire/client'
 
 window._SWJS = {
   ...ClientModule,
->>>>>>> 3e41e57e
 }