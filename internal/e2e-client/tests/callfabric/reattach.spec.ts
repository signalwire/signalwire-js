--- conflicted
+++ resolved
@@ -95,12 +95,8 @@
         // @ts-expect-error
         const callObj: CallSession = window._callObj
 
-<<<<<<< HEAD
-        const memberUpdatedMutedEvent = new Promise((res) => {
-          callObj.on('member.updated.videoMuted', (event) => {
-=======
         const memberUpdatedEvent = new Promise((res) => {
-          roomObj.on('member.updated', (event) => {
+          callObj.on('member.updated', (event) => {
             if (
               event.member.member_id === memberId &&
               event.member.updated.includes('video_muted') &&
@@ -111,8 +107,7 @@
           })
         })
         const memberUpdatedVideoMutedEvent = new Promise((res) => {
-          roomObj.on('member.updated.videoMuted', (event) => {
->>>>>>> b83cab59
+          callObj.on('member.updated.videoMuted', (event) => {
             if (
               event.member.member_id === memberId &&
               event.member.updated.includes('video_muted') &&
@@ -123,13 +118,8 @@
           })
         })
 
-<<<<<<< HEAD
         await callObj.videoMute()
-        await memberUpdatedMutedEvent
-=======
-        await roomObj.videoMute()
         return Promise.all([memberUpdatedEvent, memberUpdatedVideoMutedEvent])
->>>>>>> b83cab59
       }, memberId)
     })
 
@@ -139,12 +129,8 @@
         // @ts-expect-error
         const callObj: CallSession = window._callObj
 
-<<<<<<< HEAD
-        const memberUpdatedMutedEvent = new Promise((res) => {
-          callObj.on('member.updated.audioMuted', (event) => {
-=======
         const memberUpdatedEvent = new Promise((res) => {
-          roomObj.on('member.updated', (event) => {
+          callObj.on('member.updated', (event) => {
             if (
               event.member.member_id === memberId &&
               event.member.updated.includes('audio_muted') &&
@@ -155,8 +141,7 @@
           })
         })
         const memberUpdatedAudioMutedEvent = new Promise((res) => {
-          roomObj.on('member.updated.audioMuted', (event) => {
->>>>>>> b83cab59
+          callObj.on('member.updated.audioMuted', (event) => {
             if (
               event.member.member_id === memberId &&
               event.member.updated.includes('audio_muted') &&
@@ -167,13 +152,8 @@
           })
         })
 
-<<<<<<< HEAD
         await callObj.audioMute()
-        await memberUpdatedMutedEvent
-=======
-        await roomObj.audioMute()
         return Promise.all([memberUpdatedEvent, memberUpdatedAudioMutedEvent])
->>>>>>> b83cab59
       }, memberId)
     })
 
@@ -219,7 +199,7 @@
             })
           })
           const memberUpdatedInputVolumeEvent = new Promise((res) => {
-            roomObj.on('member.updated.inputVolume', (event) => {
+            callObj.on('member.updated.inputVolume', (event) => {
               if (
                 event.member.member_id === memberId &&
                 event.member.updated.includes('input_volume') &&
@@ -230,16 +210,11 @@
             })
           })
 
-<<<<<<< HEAD
           await callObj.setInputVolume({ volume: volume })
-          await memberUpdatedEvent
-=======
-          await roomObj.setInputVolume({ volume: volume })
           return Promise.all([
             memberUpdatedEvent,
             memberUpdatedInputVolumeEvent,
           ])
->>>>>>> b83cab59
         },
         { volume: MIC_VOLUME, memberId }
       )
@@ -264,7 +239,7 @@
             })
           })
           const memberUpdatedOutputVolumeEvent = new Promise((res) => {
-            roomObj.on('member.updated.outputVolume', (event) => {
+            callObj.on('member.updated.outputVolume', (event) => {
               if (
                 event.member.member_id === memberId &&
                 event.member.updated.includes('output_volume') &&
@@ -275,58 +250,26 @@
             })
           })
 
-<<<<<<< HEAD
           await callObj.setOutputVolume({ volume: volume })
-          await memberUpdatedEvent
-=======
-          await roomObj.setOutputVolume({ volume: volume })
           return Promise.all([
             memberUpdatedEvent,
             memberUpdatedOutputVolumeEvent,
           ])
->>>>>>> b83cab59
         },
         { volume: SPEAKER_VOLUME, memberId }
       )
     })
 
-<<<<<<< HEAD
-    // --------------- Change Noise Gate ---------------
-    // TODO: Enable this when the server issue is fixed
-    // await test.step('change noise gate', async () => {
-    //   await page.evaluate(
-    //     async ({ memberId }) => {
-    //       // @ts-expect-error
-    //       const callObj: CallSession = window._callObj
-
-    //       const NOISE_SENSITIVITY = 10
-    //       const memberUpdatedEvent = new Promise((res) => {
-    //         callObj.on('member.updated', (event) => {
-    //           if (
-    //             event.member.member_id === memberId &&
-    //             event.member.input_sensitivity === NOISE_SENSITIVITY
-    //           ) {
-    //             res(true)
-    //           }
-    //         })
-    //       })
-
-    //       await callObj.setInputSensitivity({ value: NOISE_SENSITIVITY })
-    //       await memberUpdatedEvent
-    //     },
-    //     { memberId }
-    //   )
-    // })
-=======
     // --------------- Change Noise Gate (self) ---------------
     await test.step('change noise gate', async () => {
       await page.evaluate(
         async ({ sensitivity, memberId }) => {
           // @ts-expect-error
-          const roomObj: FabricRoomSession = window._roomObj
+          const callObj: FabricRoomSession = window._callObj
 
           const memberUpdatedEvent = new Promise((res) => {
-            roomObj.on('member.updated', (event) => {
+            // @ts-ignore
+            callObj.on('member.updated', (event) => {
               if (
                 event.member.member_id === memberId &&
                 event.member.updated.includes('input_sensitivity') &&
@@ -337,7 +280,8 @@
             })
           })
           const memberUpdatedInputSensitivityEvent = new Promise((res) => {
-            roomObj.on('member.updated.inputSensitivity', (event) => {
+            // @ts-ignore
+            callObj.on('member.updated.inputSensitivity', (event) => {
               if (
                 event.member.member_id === memberId &&
                 event.member.updated.includes('input_sensitivity') &&
@@ -348,7 +292,7 @@
             })
           })
 
-          await roomObj.setInputSensitivity({ value: sensitivity })
+          await callObj.setInputSensitivity({ value: sensitivity })
           return Promise.all([
             memberUpdatedEvent,
             memberUpdatedInputSensitivityEvent,
@@ -357,7 +301,6 @@
         { sensitivity: NOISE_SENSITIVITY, memberId }
       )
     })
->>>>>>> b83cab59
 
     const callSessionAfter =
       await test.step('reload page and reattach', async () => {
@@ -471,12 +414,8 @@
         // @ts-expect-error
         const callObj: CallSession = window._callObj
 
-<<<<<<< HEAD
-        const memberUpdatedMutedEvent = new Promise((res) => {
-          callObj.on('member.updated.videoMuted', (event) => {
-=======
         const memberUpdatedEvent = new Promise((res) => {
-          roomObj.on('member.updated', (event) => {
+          callObj.on('member.updated', (event) => {
             if (
               event.member.member_id === memberId &&
               event.member.updated.includes('video_muted') &&
@@ -487,8 +426,7 @@
           })
         })
         const memberUpdatedVideoMutedEvent = new Promise((res) => {
-          roomObj.on('member.updated.videoMuted', (event) => {
->>>>>>> b83cab59
+          callObj.on('member.updated.videoMuted', (event) => {
             if (
               event.member.member_id === memberId &&
               event.member.updated.includes('video_muted') &&
@@ -499,13 +437,8 @@
           })
         })
 
-<<<<<<< HEAD
         await callObj.videoMute({ memberId })
-        await memberUpdatedMutedEvent
-=======
-        await roomObj.videoMute({ memberId })
         return Promise.all([memberUpdatedEvent, memberUpdatedVideoMutedEvent])
->>>>>>> b83cab59
       }, memberTwoId)
     })
 
@@ -515,12 +448,8 @@
         // @ts-expect-error
         const callObj: CallSession = window._callObj
 
-<<<<<<< HEAD
-        const memberUpdatedMutedEvent = new Promise((res) => {
-          callObj.on('member.updated.audioMuted', (event) => {
-=======
         const memberUpdatedEvent = new Promise((res) => {
-          roomObj.on('member.updated', (event) => {
+          callObj.on('member.updated', (event) => {
             if (
               event.member.member_id === memberId &&
               event.member.updated.includes('audio_muted') &&
@@ -531,8 +460,7 @@
           })
         })
         const memberUpdatedAudioMutedEvent = new Promise((res) => {
-          roomObj.on('member.updated.audioMuted', (event) => {
->>>>>>> b83cab59
+          callObj.on('member.updated.audioMuted', (event) => {
             if (
               event.member.member_id === memberId &&
               event.member.updated.includes('audio_muted') &&
@@ -543,13 +471,8 @@
           })
         })
 
-<<<<<<< HEAD
         await callObj.audioMute({ memberId })
-        await memberUpdatedMutedEvent
-=======
-        await roomObj.audioMute({ memberId })
         return Promise.all([memberUpdatedEvent, memberUpdatedAudioMutedEvent])
->>>>>>> b83cab59
       }, memberTwoId)
     })
 
@@ -572,7 +495,7 @@
             })
           })
           const memberUpdatedInputVolumeEvent = new Promise((res) => {
-            roomObj.on('member.updated.inputVolume', (event) => {
+            callObj.on('member.updated.inputVolume', (event) => {
               if (
                 event.member.member_id === memberId &&
                 event.member.updated.includes('input_volume') &&
@@ -582,16 +505,11 @@
             })
           })
 
-<<<<<<< HEAD
           await callObj.setInputVolume({ volume, memberId })
-          await memberUpdatedEvent
-=======
-          await roomObj.setInputVolume({ volume, memberId })
           return Promise.all([
             memberUpdatedEvent,
             memberUpdatedInputVolumeEvent,
           ])
->>>>>>> b83cab59
         },
         { volume: MIC_VOLUME, memberId: memberTwoId }
       )
@@ -616,7 +534,7 @@
             })
           })
           const memberUpdatedOutputVolumeEvent = new Promise((res) => {
-            roomObj.on('member.updated.outputVolume', (event) => {
+            callObj.on('member.updated.outputVolume', (event) => {
               if (
                 event.member.member_id === memberId &&
                 event.member.updated.includes('output_volume') &&
@@ -626,16 +544,11 @@
             })
           })
 
-<<<<<<< HEAD
           await callObj.setOutputVolume({ volume, memberId })
-          await memberUpdatedEvent
-=======
-          await roomObj.setOutputVolume({ volume, memberId })
           return Promise.all([
             memberUpdatedEvent,
             memberUpdatedOutputVolumeEvent,
           ])
->>>>>>> b83cab59
         },
         { volume: SPEAKER_VOLUME, memberId: memberTwoId }
       )
@@ -646,10 +559,11 @@
       await pageOne.evaluate(
         async ({ sensitivity, memberId }) => {
           // @ts-expect-error
-          const roomObj: FabricRoomSession = window._roomObj
+          const callObj: FabricRoomSession = window._callObj
 
           const memberUpdatedEvent = new Promise((res) => {
-            roomObj.on('member.updated', (event) => {
+            // @ts-ignore
+            callObj.on('member.updated', (event) => {
               if (
                 event.member.member_id === memberId &&
                 event.member.updated.includes('input_sensitivity') &&
@@ -660,7 +574,8 @@
             })
           })
           const memberUpdatedInputSensitivityEvent = new Promise((res) => {
-            roomObj.on('member.updated.inputSensitivity', (event) => {
+            // @ts-ignore
+            callObj.on('member.updated.inputSensitivity', (event) => {
               if (
                 event.member.member_id === memberId &&
                 event.member.updated.includes('input_sensitivity') &&
@@ -671,7 +586,7 @@
             })
           })
 
-          await roomObj.setInputSensitivity({ value: sensitivity, memberId })
+          await callObj.setInputSensitivity({ value: sensitivity, memberId })
           return Promise.all([
             memberUpdatedEvent,
             memberUpdatedInputSensitivityEvent,
