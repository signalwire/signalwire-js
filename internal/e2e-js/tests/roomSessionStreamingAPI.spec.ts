import { test } from '../fixtures'
import {
  SERVER_URL,
  createTestRoomSession,
  createRoom,
  randomizeRoomName,
  createStreamForRoom,
  deleteRoom,
  expectMCUVisible,
} from '../utils'

test.describe('Room Streaming from REST API', () => {
  test('should start a stream using the REST API', async ({
    createCustomPage,
  }) => {
    const pageOne = await createCustomPage({ name: '[pageOne]' })
    const pageTwo = await createCustomPage({ name: '[pageTwo]' })

    await pageOne.goto(SERVER_URL)

    const room_name = randomizeRoomName('stream-room-api')
    const connectionSettings = {
      vrt: {
        room_name,
        user_name: 'stream-tester',
        auto_create_room: true,
        permissions: ['room.stream'],
      },
      initialEvents: ['stream.started', 'stream.ended'],
    }

    const roomData = await createRoom({
      name: room_name,
    })

    const streamName = randomizeRoomName(process.env.RTMP_STREAM_NAME!)
    await createStreamForRoom(
      room_name,
      `${process.env.RTMP_SERVER}${streamName}`
    )

    // --------------- Joining from the 1st tab and resolve on 'room.joined' ---------------
    await createTestRoomSession(pageOne, connectionSettings)
    console.log('>> expectRoomJoined resolved on pageOne')

    // Checks that the video is visible on pageOne
    await expectMCUVisible(pageOne)
    console.log('>> MCU is visible on pageOne')

    // Visit the stream page on pageTwo to make sure it's working
    const STREAM_CHECK_URL = process.env.STREAM_CHECK_URL!
    await pageTwo.goto(STREAM_CHECK_URL, { waitUntil: 'domcontentloaded' })
    await pageTwo.waitForSelector(`text=${streamName}`, { timeout: 10_000 })
<<<<<<< HEAD
    console.log('>> Stream is visible on pageTwo')
=======
>>>>>>> d9f1610b
    await deleteRoom(roomData.id)
  })
})<|MERGE_RESOLUTION|>--- conflicted
+++ resolved
@@ -51,10 +51,6 @@
     const STREAM_CHECK_URL = process.env.STREAM_CHECK_URL!
     await pageTwo.goto(STREAM_CHECK_URL, { waitUntil: 'domcontentloaded' })
     await pageTwo.waitForSelector(`text=${streamName}`, { timeout: 10_000 })
-<<<<<<< HEAD
-    console.log('>> Stream is visible on pageTwo')
-=======
->>>>>>> d9f1610b
     await deleteRoom(roomData.id)
   })
 })