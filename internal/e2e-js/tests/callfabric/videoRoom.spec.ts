import { uuid } from '@signalwire/core'
import { CallFabricRoomSession, SignalWireContract } from '@signalwire/js'
import { test, expect } from '../../fixtures'

import {
  SERVER_URL,
  createCFClient,
  dialAddress,
  expectLayoutChanged,
  expectMCUVisible,
  getStats,
  setLayoutOnPage,
} from '../../utils'

test.describe('CallFabric VideoRoom', () => {
  test('should handle joining a room, perform actions and then leave the room', async ({
    createCustomPage,
    resource,
  }) => {
    const page = await createCustomPage({ name: '[page]' })
    await page.goto(SERVER_URL)

    const roomName = `e2e-video-room_${uuid()}`
    await resource.createVideoRoomResource(roomName)

    await createCFClient(page)

    // Dial an address and join a video room
<<<<<<< HEAD
    const roomSession = await page.evaluate(
      async ({ roomName }) => {
        return new Promise<any>(async (resolve, _reject) => {
          // @ts-expect-error
          const client = window._client as SignalWireContract

          const call = await client.dial({
            to: `/public/${roomName}`,
            rootElement: document.getElementById('rootElement'),
          })

          call.on('room.joined', resolve)
          call.on('room.updated', () => {})

          // @ts-expect-error
          window._roomObj = call

          await call.start()
        })
      },
      { roomName }
    )
=======
    const roomSession = await dialAddress(page, {
      address: `/public/${roomName}`,
    })
>>>>>>> 84aaad9b

    expect(roomSession.room_session).toBeDefined()
    expect(
      roomSession.room_session.members.some(
        (member: any) => member.member_id === roomSession.member_id
      )
    ).toBeTruthy()

    // FIXME:
    // console.log('>> roomSession.room_session', roomSession)
    // expect(roomSession.room_session.name.startsWith(roomName)).toBeTruthy()
    // expect(roomSession.room.name.startsWith(roomName)).toBeTruthy()
    // expect(roomSession.room_session.display_name).toBe(roomName)

    await expectMCUVisible(page)

    // --------------- Muting Audio (self) ---------------
    await page.evaluate(
      async ({ roomSession }) => {
        // @ts-expect-error
        const roomObj: CallFabricRoomSession = window._roomObj

        const memberUpdatedMuted = new Promise((resolve) => {
          const memberUpdatedEvent = new Promise((res) => {
            roomObj.on('member.updated', (params) => {
              if (
                params.member.member_id === roomSession.member_id &&
                params.member.updated.includes('audio_muted') &&
                params.member.audio_muted === true
              ) {
                res(true)
              }
            })
          })
          const memberUpdatedMutedEvent = new Promise((res) => {
            roomObj.on('member.updated.audioMuted', (params) => {
              if (
                params.member.member_id === roomSession.member_id &&
                params.member.audio_muted === true
              ) {
                res(true)
              }
            })
          })

          Promise.all([memberUpdatedEvent, memberUpdatedMutedEvent]).then(
            resolve
          )
        })

        const memberUpdatedUnmuted = new Promise((resolve) => {
          const memberUpdatedEvent = new Promise((res) => {
            roomObj.on('member.updated', (params) => {
              if (
                params.member.member_id === roomSession.member_id &&
                params.member.updated.includes('audio_muted') &&
                params.member.audio_muted === false
              ) {
                res(true)
              }
            })
          })
          const memberUpdatedMutedEvent = new Promise((res) => {
            roomObj.on('member.updated.audio_muted', (params) => {
              if (
                params.member.member_id === roomSession.member_id &&
                params.member.audio_muted === false
              ) {
                res(true)
              }
            })
          })

          Promise.all([memberUpdatedEvent, memberUpdatedMutedEvent]).then(
            resolve
          )
        })

        await roomObj.audioMute()
        await roomObj.audioUnmute()

        return Promise.all([memberUpdatedMuted, memberUpdatedUnmuted])
      },
      { roomSession }
    )

    // --------------- Muting Video (self) ---------------
    await page.evaluate(
      async ({ roomSession }) => {
        // @ts-expect-error
        const roomObj: CallFabricRoomSession = window._roomObj

        const memberUpdatedMuted = new Promise((resolve) => {
          const memberUpdatedEvent = new Promise((res) => {
            roomObj.on('member.updated', (params) => {
              if (
                params.member.member_id === roomSession.member_id &&
                params.member.updated.includes('video_muted') &&
                params.member.updated.includes('visible') &&
                params.member.video_muted === true &&
                params.member.visible === false
              ) {
                res(true)
              }
            })
          })
          const memberUpdatedMutedEvent = new Promise((res) => {
            roomObj.on('member.updated.video_muted', (params) => {
              if (
                params.member.member_id === roomSession.member_id &&
                params.member.video_muted === true &&
                params.member.visible === false
              ) {
                res(true)
              }
            })
          })

          Promise.all([memberUpdatedEvent, memberUpdatedMutedEvent]).then(
            resolve
          )
        })

        const memberUpdatedUnmuted = new Promise((resolve) => {
          const memberUpdatedEvent = new Promise((res) => {
            roomObj.on('member.updated', (params) => {
              if (
                params.member.member_id === roomSession.member_id &&
                params.member.updated.includes('video_muted') &&
                params.member.updated.includes('visible') &&
                params.member.video_muted === false &&
                params.member.visible === true
              ) {
                res(true)
              }
            })
          })
          const memberUpdatedMutedEvent = new Promise((res) => {
            roomObj.on('member.updated.video_muted', (params) => {
              if (
                params.member.member_id === roomSession.member_id &&
                params.member.video_muted === false &&
                params.member.visible === true
              ) {
                res(true)
              }
            })
          })

          Promise.all([memberUpdatedEvent, memberUpdatedMutedEvent]).then(
            resolve
          )
        })

        await roomObj.videoMute()
        await roomObj.videoUnmute()

        return Promise.all([memberUpdatedMuted, memberUpdatedUnmuted])
      },
      { roomSession }
    )

    // --------------- Screenshare ---------------
    await page.evaluate(async () => {
      // @ts-expect-error
      const roomObj: CallFabricRoomSession = window._roomObj

      let screenMemberId: string | undefined
      const screenJoined = new Promise((resolve) => {
        roomObj.on('member.joined', (params) => {
          if (params.member.type === 'screen') {
            screenMemberId = params.member.member_id
            resolve(true)
          }
        })
      })

      const screenLeft = new Promise((resolve) => {
        roomObj.on('member.left', (params) => {
          if (
            params.member.type === 'screen' &&
            params.member.member_id === screenMemberId
          ) {
            resolve(true)
          }
        })
      })

      const screenShareObj = await roomObj.startScreenShare({
        audio: true,
        video: true,
      })

      const screenShareIdCheckPromise = new Promise((resolve) => {
        resolve(screenMemberId === screenShareObj.memberId)
      })

      const screenRoomLeft = new Promise((resolve) => {
        screenShareObj.on('room.left', () => resolve(true))
      })

      await new Promise((r) => setTimeout(r, 2000))

      await screenShareObj.leave()

      return Promise.all([
        screenJoined,
        screenLeft,
        screenRoomLeft,
        screenShareIdCheckPromise,
      ])
    })

    // --------------- Room lock/unlock ---------------
    // TODO uncomment once the feature is avaliable on PROD
    // await page.evaluate(
    //   // @ts-expect-error
    //   async ({ roomSession }) => {
    //     // @ts-expect-error
    //     const roomObj: Video.RoomSession = window._roomObj

    //     const roomUpdatedLocked = new Promise((resolve) => {
    //       roomObj.on('room.updated', (params) => {
    //         if (
    //           params.room_session.locked === true
    //         ) {
    //           resolve(true)
    //         }
    //       })
    //     })

    //     const roomUpdatedUnlocked = new Promise((resolve) => {
    //       roomObj.on('room.updated', (params) => {
    //         if (
    //           params.room_session.locked === false
    //         ) {
    //           resolve(true)
    //         }
    //       })
    //     })

    //     await roomObj.lock()
    //     await roomUpdatedLocked

    //     await roomObj.unlock()
    //     await roomUpdatedUnlocked

    //   },
    //   { roomSession }
    // )

    // --------------- Set layout ---------------
    const layoutName = '3x3'
    const layoutChangedPromise = expectLayoutChanged(page, layoutName)
    await setLayoutOnPage(page, layoutName)
    expect(await layoutChangedPromise).toBe(true)

    /**
     * FIXME: The following APIs are not yet supported by the Call Fabric SDK
     */

    // // --------------- Get Room Meta ---------------
    // const currentMeta: any = await page.evaluate(() => {
    //   // @ts-expect-error
    //   const roomObj: Video.RoomSession = window._roomObj
    //   return roomObj.getMeta()
    // })
    // expect(currentMeta.meta).toStrictEqual({})

    // // --------------- Set Room Meta ---------------
    // const meta = { something: 'xx-yy-zzz' }
    // const setMeta = await page.evaluate(
    //   ({ meta }) => {
    //     return new Promise(async (resolve, _reject) => {
    //       // @ts-expect-error
    //       const roomObj: Video.RoomSession = window._roomObj

    //       roomObj.on('room.updated', (room) => {
    //         if (room.room_session.updated?.includes('meta')) {
    //           resolve(room.room_session.meta)
    //         }
    //       })

    //       await roomObj.setMeta(meta)
    //     })
    //   },
    //   {
    //     meta,
    //   }
    // )
    // expect(
    //   setMeta,
    //   "Set meta should be: { something: 'xx-yy-zzz' }"
    // ).toStrictEqual(meta)

    // // --------------- Update Room Meta ---------------
    // const metaUpdate = { updatedKey: 'ii-oo' }
    // const updatedMeta = await page.evaluate(
    //   ({ meta }) => {
    //     return new Promise(async (resolve, _reject) => {
    //       // @ts-expect-error
    //       const roomObj: Video.RoomSession = window._roomObj

    //       roomObj.on('room.updated', (room) => {
    //         if (room.room_session.updated?.includes('meta')) {
    //           resolve(room.room_session.meta)
    //         }
    //       })

    //       await roomObj.updateMeta(meta)
    //     })
    //   },
    //   {
    //     meta: metaUpdate,
    //   }
    // )
    // expect(
    //   updatedMeta,
    //   "Updated meta should be: { something: 'xx-yy-zzz', updatedKey: 'ii-oo' }"
    // ).toStrictEqual({ ...meta, ...metaUpdate })

    // // --------------- Delete Room Meta ---------------
    // const metaDelete = ['updatedKey']
    // const deletedMeta = await page.evaluate(
    //   ({ keys }) => {
    //     return new Promise(async (resolve, _reject) => {
    //       // @ts-expect-error
    //       const roomObj: Video.RoomSession = window._roomObj

    //       roomObj.on('room.updated', (room) => {
    //         if (room.room_session.updated?.includes('meta')) {
    //           resolve(room.room_session.meta)
    //         }
    //       })

    //       await roomObj.deleteMeta(keys)
    //     })
    //   },
    //   {
    //     keys: metaDelete,
    //   }
    // )
    // expect(
    //   deletedMeta,
    //   "Deleted meta should be: { something: 'xx-yy-zzz' }"
    // ).toStrictEqual(meta)
  })

  test('should fail on invalid address', async ({ createCustomPage }) => {
    const page = await createCustomPage({ name: '[page]' })
    await page.goto(SERVER_URL)

    await createCFClient(page)

    // Dial an address and join a video room
    const roomSession = await page.evaluate(async () => {
      try {
        // @ts-expect-error
        const client = window._client

        const call = await client.dial({
          to: `/public/invalid-address`,
          rootElement: document.getElementById('rootElement'),
        })

        // @ts-expect-error
        window._roomObj = call

        await call.start()

        return { success: true }
      } catch (error) {
        return { success: false, error }
      }
    })

    expect(roomSession.success).toBe(false)
  })

  test('should handle joining a room with audio channel only', async ({
    createCustomPage,
    resource,
  }) => {
    const page = await createCustomPage({ name: '[page]' })
    await page.goto(SERVER_URL)

    const roomName = `e2e-video-room_${uuid()}`
    await resource.createVideoRoomResource(roomName)

    await createCFClient(page)

    // Dial an address with audio only channel
    const roomSession = await dialAddress(page, {
      address: `/public/${roomName}?channel=audio`,
    })

    expect(roomSession.room_session).toBeDefined()
    expect(
      roomSession.room_session.members.some(
        (member: any) => member.member_id === roomSession.member_id
      )
    ).toBeTruthy()

    // There should be no inbound/outbound video
    const stats = await getStats(page)
    expect(stats.outboundRTP).not.toHaveProperty('video')
    expect(stats.inboundRTP).not.toHaveProperty('video')

    // There should be audio packets
    expect(stats.inboundRTP.audio.packetsReceived).toBeGreaterThan(0)

    // There should be no MCU either
    const videoElement = await page.$('div[id^="sw-sdk-"] > video')
    expect(videoElement).toBeNull()
  })
})<|MERGE_RESOLUTION|>--- conflicted
+++ resolved
@@ -26,34 +26,9 @@
     await createCFClient(page)
 
     // Dial an address and join a video room
-<<<<<<< HEAD
-    const roomSession = await page.evaluate(
-      async ({ roomName }) => {
-        return new Promise<any>(async (resolve, _reject) => {
-          // @ts-expect-error
-          const client = window._client as SignalWireContract
-
-          const call = await client.dial({
-            to: `/public/${roomName}`,
-            rootElement: document.getElementById('rootElement'),
-          })
-
-          call.on('room.joined', resolve)
-          call.on('room.updated', () => {})
-
-          // @ts-expect-error
-          window._roomObj = call
-
-          await call.start()
-        })
-      },
-      { roomName }
-    )
-=======
     const roomSession = await dialAddress(page, {
       address: `/public/${roomName}`,
     })
->>>>>>> 84aaad9b
 
     expect(roomSession.room_session).toBeDefined()
     expect(
