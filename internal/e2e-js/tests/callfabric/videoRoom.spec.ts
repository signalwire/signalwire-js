import { Video } from '@signalwire/js'
import { test, expect } from '../../fixtures'
import { SERVER_URL, createCFClient, expectMCUVisible } from '../../utils'

test.describe('CallFabric VideoRoom', () => {
  test('should handle joining a room, perform actions and then leave the room', async ({
    createCustomPage,
  }) => {
    const page = await createCustomPage({ name: '[page]' })
    await page.goto(SERVER_URL)

    const roomName = 'cf-e2e-test-room'

    await createCFClient(page)

    // Dial an address and join a video room
    const roomSession = await page.evaluate(
      async ({ roomName }) => {
        return new Promise<any>(async (resolve, _reject) => {
          // @ts-expect-error
          const client = window._client

          const call = await client.dial({
            to: `/public/${roomName}`,
            rootElement: document.getElementById('rootElement'),
          })

          call.on('room.joined', resolve)
          call.on('room.updated', () => {})

          // @ts-expect-error
          window._roomObj = call

          await call.start()
        })
      },
      { roomName }
    )

    expect(roomSession.room_session).toBeDefined()
    expect(
      roomSession.room_session.members.some(
        (member: any) => member.member_id === roomSession.member_id
      )
    ).toBeTruthy()
<<<<<<< HEAD
    expect(roomSession.room_session.name).toBeDefined()
=======
    expect(roomSession.room_session.name.startsWith(roomName)).toBeTruthy()
    expect(roomSession.room.name.startsWith(roomName)).toBeTruthy()
    expect(roomSession.room_session.display_name).toBe(roomName)
>>>>>>> c76f535c

    await expectMCUVisible(page)

    // --------------- Muting Audio (self) ---------------
    await page.evaluate(
      async ({ roomSession }) => {
        // @ts-expect-error
        const roomObj: Video.RoomSession = window._roomObj

        const memberUpdatedMuted = new Promise((resolve) => {
          roomObj.on('member.updated', (params) => {
            if (
              params.member.id === roomSession.member_id &&
              params.member.updated.includes('audio_muted') &&
              params.member.audio_muted === true
            ) {
              resolve(true)
            }
          })
        })

        const memberUpdatedUnmuted = new Promise((resolve) => {
          roomObj.on('member.updated', (params) => {
            if (
              params.member.id === roomSession.member_id &&
              params.member.updated.includes('audio_muted') &&
              params.member.audio_muted === false
            ) {
              resolve(true)
            }
          })
        })

        await roomObj.audioMute()
        await roomObj.audioUnmute()

        return Promise.all([memberUpdatedMuted, memberUpdatedUnmuted])
      },
      { roomSession }
    )

    // --------------- Muting Video (self) ---------------
    await page.evaluate(
      async ({ roomSession }) => {
        // @ts-expect-error
        const roomObj: Video.RoomSession = window._roomObj

        const memberUpdatedMuted = new Promise((resolve) => {
          roomObj.on('member.updated', (params) => {
            if (
              params.member.id === roomSession.member_id &&
              params.member.updated.includes('video_muted') &&
              params.member.updated.includes('visible') &&
              params.member.video_muted === true &&
              params.member.visible === false
            ) {
              resolve(true)
            }
          })
        })

        const memberUpdatedUnmuted = new Promise((resolve) => {
          roomObj.on('member.updated', (params) => {
            if (
              params.member.id === roomSession.member_id &&
              params.member.updated.includes('video_muted') &&
              params.member.updated.includes('visible') &&
              params.member.video_muted === false &&
              params.member.visible === true
            ) {
              resolve(true)
            }
          })
        })

        await roomObj.videoMute()
        await roomObj.videoUnmute()

        return Promise.all([memberUpdatedMuted, memberUpdatedUnmuted])
      },
      { roomSession }
    )

    /**
     * FIXME: The following APIs are not yet supported by the Call Fabric SDK
     */

    // // --------------- Get Room Meta ---------------
    // const currentMeta: any = await page.evaluate(() => {
    //   // @ts-expect-error
    //   const roomObj: Video.RoomSession = window._roomObj
    //   return roomObj.getMeta()
    // })
    // expect(currentMeta.meta).toStrictEqual({})

    // // --------------- Set Room Meta ---------------
    // const meta = { something: 'xx-yy-zzz' }
    // const setMeta = await page.evaluate(
    //   ({ meta }) => {
    //     return new Promise(async (resolve, _reject) => {
    //       // @ts-expect-error
    //       const roomObj: Video.RoomSession = window._roomObj

    //       roomObj.on('room.updated', (room) => {
    //         if (room.room_session.updated?.includes('meta')) {
    //           resolve(room.room_session.meta)
    //         }
    //       })

    //       await roomObj.setMeta(meta)
    //     })
    //   },
    //   {
    //     meta,
    //   }
    // )
    // expect(
    //   setMeta,
    //   "Set meta should be: { something: 'xx-yy-zzz' }"
    // ).toStrictEqual(meta)

    // // --------------- Update Room Meta ---------------
    // const metaUpdate = { updatedKey: 'ii-oo' }
    // const updatedMeta = await page.evaluate(
    //   ({ meta }) => {
    //     return new Promise(async (resolve, _reject) => {
    //       // @ts-expect-error
    //       const roomObj: Video.RoomSession = window._roomObj

    //       roomObj.on('room.updated', (room) => {
    //         if (room.room_session.updated?.includes('meta')) {
    //           resolve(room.room_session.meta)
    //         }
    //       })

    //       await roomObj.updateMeta(meta)
    //     })
    //   },
    //   {
    //     meta: metaUpdate,
    //   }
    // )
    // expect(
    //   updatedMeta,
    //   "Updated meta should be: { something: 'xx-yy-zzz', updatedKey: 'ii-oo' }"
    // ).toStrictEqual({ ...meta, ...metaUpdate })

    // // --------------- Delete Room Meta ---------------
    // const metaDelete = ['updatedKey']
    // const deletedMeta = await page.evaluate(
    //   ({ keys }) => {
    //     return new Promise(async (resolve, _reject) => {
    //       // @ts-expect-error
    //       const roomObj: Video.RoomSession = window._roomObj

    //       roomObj.on('room.updated', (room) => {
    //         if (room.room_session.updated?.includes('meta')) {
    //           resolve(room.room_session.meta)
    //         }
    //       })

    //       await roomObj.deleteMeta(keys)
    //     })
    //   },
    //   {
    //     keys: metaDelete,
    //   }
    // )
    // expect(
    //   deletedMeta,
    //   "Deleted meta should be: { something: 'xx-yy-zzz' }"
    // ).toStrictEqual(meta)

    // const layoutName = '3x3'
    // // --------------- Expect layout to change ---------------
    // const layoutChangedPromise = expectLayoutChanged(page, layoutName)
    // // --------------- Set layout ---------------
    // await setLayoutOnPage(page, layoutName)
    // expect(await layoutChangedPromise).toBe(true)
  })

  test('should fail on invalid address', async ({ createCustomPage }) => {
    const page = await createCustomPage({ name: '[page]' })
    await page.goto(SERVER_URL)

    await createCFClient(page)

    // Dial an address and join a video room
    const roomSession = await page.evaluate(async () => {
      try {
        // @ts-expect-error
        const client = window._client

        const call = await client.dial({
          to: `/public/invalid-address`,
          rootElement: document.getElementById('rootElement'),
        })

        // @ts-expect-error
        window._roomObj = call

        await call.start()

        return { success: true }
      } catch (error) {
        return { success: false, error }
      }
    })

    expect(roomSession.success).toBe(false)
  })
})<|MERGE_RESOLUTION|>--- conflicted
+++ resolved
@@ -43,13 +43,9 @@
         (member: any) => member.member_id === roomSession.member_id
       )
     ).toBeTruthy()
-<<<<<<< HEAD
-    expect(roomSession.room_session.name).toBeDefined()
-=======
     expect(roomSession.room_session.name.startsWith(roomName)).toBeTruthy()
     expect(roomSession.room.name.startsWith(roomName)).toBeTruthy()
     expect(roomSession.room_session.display_name).toBe(roomName)
->>>>>>> c76f535c
 
     await expectMCUVisible(page)
 
