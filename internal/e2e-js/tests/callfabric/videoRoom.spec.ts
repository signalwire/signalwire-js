import { uuid } from '@signalwire/core'
import { FabricRoomSession, CallJoinedEventParams } from '@signalwire/js'
import { test, expect } from '../../fixtures'
import {
  SERVER_URL,
  createCFClient,
  dialAddress,
  expectLayoutChanged,
  expectMCUVisible,
  getStats,
  setLayoutOnPage,
} from '../../utils'

test.describe('CallFabric VideoRoom', () => {
  test('should handle joining a room, perform actions and then leave the room', async ({
    createCustomPage,
    resource,
  }) => {
    const page = await createCustomPage({ name: '[page]' })
    await page.goto(SERVER_URL)

    const roomName = `e2e-video-room_${uuid()}`
    await resource.createVideoRoomResource(roomName)

    await createCFClient(page)

    // Dial an address and join a video room
<<<<<<< HEAD
    const roomSession: CallJoinedEventParams = await dialAddress(page, {
      address: `/public/${roomName}`,
=======
    const roomSession = await dialAddress(page, {
      address: `/public/${roomName}?channel=video`,
>>>>>>> f3f3414f
    })

    expect(roomSession.room_session).toBeDefined()
    expect(roomSession.room_session.name).toBeDefined()
    expect(roomSession.room_session.display_name).toBeDefined()
    expect(
      roomSession.room_session.members.some(
        (member) => member.member_id === roomSession.member_id
      )
    ).toBeTruthy()

    await expectMCUVisible(page)

    // --------------- Muting Audio (self) ---------------
    await page.evaluate(
      async ({ roomSession }) => {
        // @ts-expect-error
        const roomObj: FabricRoomSession = window._roomObj

        const memberUpdatedMuted = new Promise((resolve) => {
          const memberUpdatedEvent = new Promise((res) => {
            roomObj.on('member.updated', (params) => {
              if (
                params.member.member_id === roomSession.member_id &&
                params.member.updated.includes('audio_muted') &&
                params.member.audio_muted === true
              ) {
                res(true)
              }
            })
          })
          const memberUpdatedMutedEvent = new Promise((res) => {
            roomObj.on('member.updated.audioMuted', (params) => {
              if (
                params.member.member_id === roomSession.member_id &&
                params.member.audio_muted === true
              ) {
                res(true)
              }
            })
          })

          Promise.all([memberUpdatedEvent, memberUpdatedMutedEvent]).then(
            resolve
          )
        })

        const memberUpdatedUnmuted = new Promise((resolve) => {
          const memberUpdatedEvent = new Promise((res) => {
            roomObj.on('member.updated', (params) => {
              if (
                params.member.member_id === roomSession.member_id &&
                params.member.updated.includes('audio_muted') &&
                params.member.audio_muted === false
              ) {
                res(true)
              }
            })
          })
          const memberUpdatedMutedEvent = new Promise((res) => {
            roomObj.on('member.updated.audioMuted', (params) => {
              if (
                params.member.member_id === roomSession.member_id &&
                params.member.audio_muted === false
              ) {
                res(true)
              }
            })
          })

          Promise.all([memberUpdatedEvent, memberUpdatedMutedEvent]).then(
            resolve
          )
        })

        await roomObj.audioMute()
        await roomObj.audioUnmute()

        return Promise.all([memberUpdatedMuted, memberUpdatedUnmuted])
      },
      { roomSession }
    )

    // // --------------- Muting Video (self) ---------------
    await page.evaluate(
      async ({ roomSession }) => {
        // @ts-expect-error
        const roomObj: FabricRoomSession = window._roomObj

        const memberUpdatedMuted = new Promise((resolve) => {
          const memberUpdatedEvent = new Promise((res) => {
            roomObj.on('member.updated', (params) => {
              if (
                params.member.member_id === roomSession.member_id &&
                params.member.updated.includes('video_muted') &&
                params.member.updated.includes('visible') &&
                params.member.video_muted === true &&
                params.member.visible === false
              ) {
                res(true)
              }
            })
          })
          const memberUpdatedMutedEvent = new Promise((res) => {
            roomObj.on('member.updated.videoMuted', (params) => {
              if (
                params.member.member_id === roomSession.member_id &&
                params.member.video_muted === true &&
                params.member.visible === false
              ) {
                res(true)
              }
            })
          })

          Promise.all([memberUpdatedEvent, memberUpdatedMutedEvent]).then(
            resolve
          )
        })

        const memberUpdatedUnmuted = new Promise((resolve) => {
          const memberUpdatedEvent = new Promise((res) => {
            roomObj.on('member.updated', (params) => {
              if (
                params.member.member_id === roomSession.member_id &&
                params.member.updated.includes('video_muted') &&
                params.member.updated.includes('visible') &&
                params.member.video_muted === false &&
                params.member.visible === true
              ) {
                res(true)
              }
            })
          })
          const memberUpdatedMutedEvent = new Promise((res) => {
            roomObj.on('member.updated.videoMuted', (params) => {
              if (
                params.member.member_id === roomSession.member_id &&
                params.member.video_muted === false &&
                params.member.visible === true
              ) {
                res(true)
              }
            })
          })

          Promise.all([memberUpdatedEvent, memberUpdatedMutedEvent]).then(
            resolve
          )
        })

        await roomObj.videoMute()
        await roomObj.videoUnmute()

        return Promise.all([memberUpdatedMuted, memberUpdatedUnmuted])
      },
      { roomSession }
    )

    // --------------- Screenshare ---------------
    await page.evaluate(async () => {
      // @ts-expect-error
      const roomObj: FabricRoomSession = window._roomObj

      let screenMemberId: string | undefined

      const screenJoined = new Promise((resolve) => {
        roomObj.on('member.joined', (params) => {
          if (params.member.type === 'screen') {
            screenMemberId = params.member.member_id
            resolve(true)
          }
        })
      })

      const screenLeft = new Promise((resolve) => {
        roomObj.on('member.left', (params) => {
          if (
            params.member.type === 'screen' &&
            params.member.member_id === screenMemberId
          ) {
            resolve(true)
          }
        })
      })

      const screenShareObj = await roomObj.startScreenShare({
        audio: true,
        video: true,
      })

      const screenShareIdCheckPromise = new Promise((resolve) => {
        resolve(screenMemberId === screenShareObj.memberId)
      })

      const screenRoomLeft = new Promise((resolve) => {
        screenShareObj.on('room.left', () => resolve(true))
      })

      await new Promise((r) => setTimeout(r, 2000))

      await screenShareObj.leave()

      return Promise.all([
        screenJoined,
        screenLeft,
        screenRoomLeft,
        screenShareIdCheckPromise,
      ])
    })

    // --------------- Room lock/unlock ---------------
    await page.evaluate(
      // @ts-expect-error
      async ({ roomSession }) => {
        // @ts-expect-error
        const roomObj: FabricRoomSession = window._roomObj

        const roomUpdatedLocked = new Promise((resolve) => {
          roomObj.on('room.updated', (params) => {
            if (params.room_session.locked === true) {
              resolve(true)
            }
          })
        })

        const roomUpdatedUnlocked = new Promise((resolve) => {
          roomObj.on('room.updated', (params) => {
            if (params.room_session.locked === false) {
              resolve(true)
            }
          })
        })

        await roomObj.lock()
        await roomUpdatedLocked

        await roomObj.unlock()
        await roomUpdatedUnlocked
      },
      { roomSession }
    )

    // --------------- Set layout ---------------
    const layoutName = '3x3'
    const layoutChangedPromise = expectLayoutChanged(page, layoutName)
    await setLayoutOnPage(page, layoutName)
    expect(await layoutChangedPromise).toBe(true)

    /**
     * FIXME: The following APIs are not yet supported by the Call Fabric SDK
     */

    // // --------------- Get Room Meta ---------------
    // const currentMeta: any = await page.evaluate(() => {
    //   // @ts-expect-error
    //   const roomObj: Video.RoomSession = window._roomObj
    //   return roomObj.getMeta()
    // })
    // expect(currentMeta.meta).toStrictEqual({})

    // // --------------- Set Room Meta ---------------
    // const meta = { something: 'xx-yy-zzz' }
    // const setMeta = await page.evaluate(
    //   ({ meta }) => {
    //     return new Promise(async (resolve, _reject) => {
    //       // @ts-expect-error
    //       const roomObj: Video.RoomSession = window._roomObj

    //       roomObj.on('room.updated', (room) => {
    //         if (room.room_session.updated?.includes('meta')) {
    //           resolve(room.room_session.meta)
    //         }
    //       })

    //       await roomObj.setMeta(meta)
    //     })
    //   },
    //   {
    //     meta,
    //   }
    // )
    // expect(
    //   setMeta,
    //   "Set meta should be: { something: 'xx-yy-zzz' }"
    // ).toStrictEqual(meta)

    // // --------------- Update Room Meta ---------------
    // const metaUpdate = { updatedKey: 'ii-oo' }
    // const updatedMeta = await page.evaluate(
    //   ({ meta }) => {
    //     return new Promise(async (resolve, _reject) => {
    //       // @ts-expect-error
    //       const roomObj: Video.RoomSession = window._roomObj

    //       roomObj.on('room.updated', (room) => {
    //         if (room.room_session.updated?.includes('meta')) {
    //           resolve(room.room_session.meta)
    //         }
    //       })

    //       await roomObj.updateMeta(meta)
    //     })
    //   },
    //   {
    //     meta: metaUpdate,
    //   }
    // )
    // expect(
    //   updatedMeta,
    //   "Updated meta should be: { something: 'xx-yy-zzz', updatedKey: 'ii-oo' }"
    // ).toStrictEqual({ ...meta, ...metaUpdate })

    // // --------------- Delete Room Meta ---------------
    // const metaDelete = ['updatedKey']
    // const deletedMeta = await page.evaluate(
    //   ({ keys }) => {
    //     return new Promise(async (resolve, _reject) => {
    //       // @ts-expect-error
    //       const roomObj: Video.RoomSession = window._roomObj

    //       roomObj.on('room.updated', (room) => {
    //         if (room.room_session.updated?.includes('meta')) {
    //           resolve(room.room_session.meta)
    //         }
    //       })

    //       await roomObj.deleteMeta(keys)
    //     })
    //   },
    //   {
    //     keys: metaDelete,
    //   }
    // )
    // expect(
    //   deletedMeta,
    //   "Deleted meta should be: { something: 'xx-yy-zzz' }"
    // ).toStrictEqual(meta)
  })

  test('should fail on invalid address', async ({ createCustomPage }) => {
    const page = await createCustomPage({ name: '[page]' })
    await page.goto(SERVER_URL)

    await createCFClient(page)

    // Dial an address and join a video room
    const roomSession = await page.evaluate(async () => {
      try {
        // @ts-expect-error
        const client = window._client

        const call = await client.dial({
          to: `/public/invalid-address?channel=video`,
          rootElement: document.getElementById('rootElement'),
        })

        // @ts-expect-error
        window._roomObj = call

        await call.start()

        return { success: true }
      } catch (error) {
        return { success: false, error }
      }
    })

    expect(roomSession.success).toBe(false)
  })

  test('should handle joining a room with audio channel only', async ({
    createCustomPage,
    resource,
  }) => {
    const page = await createCustomPage({ name: '[page]' })
    await page.goto(SERVER_URL)

    const roomName = `e2e-video-room_${uuid()}`
    await resource.createVideoRoomResource(roomName)

    await createCFClient(page)

    // Dial an address with audio only channel
    const roomSession = await dialAddress(page, {
      address: `/public/${roomName}?channel=audio`,
    })

    expect(roomSession.room_session).toBeDefined()
    expect(
      roomSession.room_session.members.some(
        (member: any) => member.member_id === roomSession.member_id
      )
    ).toBeTruthy()

    // There should be no inbound/outbound video
    const stats = await getStats(page)
    expect(stats.outboundRTP).not.toHaveProperty('video')
    expect(stats.inboundRTP).not.toHaveProperty('video')

    // There should be audio packets
    expect(stats.inboundRTP.audio.packetsReceived).toBeGreaterThan(0)

    // There should be no MCU either
    const videoElement = await page.$('div[id^="sw-sdk-"] > video')
    expect(videoElement).toBeNull()
  })
})<|MERGE_RESOLUTION|>--- conflicted
+++ resolved
@@ -25,13 +25,8 @@
     await createCFClient(page)
 
     // Dial an address and join a video room
-<<<<<<< HEAD
     const roomSession: CallJoinedEventParams = await dialAddress(page, {
-      address: `/public/${roomName}`,
-=======
-    const roomSession = await dialAddress(page, {
       address: `/public/${roomName}?channel=video`,
->>>>>>> f3f3414f
     })
 
     expect(roomSession.room_session).toBeDefined()
