import { uuid } from '@signalwire/core'
import { test, expect } from '../../fixtures'
<<<<<<< HEAD
import { SERVER_URL, createCFClient, expectMCUVisible } from '../../utils'
=======
import {
  SERVER_URL,
  createCFClient,
  dialAddress,
  expectMCUVisible,
} from '../../utils'
>>>>>>> df6377b2

test.describe('Reattach Tests', () => {
  test('WebRTC to Room', async ({ createCustomPage, resource }) => {
    const page = await createCustomPage({ name: '[page]' })
    await page.goto(SERVER_URL)

    const roomName = `e2e-video-room_${uuid()}`
    await resource.createVideoRoomResource(roomName)

    await createCFClient(page)

    // Dial an address and join a video room
    let roomSession = await dialAddress(page, {
      address: `/public/${roomName}`,
    })

    expect(roomSession.room_session).toBeDefined()
    const currentCallId = roomSession.call_id

    await expectMCUVisible(page)

    await page.reload({ waitUntil: 'domcontentloaded' })
    await createCFClient(page)

    // Reattach to an address to join the same call session
    roomSession = await dialAddress(page, {
      address: `/public/${roomName}`,
      reattach: true,
    })

    expect(roomSession.call_id).toEqual(currentCallId)
    // TODO the server is not sending a layout state on reattach
    // await expectMCUVisible(page)
  })

  test('WebRTC to Room - should handle mute states', async ({
    createCustomPage,
    resource,
  }) => {
    const page = await createCustomPage({ name: '[page]' })
    await page.goto(SERVER_URL)

    const roomName = `e2e-video-room_${uuid()}`
    await resource.createVideoRoomResource(roomName)

    await createCFClient(page)

    // Dial an address and join a video room
    let roomSession = await page.evaluate(
      async ({ roomName }) => {
        return new Promise<any>(async (resolve, _reject) => {
          // @ts-expect-error
          const client = window._client

          const call = await client.dial({
            to: `/public/${roomName}`,
            rootElement: document.getElementById('rootElement'),
          })

          call.on('call.joined', resolve)

          // @ts-expect-error
          window._roomObj = call

          await call.start()
        })
      },
      { roomName }
    )

    expect(roomSession.room_session).toBeDefined()
    const currentCallId = roomSession.call_id

    await expectMCUVisible(page)

    // --------------- Muting Video (self) ---------------
    await page.evaluate(async () => {
      // @ts-expect-error
      const roomObj: Video.RoomSession = window._roomObj

      const memberUpdatedMuted = new Promise((resolve) => {
        const memberUpdatedEvent = new Promise((res) => {
          roomObj.on('member.updated', () => res(true))
        })
        const memberUpdatedMutedEvent = new Promise((res) => {
          roomObj.on('member.updated.video_muted', () => res(true))
        })

        Promise.all([memberUpdatedEvent, memberUpdatedMutedEvent]).then(resolve)
      })

      await roomObj.videoMute()

      await memberUpdatedMuted
    })

    // --------------- Muting Audio (self) ---------------
    await page.evaluate(async () => {
      // @ts-expect-error
      const roomObj: Video.RoomSession = window._roomObj

      const memberUpdatedMuted = new Promise((resolve) => {
        const memberUpdatedEvent = new Promise((res) => {
          roomObj.on('member.updated', () => res(true))
        })
        const memberUpdatedMutedEvent = new Promise((res) => {
          roomObj.on('member.updated.audio_muted', () => res(true))
        })

        Promise.all([memberUpdatedEvent, memberUpdatedMutedEvent]).then(resolve)
      })

      await roomObj.audioMute()

      await memberUpdatedMuted
    })

    await page.reload({ waitUntil: 'domcontentloaded' })
    await createCFClient(page)

    // Reattach to an address to join the same call session
    const callJoinedEvent = await page.evaluate(
      async ({ roomName }) => {
        return new Promise<any>(async (resolve, _reject) => {
          // @ts-expect-error
          const client = window._client

          const call = await client.reattach({
            to: `/public/${roomName}`,
            rootElement: document.getElementById('rootElement'),
          })

          call.on('call.joined', resolve)

          // @ts-expect-error
          window._roomObj = call
          await call.start()
        })
      },
      { roomName }
    )

    expect(callJoinedEvent.call_id).toEqual(currentCallId)
    
    const localVideoTrack = await page.evaluate(
      // @ts-expect-error
      () => window._roomObj.peer.localVideoTrack
    )
    expect(localVideoTrack).toEqual({})
    
    const localAudioTrack = await page.evaluate(
      // @ts-expect-error
      () => window._roomObj.peer.localAudioTrack
    )
    expect(localAudioTrack).toEqual({})
  })

  // TODO uncomment after fixed in the backend
  // test('WebRTC to SWML to Room', async ({
  //   createCustomPage,
  //   resource,
  // }) => {

  //   const page = await createCustomPage({ name: '[page]' })
  //   await page.goto(SERVER_URL)

  //   const roomName = `e2e-video-room_${uuid()}`
  //   await resource.createVideoRoomResource(roomName)
  //   const resourceName = `e2e-swml-app_${uuid()}`
  //   await resource.createSWMLAppResource({
  //     name: resourceName,
  //     contents: {
  //       sections: {
  //         main: [
  //           'answer',
  //           {
  //             play: {
  //               volume: 10,
  //               urls: [
  //                 'silence:1.0',
  //                 'say:Hello, connecting to a fabric resource that is a room',
  //               ],
  //             },
  //             connect: {
  //               to: `/public/${roomName}`,
  //               answer_on_bridge: true
  //             }
  //           },
  //         ],
  //       },
  //     },
  //   })

  //   await createCFClient(page)

  //   // Dial an address and join a video room
  //   let roomSession = await page.evaluate(
  //     async ({ resourceName }) => {
  //       return new Promise<any>(async (resolve, _reject) => {
  //         // @ts-expect-error
  //         const client = window._client
  //         let callJoinedCount = 0

  //         const call = await client.dial({
  //           to: `/private/${resourceName}`,
  //           rootElement: document.getElementById('rootElement'),
  //         })

  //         call.on('call.joined', (event: any) => {
  //           callJoinedCount++
  //           if(callJoinedCount >= 2) {
  //             resolve(event)
  //           }
  //         })

  //         // @ts-expect-error
  //         window._roomObj = call

  //         await call.start()
  //       })
  //     },
  //     { resourceName }
  //   )

  //   expect(roomSession.room_session).toBeDefined()
  //   const currentCallId = roomSession.call_id

  //   await expectMCUVisible(page)

  //   await page.reload({ waitUntil: 'domcontentloaded'})
  //   await createCFClient(page)

  //   // FIXME Server is not accepting the invite
  //   // Reattach to an address to join the same call session
  //   roomSession = await page.evaluate(
  //     async ({ resourceName }) => {
  //       return new Promise<any>(async (resolve, _reject) => {
  //         // @ts-expect-error
  //         const client = window._client

  //         const call = await client.reattach({
  //           to: `/private/${resourceName}`,
  //           rootElement: document.getElementById('rootElement'),
  //         })

  //         call.on('call.joined', resolve)

  //         // @ts-expect-error
  //         window._roomObj = call
  //         await call.start()
  //       })
  //     },
  //     { resourceName }
  //   )

  //   expect(roomSession.call_id).toEqual(currentCallId)
  //   // TODO the server is not sending a layout state on reattach
  //   // await expectMCUVisible(page)
  // })
})<|MERGE_RESOLUTION|>--- conflicted
+++ resolved
@@ -1,18 +1,18 @@
 import { uuid } from '@signalwire/core'
 import { test, expect } from '../../fixtures'
-<<<<<<< HEAD
-import { SERVER_URL, createCFClient, expectMCUVisible } from '../../utils'
-=======
 import {
   SERVER_URL,
   createCFClient,
   dialAddress,
   expectMCUVisible,
 } from '../../utils'
->>>>>>> df6377b2
 
 test.describe('Reattach Tests', () => {
-  test('WebRTC to Room', async ({ createCustomPage, resource }) => {
+  test('WebRTC to Room', async ({
+    createCustomPage,
+    resource,
+  }) => {
+
     const page = await createCustomPage({ name: '[page]' })
     await page.goto(SERVER_URL)
 
@@ -31,17 +31,33 @@
 
     await expectMCUVisible(page)
 
-    await page.reload({ waitUntil: 'domcontentloaded' })
+    await page.reload({ waitUntil: 'domcontentloaded'})
     await createCFClient(page)
 
     // Reattach to an address to join the same call session
-    roomSession = await dialAddress(page, {
-      address: `/public/${roomName}`,
-      reattach: true,
-    })
+    roomSession = await page.evaluate(
+      async ({ roomName }) => {
+        return new Promise<any>(async (resolve, _reject) => {
+          // @ts-expect-error
+          const client = window._client
+
+          const call = await client.reattach({
+            to: `/public/${roomName}`,
+            rootElement: document.getElementById('rootElement'),
+          })
+
+          call.on('call.joined', resolve)
+
+          // @ts-expect-error
+          window._roomObj = call
+          await call.start()
+        })
+      },
+      { roomName }
+    )
 
     expect(roomSession.call_id).toEqual(currentCallId)
-    // TODO the server is not sending a layout state on reattach
+    // TODO the server is not sending a layout state on reattach 
     // await expectMCUVisible(page)
   })
 
