<<<<<<< HEAD
import type {
  CallFabricRoomSession,
  SignalWireContract,
  Video,
} from '@signalwire/js'
import type { MediaEvent } from '@signalwire/webrtc'
import { createServer } from 'vite'
import path from 'path'
import { expect } from './fixtures'
import { Page } from '@playwright/test'
=======
import type { SignalWireClient, Video } from '@signalwire/js'
import type { MediaEventNames } from '@signalwire/webrtc'
import { createServer } from 'vite'
import path from 'path'
import { Page, expect } from '@playwright/test'
>>>>>>> ada6c495
import { v4 as uuid } from 'uuid'

// #region Utilities for Playwright test server & fixture

type CreateTestServerOptions = {
  target: 'heroku' | 'blank'
}

const TARGET_ROOT_PATH: Record<
  CreateTestServerOptions['target'],
  {
    path: string
    port: number
  }
> = {
  blank: { path: './templates/blank', port: 1337 },
  heroku: {
    path: path.dirname(
      require.resolve('@sw-internal/playground-js/src/heroku/index.html')
    ),
    port: 1336,
  },
}

export const SERVER_URL = 'http://localhost:1337'
export const BASIC_TOKEN = Buffer.from(
  `${process.env.RELAY_PROJECT}:${process.env.RELAY_TOKEN}`
).toString('base64')

export const createTestServer = async (
  options: CreateTestServerOptions = { target: 'blank' }
) => {
  const targetOptions = TARGET_ROOT_PATH[options.target]
  const server = await createServer({
    configFile: false,
    root: targetOptions.path,
    server: {
      port: targetOptions.port,
    },
    logLevel: 'silent',
  })

  return {
    start: async () => {
      await server.listen()
    },
    close: async () => {
      await server.close()
    },
    url: `http://localhost:${targetOptions.port}`,
  }
}

export const enablePageLogs = (page: Page, customMsg: string = '[page]') => {
  page.on('console', (log) => console.log(customMsg, log))
}

// #endregion

// #region Utilities for Token Creation

interface CreateTestVRTOptions {
  room_name: string
  user_name: string
  room_display_name?: string
  permissions?: string[]
  join_from?: number | string
  join_until?: number | string
  remove_at?: number | string
  remove_after_seconds_elapsed?: number
  auto_create_room?: boolean
  join_as?: 'member' | 'audience'
  media_allowed?: 'audio-only' | 'video-only' | 'all'
  join_audio_muted?: boolean
  join_video_muted?: boolean
  end_room_session_on_leave?: boolean
}

export const createTestVRTToken = async (body: CreateTestVRTOptions) => {
  const response = await fetch(
    `https://${process.env.API_HOST}/api/video/room_tokens`,
    {
      method: 'POST',
      headers: {
        'Content-Type': 'application/json',
        Authorization: `Basic ${BASIC_TOKEN}`,
      },
      body: JSON.stringify(body),
    }
  )
  const data = await response.json()
  return data.token
}

interface CreateTestJWTOptions {
  resource?: string
  refresh_token?: string
}

export const createTestJWTToken = async (body: CreateTestJWTOptions) => {
  const response = await fetch(
    `https://${process.env.API_HOST}/api/relay/rest/jwt`,
    {
      method: 'POST',
      headers: {
        'Content-Type': 'application/json',
        Authorization: `Basic ${BASIC_TOKEN}`,
      },
      body: JSON.stringify(body),
    }
  )
  const data = await response.json()
  return data.jwt_token
}

export const createTestSATToken = async () => {
  const response = await fetch(
    `https://${process.env.API_HOST}/api/fabric/subscribers/tokens`,
    {
      method: 'POST',
      headers: {
        'Content-Type': 'application/json',
        Authorization: `Basic ${BASIC_TOKEN}`,
      },
      body: JSON.stringify({
        reference: process.env.SAT_REFERENCE,
      }),
    }
  )
  const data = await response.json()
  return data.token
}

interface CreateTestCRTOptions {
  ttl: number
  member_id: string
  state: Record<string, any>
  channels: Record<string, { read?: boolean; write?: boolean }>
}

export const createTestCRTToken = async (body: CreateTestCRTOptions) => {
  const response = await fetch(
    `https://${process.env.API_HOST}/api/chat/tokens`,
    {
      method: 'POST',
      headers: {
        'Content-Type': 'application/json',
        Authorization: `Basic ${BASIC_TOKEN}`,
      },
      body: JSON.stringify(body),
    }
  )
  const data = await response.json()
  return data.token
}

// #endregion

// #region Utilities for RoomSession

export const createTestRoomSession = async (
  page: Page,
  options: {
    vrt: CreateTestVRTOptions
    /** set of events to automatically subscribe before room.join() */
    initialEvents?: string[]
    expectToJoin?: boolean
    roomSessionOptions?: Record<string, any>
    shouldPassRootElement?: boolean
  }
) => {
  const vrt = await createTestVRTToken(options.vrt)
  if (!vrt) {
    console.error('Invalid VRT. Exiting..')
    process.exit(4)
  }
  const roomSession: Video.RoomSession = await page.evaluate(
    (options) => {
      // @ts-expect-error
      const Video = window._SWJS.Video
      const roomSession = new Video.RoomSession({
        host: options.RELAY_HOST,
        token: options.API_TOKEN,
        ...(options.shouldPassRootElement && {
          rootElement: document.getElementById('rootElement'),
        }),
        logLevel: options.CI ? 'info' : 'debug',
        debug: {
          logWsTraffic: true, //Boolean(options.CI),
        },
        ...options.roomSessionOptions,
      })

      options.initialEvents?.forEach((event) => {
        roomSession.once(event, () => {})
      })

      // @ts-expect-error
      window.jwt_token = options.API_TOKEN

      // @ts-expect-error
      window._roomObj = roomSession

      return Promise.resolve(roomSession)
    },
    {
      RELAY_HOST:
        options.vrt.join_as === 'audience'
          ? process.env.RELAY_AUDIENCE_HOST
          : process.env.RELAY_HOST,
      API_TOKEN: vrt,
      initialEvents: options.initialEvents,
      CI: process.env.CI,
      roomSessionOptions: options.roomSessionOptions,
      shouldPassRootElement: options.shouldPassRootElement ?? true,
    }
  )

  if (options.expectToJoin !== false) {
    expectRoomJoined(page, { invokeJoin: false }).then(async (params) => {
      await expectMemberId(page, params.member_id)

      const dir = options.vrt.join_as === 'audience' ? 'recvonly' : 'sendrecv'
      await expectSDPDirection(page, dir, true)

      const mode = options.vrt.join_as === 'audience' ? 'audience' : 'member'
      await expectInteractivityMode(page, mode)
    })
  }

  return roomSession
}

export const createTestRoomSessionWithJWT = async (
  page: Page,
  options: {
    vrt: CreateTestVRTOptions
    /** set of events to automatically subscribe before room.join() */
    initialEvents?: string[]
    roomSessionOptions?: Record<string, any>
  },
  jwt: string
) => {
  if (!jwt) {
    console.error('Invalid JWT. Exiting..')
    process.exit(4)
  }
  return page.evaluate(
    (options) => {
      // @ts-expect-error
      const Video = window._SWJS.Video
      const roomSession = new Video.RoomSession({
        host: options.RELAY_HOST,
        token: options.API_TOKEN,
        rootElement: document.getElementById('rootElement'),
        audio: true,
        video: true,
        logLevel: options.CI ? 'warn' : 'debug',
        debug: {
          logWsTraffic: !options.CI,
        },
        ...options.roomSessionOptions,
      })

      options.initialEvents?.forEach((event) => {
        roomSession.once(event, () => {})
      })

      // @ts-expect-error
      window.jwt_token = options.API_TOKEN

      // @ts-expect-error
      window._roomObj = roomSession

      return Promise.resolve(roomSession)
    },
    {
      RELAY_HOST:
        options.vrt.join_as === 'audience'
          ? process.env.RELAY_AUDIENCE_HOST
          : process.env.RELAY_HOST,
      API_TOKEN: jwt,
      initialEvents: options.initialEvents,
      CI: process.env.CI,
      roomSessionOptions: options.roomSessionOptions,
    }
  )
}

const getRoomByName = async (roomName: string) => {
  const response = await fetch(
    `https://${process.env.API_HOST}/api/video/rooms/${roomName}`,
    {
      method: 'GET',
      headers: {
        'Content-Type': 'application/json',
        Authorization: `Basic ${BASIC_TOKEN}`,
      },
    }
  )
  if (response.status === 200) {
    return await response.json()
  }
  return undefined
}

export interface CreateOrUpdateRoomOptions {
  name: string
  display_name?: string
  max_members?: number
  quality?: '720p' | '1080p'
  join_from?: string
  join_until?: string
  remove_at?: string
  remove_after_seconds_elapsed?: number
  layout?: string
  record_on_start?: boolean
  enable_room_previews?: boolean
}

export const createOrUpdateRoom = async (body: CreateOrUpdateRoomOptions) => {
  const room = await getRoomByName(body.name)
  if (!room) {
    return createRoom(body)
  }

  const response = await fetch(
    `https://${process.env.API_HOST}/api/video/rooms/${room.id}`,
    {
      method: 'PUT',
      headers: {
        'Content-Type': 'application/json',
        Authorization: `Basic ${BASIC_TOKEN}`,
      },
      body: JSON.stringify(body),
    }
  )
  return response.json()
}

export const createRoom = async (body: CreateOrUpdateRoomOptions) => {
  const response = await fetch(
    `https://${process.env.API_HOST}/api/video/rooms`,
    {
      method: 'POST',
      headers: {
        'Content-Type': 'application/json',
        Authorization: `Basic ${BASIC_TOKEN}`,
      },
      body: JSON.stringify(body),
    }
  )
  return response.json()
}

export const createStreamForRoom = async (name: string, url: string) => {
  const room = await getRoomByName(name)
  if (!room) {
    throw new Error('Room not found')
  }

  const response = await fetch(
    `https://${process.env.API_HOST}/api/video/rooms/${room.id}/streams`,
    {
      method: 'POST',
      headers: {
        'Content-Type': 'application/json',
        Authorization: `Basic ${BASIC_TOKEN}`,
      },
      body: JSON.stringify({ url }),
    }
  )
  const data = await response.json()
  if (response.status !== 201) {
    throw data
  }

  return data
}

export const deleteRoom = async (id: string) => {
  return await fetch(`https://${process.env.API_HOST}/api/video/rooms/${id}`, {
    method: 'DELETE',
    headers: {
      'Content-Type': 'application/json',
      Authorization: `Basic ${BASIC_TOKEN}`,
    },
  })
}

<<<<<<< HEAD
export const leaveRoom = async (page: Page) => {
  return page.evaluate(async () => {
    const roomObj: Video.RoomSession | CallFabricRoomSession =
      // @ts-expect-error
      window._roomObj
    console.log('Fixture roomObj', roomObj)
    if (roomObj && roomObj?.roomSessionId) {
      console.log('Fixture has room', roomObj.roomSessionId)
      await roomObj.leave()
    }

    return {
      videos: Array.from(document.querySelectorAll('video')).length,
      rootEl: document.getElementById('rootElement')?.childElementCount ?? 0,
    }
  })
=======
  expect(peerSDP!.split('m=')[1].includes(direction)).toBe(value)
  expect(peerSDP!.split('m=')[2].includes(direction)).toBe(value)
>>>>>>> ada6c495
}

// #endregion

// #region Utilities for Call Fabric client

export const createCFClient = async (page: Page) => {
  const sat = await createTestSATToken()
  if (!sat) {
    console.error('Invalid SAT. Exiting..')
    process.exit(4)
  }

  const swClient = await page.evaluate(
    async (options) => {
      // @ts-expect-error
      const SignalWire = window._SWJS.SignalWire
      const client: SignalWireContract = await SignalWire({
        host: options.RELAY_HOST,
        token: options.API_TOKEN,
        debug: { logWsTraffic: true },
      })

      // @ts-expect-error
      window._client = client
      return client
    },
    {
      RELAY_HOST: process.env.RELAY_HOST,
      API_TOKEN: sat,
    }
  )

  return swClient
}

interface DialAddressParams {
  address: string
  dialOptions?: Record<string, any>
  reattach?: boolean
  shouldWaitForJoin?: boolean
  shouldStartCall?: boolean
  shouldPassRootElement?: boolean
}
export const dialAddress = (page: Page, params: DialAddressParams) => {
  const {
    address,
    dialOptions = {},
    reattach = false,
    shouldPassRootElement = true,
    shouldStartCall = true,
    shouldWaitForJoin = true,
  } = params
  return page.evaluate(
    async ({
      address,
      dialOptions,
      reattach,
      shouldPassRootElement,
      shouldStartCall,
      shouldWaitForJoin,
    }) => {
      return new Promise<any>(async (resolve, _reject) => {
        // @ts-expect-error
        const client: SignalWireContract = window._client

        const dialer = reattach ? client.reattach : client.dial

        const call = await dialer({
          to: address,
          ...(shouldPassRootElement && {
            rootElement: document.getElementById('rootElement')!,
          }),
          ...dialOptions,
        })

        if (shouldWaitForJoin) {
          call.on('room.joined', resolve)
        }

        // @ts-expect-error
        window._roomObj = call

        if (shouldStartCall) {
          await call.start()
        }

        if (!shouldWaitForJoin) {
          resolve(call)
        }
      })
    },
    {
      address,
      dialOptions,
      reattach,
      shouldPassRootElement,
      shouldStartCall,
      shouldWaitForJoin,
    }
  )
}

export const disconnectClient = (page: Page) => {
  return page.evaluate(async () => {
    return new Promise<void>((resolve, _reject) => {
      // @ts-expect-error
      const client: SignalWireContract = window._client
      console.log('Fixture client', client)
      // @ts-expect-error
      if (!client || !client.__wsClient.sessionConnected) {
        console.log('Client not connected')
        resolve()
      } else {
        // @ts-expect-error
        client.__wsClient.clientApi.sessionEmitter.on(
          'session.disconnected',
          () => {
            console.log('Client has been disconnected')
            resolve()
          }
        )
        console.log('Disconnecting the client')
        client.disconnect()
      }
    })
  })
}

// #endregion

// #region Utilities for the MCU

export const expectMCUVisible = async (page: Page) => {
  await page.waitForSelector('div[id^="sw-sdk-"] > video')
}

export const expectMCUNotVisible = async (page: Page) => {
  const mcuVideo = await page.$('div[id^="sw-sdk-"] > video')
  expect(mcuVideo).toBeNull()
}

export const expectMCUVisibleForAudience = async (page: Page) => {
  await page.waitForSelector('#rootElement video')
}

// #endregion

// #region Utilities for RTP Media stats and SDP

interface RTPInboundMediaStats {
  packetsReceived: number
  packetsLost: number
  packetsDiscarded?: number
}

interface RTPOutboundMediaStats {
  active: boolean
  packetsSent: number
  targetBitrate: number
  totalPacketSendDelay: number
}

interface GetStatsResult {
  inboundRTP: {
    audio: RTPInboundMediaStats
    video: RTPInboundMediaStats
  }
  outboundRTP: {
    audio: RTPOutboundMediaStats
    video: RTPOutboundMediaStats
  }
}

export const getStats = async (page: Page): Promise<GetStatsResult> => {
  return await page.evaluate<GetStatsResult>(async () => {
    // @ts-expect-error
    const roomObj: Video.RoomSession = window._roomObj
    // @ts-expect-error
    const rtcPeer = roomObj.peer

    // Get the currently active inbound and outbound tracks.
    const inboundAudioTrackId = rtcPeer._getReceiverByKind('audio')?.track.id
    const inboundVideoTrackId = rtcPeer._getReceiverByKind('video')?.track.id
    const outboundAudioTrackId = rtcPeer._getSenderByKind('audio')?.track.id
    const outboundVideoTrackId = rtcPeer._getSenderByKind('video')?.track.id

    // Default return value
    const result: GetStatsResult = {
      inboundRTP: {
        audio: {
          packetsReceived: 0,
          packetsLost: 0,
          packetsDiscarded: 0,
        },
        video: {
          packetsReceived: 0,
          packetsLost: 0,
          packetsDiscarded: 0,
        },
      },
      outboundRTP: {
        audio: {
          active: false,
          packetsSent: 0,
          targetBitrate: 0,
          totalPacketSendDelay: 0,
        },
        video: {
          active: false,
          packetsSent: 0,
          targetBitrate: 0,
          totalPacketSendDelay: 0,
        },
      },
    }

    const inboundRTPFilters = {
      audio: ['packetsReceived', 'packetsLost', 'packetsDiscarded'] as const,
      video: ['packetsReceived', 'packetsLost', 'packetsDiscarded'] as const,
    }

    const outboundRTPFilters = {
      audio: [
        'active',
        'packetsSent',
        'targetBitrate',
        'totalPacketSendDelay',
      ] as const,
      video: [
        'active',
        'packetsSent',
        'targetBitrate',
        'totalPacketSendDelay',
      ] as const,
    }

    const handleInboundRTP = (report: any) => {
      const media = report.mediaType as 'audio' | 'video'
      if (!media) return

      // Check if trackIdentifier matches the currently active inbound track
      const expectedTrackId =
        media === 'audio' ? inboundAudioTrackId : inboundVideoTrackId

      if (
        report.trackIdentifier &&
        report.trackIdentifier !== expectedTrackId
      ) {
        console.log(
          `inbound-rtp trackIdentifier "${report.trackIdentifier}" and trackId "${expectedTrackId}" are different for "${media}"`
        )
        return
      }

      inboundRTPFilters[media].forEach((key) => {
        result.inboundRTP[media][key] = report[key]
      })
    }

    const handleOutboundRTP = (report: any) => {
      const media = report.mediaType as 'audio' | 'video'
      if (!media) return

      // Check if trackIdentifier matches the currently active outbound track
      const expectedTrackId =
        media === 'audio' ? outboundAudioTrackId : outboundVideoTrackId
      if (
        report.trackIdentifier &&
        report.trackIdentifier !== expectedTrackId
      ) {
        console.log(
          `outbound-rtp trackIdentifier "${report.trackIdentifier}" and trackId "${expectedTrackId}" are different for "${media}"`
        )
        return
      }

      outboundRTPFilters[media].forEach((key) => {
        ;(result.outboundRTP[media] as any)[key] = report[key]
      })
    }

    // Iterate over all RTCStats entries
    const pc: RTCPeerConnection = rtcPeer.instance
    const stats = await pc.getStats()
    stats.forEach((report) => {
      switch (report.type) {
        case 'inbound-rtp':
          handleInboundRTP(report)
          break
        case 'outbound-rtp':
          handleOutboundRTP(report)
          break
      }
    })

    return result
  })
}

<<<<<<< HEAD
export const expectPageReceiveMedia = async (page: Page, delay = 5_000) => {
  const first = await getStats(page)
  await page.waitForTimeout(delay)
  const last = await getStats(page)

  const seconds = delay / 1000
  const minAudioPacketsExpected = 40 * seconds
  const minVideoPacketsExpected = 25 * seconds

  expect(last.inboundRTP.video?.packetsReceived).toBeGreaterThan(
    (first.inboundRTP.video?.packetsReceived || 0) + minVideoPacketsExpected
  )
  expect(last.inboundRTP.audio?.packetsReceived).toBeGreaterThan(
    (first.inboundRTP.audio?.packetsReceived || 0) + minAudioPacketsExpected
=======
export const expectMediaEvent = (page: Page, event: MediaEventNames) => {
  return page.evaluate(
    ({ event }) => {
      return new Promise<void>((resolve) => {
        // @ts-expect-error
        const roomObj: Video.RoomSession = window._roomObj
        roomObj.on(event, resolve)
      })
    },
    { event }
>>>>>>> ada6c495
  )
}

export const getAudioStats = async (page: Page) => {
  const audioStats = await page.evaluate(async () => {
    // @ts-expect-error
    const roomObj: Video.RoomSession = window._roomObj

    // @ts-expect-error
    const audioTrackId = roomObj.peer._getReceiverByKind('audio').track.id

    // @ts-expect-error
    const stats = await roomObj.peer.instance.getStats(null)
    const filter = {
      'inbound-rtp': [
        'audioLevel',
        'totalAudioEnergy',
        'totalSamplesDuration',
        'totalSamplesReceived',
        'packetsDiscarded',
        'lastPacketReceivedTimestamp',
        'bytesReceived',
        'packetsReceived',
        'packetsLost',
        'packetsRetransmitted',
      ],
    }
    const result: any = {}
    Object.keys(filter).forEach((entry) => {
      result[entry] = {}
    })

    stats.forEach((report: any) => {
      for (const [key, value] of Object.entries(filter)) {
        if (
          report.type == key &&
          report['mediaType'] === 'audio' &&
          report['trackIdentifier'] === audioTrackId
        ) {
          value.forEach((entry) => {
            if (report[entry]) {
              result[key][entry] = report[entry]
            }
          })
        }
      }
    }, {})

    return result
  })
  console.log('audioStats', audioStats)

  return audioStats
}

export const expectTotalAudioEnergyToBeGreaterThan = async (
  page: Page,
  value: number
) => {
  const audioStats = await getAudioStats(page)

  const totalAudioEnergy = audioStats['inbound-rtp']['totalAudioEnergy']
  if (totalAudioEnergy) {
    expect(totalAudioEnergy).toBeGreaterThan(value)
  } else {
    console.log('Warning - totalAudioEnergy was not present in the audioStats.')
  }
}

export const expectPageReceiveAudio = async (page: Page) => {
  await page.waitForTimeout(10000)
  await expectTotalAudioEnergyToBeGreaterThan(page, 0.5)
}

export const expectSDPDirection = async (
  page: Page,
  direction: string,
  value: boolean
) => {
  const peerSDP = await page.evaluate(async () => {
    // @ts-expect-error
    const roomObj: Video.RoomSession = window._roomObj
    // @ts-expect-error
    return roomObj.peer.localSdp
  })

  expect(peerSDP.split('m=')[1].includes(direction)).toBe(value)
  expect(peerSDP.split('m=')[2].includes(direction)).toBe(value)
}

export const getRemoteMediaIP = async (page: Page) => {
  const remoteIP: string = await page.evaluate(() => {
    // @ts-expect-error
    const peer: Video.RoomSessionPeer = window._roomObj.peer
    const lines = peer.instance?.remoteDescription?.sdp?.split('\r\n')
    const ipLine = lines?.find((line: any) => line.includes('c=IN IP4'))
    return ipLine?.split(' ')[2]
  })
  return remoteIP
}

interface WaitForStabilizedStatsParams {
  propertyPath: string
  maxAttempts?: number
  stabilityCount?: number
  intervalMs?: number
}
/**
 * Waits for a given RTP stats property to stabilize.
 * A stat is considered stable if the last `stabilityCount` readings are constant.
 * Returns the stabled value.
 */
export const waitForStabilizedStats = async (
  page: Page,
  params: WaitForStabilizedStatsParams
) => {
  const {
    propertyPath,
    maxAttempts = 50,
    stabilityCount = 10,
    intervalMs = 1000,
  } = params

  const recentValues: number[] = []

  for (let attempt = 0; attempt < maxAttempts; attempt++) {
    const stats = await getStats(page)
    const currentValue = getValueFromPath(stats, propertyPath) as number

    recentValues.push(currentValue)

<<<<<<< HEAD
    if (recentValues.length >= stabilityCount) {
      const lastNValues = recentValues.slice(-stabilityCount)
      const allEqual = lastNValues.every((val) => val === lastNValues[0])
      if (allEqual) {
        // The stat is stable now
        return lastNValues[0]
=======
    const inboundRTPFilters = {
      audio: ['packetsReceived', 'packetsLost', 'packetsDiscarded'],
      video: ['packetsReceived', 'packetsLost', 'packetsDiscarded'],
    } as const

    const inboundRTPHandler = (report: any) => {
      const media = report.mediaType as 'video' | 'audio'
      const trackId = rtcPeer._getReceiverByKind(media)!.track.id
      console.log(`getStats trackId "${trackId}" for media ${media}`)
      if (report.trackIdentifier !== trackId) {
        console.log(
          `trackIdentifier "${report.trackIdentifier}" and trackId "${trackId}" are different`
        )
        return
>>>>>>> ada6c495
      }
    }

    if (attempt < maxAttempts - 1) {
      await new Promise((resolve) => setTimeout(resolve, intervalMs))
    }
  }

  // If we get here, the value never stabilized.
  throw new Error(
    `The value at "${propertyPath}" did not stabilize after ${maxAttempts} attempts.`
  )
}

/**
 * Retrieves a value from an object at a given path.
 *
 * @example
 * const obj = { a: { b: { c: 42 } } };
 * const result = getValueFromPath(obj, "a.b.c"); // 42
 */
export const getValueFromPath = <T>(obj: T, path: string) => {
  let current: unknown = obj
  for (const part of path.split('.')) {
    if (current == null || typeof current !== 'object') {
      return undefined
    }
    current = (current as Record<string, unknown>)[part]
  }
  return current
}

interface ExpectStatWithPollingParams {
  propertyPath: string
  matcher:
    | 'toBe'
    | 'toBeGreaterThan'
    | 'toBeLessThan'
    | 'toBeGreaterThanOrEqual'
    | 'toBeLessThanOrEqual'
  expected: number
  message?: string
  timeout?: number
}

export async function expectStatWithPolling(
  page: Page,
  params: ExpectStatWithPollingParams
) {
  const { propertyPath, matcher, expected, message, timeout = 10000 } = params

  const defaultMessage = `Expected \`${propertyPath}\` ${matcher} ${expected}`
  await expect
    .poll(
      async () => {
        const stats = await getStats(page)
        const value = getValueFromPath(stats, propertyPath) as number
        return value
      },
      { message: message ?? defaultMessage, timeout }
    )
    [matcher](expected)
}

// #endregion

// #region Utilities for v2 WebRTC testing

export const createCallWithCompatibilityApi = async (
  resource: string,
  inlineLaml: string,
  codecs?: string | undefined
) => {
  const data = new URLSearchParams()

  if (inlineLaml !== null && inlineLaml !== '') {
    data.append('Laml', inlineLaml)
  }
  data.append('From', `${process.env.VOICE_DIAL_FROM_NUMBER}`)

  const vertoDomain = process.env.VERTO_DOMAIN
  expect(vertoDomain).toBeDefined()

  let to = `verto:${resource}@${vertoDomain}`
  if (codecs) {
    to += `;codecs=${codecs}`
  }
  data.append('To', to)

  data.append('Record', 'true')
  data.append('RecordingChannels', 'dual')
  data.append('Trim', 'do-not-trim')

  console.log(
    'REST API URL: ',
    `https://${process.env.API_HOST}/api/laml/2010-04-01/Accounts/${process.env.RELAY_PROJECT}/Calls`
  )
  console.log('REST API payload: ', data)

  const response = await fetch(
    `https://${process.env.API_HOST}/api/laml/2010-04-01/Accounts/${process.env.RELAY_PROJECT}/Calls`,
    {
      method: 'POST',
      headers: {
        'Content-Type': 'application/x-www-form-urlencoded',
        Authorization: `Basic ${BASIC_TOKEN}`,
      },
      body: data,
    }
  )

  if (Number.isInteger(Number(response.status)) && response.status !== null) {
    if (response.status !== 201) {
      const responseBody = await response.json()
      const formattedBody = JSON.stringify(responseBody, null, 2)

      console.log(
        'ERROR - response from REST API: ',
        response.status,
        ' status text = ',
        response.statusText,
        ' body = ',
        formattedBody
      )
    }
    return response.status
  }
  return undefined
}

export const getDialConferenceLaml = (conferenceNameBase: string) => {
  const conferenceName = randomizeRoomName(conferenceNameBase)
  const conferenceRegion = process.env.LAML_CONFERENCE_REGION ?? ''
  const inlineLaml = `<?xml version="1.0" encoding="UTF-8"?>
    <Response>
      <Dial>
        <Conference
          endConferenceOnExit="false"
          startConferenceOnEnter="true"
          waitUrl="https://cdn.signalwire.com/default-music/welcome.mp3"
          waitMethod="GET"
          ${conferenceRegion}>
          ${conferenceName}
        </Conference>
      </Dial>
    </Response>`

  return inlineLaml
}

export const expectv2HasReceivedAudio = async (
  page: Page,
  minTotalAudioEnergy: number,
  minPacketsReceived: number
) => {
  const audioStats = await page.evaluate(async () => {
    // @ts-expect-error
    const currentCall = window.__currentCall
    const audioReceiver = currentCall.peer.instance
      .getReceivers()
      .find((r: any) => r.track.kind === 'audio')

    const audioTrackId = audioReceiver.track.id

    const stats = await currentCall.peer.instance.getStats(null)
    const filter = {
      'inbound-rtp': [
        'audioLevel',
        'totalAudioEnergy',
        'totalSamplesDuration',
        'totalSamplesReceived',
        'packetsDiscarded',
        'lastPacketReceivedTimestamp',
        'bytesReceived',
        'packetsReceived',
        'packetsLost',
        'packetsRetransmitted',
      ],
    }
    const result: any = {}
    Object.keys(filter).forEach((entry) => {
      result[entry] = {}
    })

    stats.forEach((report: any) => {
      for (const [key, value] of Object.entries(filter)) {
        if (
          report.type == key &&
          report['mediaType'] === 'audio' &&
          report['trackIdentifier'] === audioTrackId
        ) {
          value.forEach((entry) => {
            if (report[entry]) {
              result[key][entry] = report[entry]
            }
          })
        }
      }
    }, {})

    return result
  })
  console.log('audioStats: ', audioStats)

  /* This is a workaround what we think is a bug in Playwright/Chromium
   * There are cases where totalAudioEnergy is not present in the report
   * even though we see audio and it's not silence.
   * In that case we rely on the number of packetsReceived.
   * If there is genuine silence, then totalAudioEnergy must be present,
   * albeit being a small number.
   */
  console.log(
    `Evaluating audio energy (min energy: ${minTotalAudioEnergy}, min packets: ${minPacketsReceived})`
  )
  const totalAudioEnergy = audioStats['inbound-rtp']['totalAudioEnergy']
  const packetsReceived = audioStats['inbound-rtp']['packetsReceived']
  if (totalAudioEnergy) {
    expect(totalAudioEnergy).toBeGreaterThan(minTotalAudioEnergy)
  } else {
    console.log('Warning: totalAudioEnergy was missing from the report!')
    if (packetsReceived) {
      // We still want the right amount of packets
      expect(packetsReceived).toBeGreaterThan(minPacketsReceived)
    } else {
      console.log('Warning: packetsReceived was missing from the report!')
      /* We don't make this test fail, because the absence of packetsReceived
       * is a symptom of an issue with RTCStats, rather than an indication
       * of lack of RTP flow.
       */
    }
  }
}

export const expectv2HasReceivedSilence = async (
  page: Page,
  maxTotalAudioEnergy: number,
  minPacketsReceived: number
) => {
  const audioStats = await page.evaluate(async () => {
    // @ts-expect-error
    const currentCall = window.__currentCall
    const audioReceiver = currentCall.peer.instance
      .getReceivers()
      .find((r: any) => r.track.kind === 'audio')

    const audioTrackId = audioReceiver.track.id

    const stats = await currentCall.peer.instance.getStats(null)
    const filter = {
      'inbound-rtp': [
        'audioLevel',
        'totalAudioEnergy',
        'totalSamplesDuration',
        'totalSamplesReceived',
        'packetsDiscarded',
        'lastPacketReceivedTimestamp',
        'bytesReceived',
        'packetsReceived',
        'packetsLost',
        'packetsRetransmitted',
      ],
    }
    const result: any = {}
    Object.keys(filter).forEach((entry) => {
      result[entry] = {}
    })

    stats.forEach((report: any) => {
      for (const [key, value] of Object.entries(filter)) {
        if (
          report.type == key &&
          report['mediaType'] === 'audio' &&
          report['trackIdentifier'] === audioTrackId
        ) {
          value.forEach((entry) => {
            if (report[entry]) {
              result[key][entry] = report[entry]
            }
          })
        }
      }
    }, {})

    return result
  })
  console.log('audioStats: ', audioStats)

  /* This is a workaround what we think is a bug in Playwright/Chromium
   * There are cases where totalAudioEnergy is not present in the report
   * even though we see audio and it's not silence.
   * In that case we rely on the number of packetsReceived.
   * If there is genuine silence, then totalAudioEnergy must be present,
   * albeit being a small number.
   */
  console.log(
    `Evaluating audio energy (max energy: ${maxTotalAudioEnergy}, min packets: ${minPacketsReceived})`
  )
  const totalAudioEnergy = audioStats['inbound-rtp']['totalAudioEnergy']
  const packetsReceived = audioStats['inbound-rtp']['packetsReceived']
  if (totalAudioEnergy) {
    expect(totalAudioEnergy).toBeLessThan(maxTotalAudioEnergy)
  } else {
    console.log('Warning: totalAudioEnergy was missing from the report!')
    if (packetsReceived) {
      // We still want the right amount of packets
      expect(packetsReceived).toBeGreaterThan(minPacketsReceived)
    } else {
      console.log('Warning: packetsReceived was missing from the report!')
      /* We don't make this test fail, because the absence of packetsReceived
       * is a symptom of an issue with RTCStats, rather than an indication
       * of lack of RTP flow.
       */
    }
  }
}

export const expectedMinPackets = (
  packetRate: number,
  callDurationMs: number,
  maxMissingPacketsTolerance: number // 0 to 1.0
) => {
  if (maxMissingPacketsTolerance < 0) {
    maxMissingPacketsTolerance = 0
  }
  if (maxMissingPacketsTolerance > 1) {
    maxMissingPacketsTolerance = 1
  }

  const minPackets =
    (callDurationMs * (1 - maxMissingPacketsTolerance) * packetRate) / 1000

  return minPackets
}

export const randomizeResourceName = (prefix: string = 'e2e') => {
  return `res-${prefix}${uuid()}`
}

export const expectInjectRelayHost = async (page: Page, host: string) => {
  await page.evaluate(
    async (params) => {
      // @ts-expect-error
      window.__host = params.host
    },
    {
      host: host,
    }
  )
}

export const expectInjectIceTransportPolicy = async (
  page: Page,
  iceTransportPolicy: string
) => {
  await page.evaluate(
    async (params) => {
      // @ts-expect-error
      window.__iceTransportPolicy = params.iceTransportPolicy
    },
    {
      iceTransportPolicy,
    }
  )
}

export const expectRelayConnected = async (
  page: Page,
  envRelayProject: string,
  jwt: string
) => {
  // Project locator
  const project = page.locator('#project')
  expect(project).not.toBe(null)

  // Token locator
  const token = page.locator('#token')
  expect(token).not.toBe(null)

  // Populate project and token using locators
  await project.fill(envRelayProject)
  await token.fill(jwt)

  // Click the connect button, which calls the connect function in the browser
  await page.click('#btnConnect')

  // Start call button locator
  const startCall = page.locator('#startCall')
  expect(startCall).not.toBe(null)

  // Wait for call button to be enabled when signalwire.ready occurs
  await expect(startCall).toBeEnabled()
}

// #endregion

// #region Utilities for Resources CRUD operations

export interface Resource {
  id: string
  project_id: string
  type: string
  display_name: string
  created_at: string
}

export const createVideoRoomResource = async (name?: string) => {
  const response = await fetch(
    `https://${process.env.API_HOST}/api/fabric/resources/video_rooms`,
    {
      method: 'POST',
      headers: {
        'Content-Type': 'application/json',
        Authorization: `Basic ${BASIC_TOKEN}`,
      },
      body: JSON.stringify({
        name: name ?? `e2e-test-room_${uuid()}`,
      }),
    }
  )
  const data = (await response.json()) as Resource
  console.log('>> Resource VideoRoom created:', data.id, name)
  return data
}

export interface CreateSWMLAppResourceParams {
  name?: string
  contents: Record<any, any>
}
export const createSWMLAppResource = async ({
  name,
  contents,
}: CreateSWMLAppResourceParams) => {
  const response = await fetch(
    `https://${process.env.API_HOST}/api/fabric/resources/swml_applications`,
    {
      method: 'POST',
      headers: {
        'Content-Type': 'application/json',
        Authorization: `Basic ${BASIC_TOKEN}`,
      },
      body: JSON.stringify({
        name: name ?? `e2e-swml-app_${uuid()}`,
        handle_calls_using: 'script',
        call_handler_script: JSON.stringify(contents),
      }),
    }
  )
  const data = (await response.json()) as Resource
  console.log('>> Resource SWML App created:', data.id)
  return data
}

export interface CreateRelayAppResourceParams {
  name?: string
  topic: string
}
export const createRelayAppResource = async ({
  name,
  topic,
}: CreateRelayAppResourceParams) => {
  const response = await fetch(
    `https://${process.env.API_HOST}/api/fabric/resources/relay_applications`,
    {
      method: 'POST',
      headers: {
        'Content-Type': 'application/json',
        Authorization: `Basic ${BASIC_TOKEN}`,
      },
      body: JSON.stringify({
        name: name ?? `e2e-relay-app_${uuid()}`,
        topic,
      }),
    }
  )
  const data = (await response.json()) as Resource
  console.log('>> Resource Relay App created:', data.id)
  return data
}

export const deleteResource = async (id: string) => {
  const response = await fetch(
    `https://${process.env.API_HOST}/api/fabric/resources/${id}`,
    {
      method: 'DELETE',
      headers: {
        'Content-Type': 'application/json',
        Authorization: `Basic ${BASIC_TOKEN}`,
      },
    }
  )
  return response
}

// #endregion

// #region Utilities for Events assertion

export const expectMemberTalkingEvent = (page: Page) => {
  return page.evaluate(async () => {
    return new Promise((resolve) => {
      // @ts-expect-error
      const roomObj: Video.RoomSession = window._roomObj
      roomObj.on('member.talking', resolve)
    })
  })
}

export const expectMediaEvent = (page: Page, event: MediaEvent) => {
  return page.evaluate(
    ({ event }) => {
      return new Promise<void>((resolve) => {
        // @ts-expect-error
<<<<<<< HEAD
        const roomObj: Video.RoomSession = window._roomObj
        roomObj.on(event, resolve)
      })
    },
    { event }
  )
}
=======
        const client: SignalWireClient = window._client

        const dialer = reattach ? client.reattach : client.dial
>>>>>>> ada6c495

export const expectCFInitialEvents = (
  page: Page,
  extraEvents: Promise<boolean>[] = []
) => {
  const initialEvents = page.evaluate(async () => {
    // @ts-expect-error
    const roomObj: Video.RoomSession = window._roomObj

    const callCreated = new Promise<boolean>((resolve) => {
      // @ts-expect-error
      roomObj.on('call.state', (params: any) => {
        if (params.call_state === 'created') {
          resolve(true)
        }
      })
    })
    const callAnswered = new Promise<boolean>((resolve) => {
      // @ts-expect-error
      roomObj.on('call.state', (params: any) => {
        if (params.call_state === 'answered') {
          resolve(true)
        }
      })
    })
    const callJoined = new Promise<boolean>((resolve) => {
      // @ts-expect-error
      roomObj.on('call.joined', () => resolve(true))
    })

    return Promise.all([callJoined, callCreated, callAnswered])
  })
  return Promise.all([initialEvents, ...extraEvents])
}

export const expectCFFinalEvents = (
  page: Page,
  extraEvents: Promise<unknown>[] = []
) => {
  const finalEvents = page.evaluate(async () => {
    // @ts-expect-error
    const roomObj: Video.RoomSession = window._roomObj

    const callLeft = new Promise((resolve) => {
      roomObj.on('destroy', () => resolve(true))
    })

    return callLeft
  })

  return Promise.all([finalEvents, ...extraEvents])
}

export const expectLayoutChanged = (page: Page, layoutName: string) => {
  return page.evaluate(
    (options) => {
      return new Promise((resolve) => {
        // @ts-expect-error
        const roomObj: Video.RoomSession = window._roomObj
        roomObj.on('layout.changed', ({ layout }: any) => {
          if (layout.name === options.layoutName) {
            resolve(true)
          }
        })
      })
    },
    { layoutName }
  )
}

export const expectRoomJoined = (
  page: Page,
  options: { invokeJoin: boolean } = { invokeJoin: true }
) => {
  return page.evaluate(({ invokeJoin }) => {
    return new Promise<any>(async (resolve, reject) => {
      // @ts-expect-error
      const roomObj: Video.RoomSession = window._roomObj

      roomObj.once('room.joined', (room) => {
        console.log('Room joined!')
        resolve(room)
      })

      if (invokeJoin) {
        await roomObj.join().catch(reject)
      }
    })
  }, options)
}

export const expectScreenShareJoined = async (page: Page) => {
  return page.evaluate(() => {
    return new Promise<any>(async (resolve) => {
      // @ts-expect-error
      const roomObj: Video.RoomSession = window._roomObj

      roomObj.on('member.joined', (params: any) => {
        if (params.member.type === 'screen') {
          resolve(true)
        }
      })

      await roomObj.startScreenShare({
        audio: true,
        video: true,
      })
    })
  })
}

// #endregion

export const expectInteractivityMode = async (
  page: Page,
  mode: 'member' | 'audience'
) => {
  const interactivityMode = await page.evaluate(async () => {
    // @ts-expect-error
    const roomObj: Video.RoomSession = window._roomObj
    return roomObj.interactivityMode
  })

  expect(interactivityMode).toEqual(mode)
}

export const setLayoutOnPage = (page: Page, layoutName: string) => {
  return page.evaluate(
    async (options) => {
      // @ts-expect-error
      const roomObj: Video.RoomSession = window._roomObj
      return await roomObj.setLayout({ name: options.layoutName })
    },
    { layoutName }
  )
}

export const randomizeRoomName = (prefix: string = 'e2e') => {
  return `${prefix}${uuid()}`
}

export const expectMemberId = async (page: Page, memberId: string) => {
  const roomMemberId = await page.evaluate(async () => {
    // @ts-expect-error
    const roomObj: Video.RoomSession = window._roomObj
    return roomObj.memberId
  })

  expect(roomMemberId).toEqual(memberId)
}<|MERGE_RESOLUTION|>--- conflicted
+++ resolved
@@ -1,21 +1,13 @@
-<<<<<<< HEAD
 import type {
-  CallFabricRoomSession,
+  FabricRoomSession,
   SignalWireContract,
   Video,
 } from '@signalwire/js'
-import type { MediaEvent } from '@signalwire/webrtc'
+import type { MediaEventNames } from '@signalwire/webrtc'
 import { createServer } from 'vite'
 import path from 'path'
 import { expect } from './fixtures'
 import { Page } from '@playwright/test'
-=======
-import type { SignalWireClient, Video } from '@signalwire/js'
-import type { MediaEventNames } from '@signalwire/webrtc'
-import { createServer } from 'vite'
-import path from 'path'
-import { Page, expect } from '@playwright/test'
->>>>>>> ada6c495
 import { v4 as uuid } from 'uuid'
 
 // #region Utilities for Playwright test server & fixture
@@ -406,10 +398,9 @@
   })
 }
 
-<<<<<<< HEAD
 export const leaveRoom = async (page: Page) => {
   return page.evaluate(async () => {
-    const roomObj: Video.RoomSession | CallFabricRoomSession =
+    const roomObj: Video.RoomSession | FabricRoomSession =
       // @ts-expect-error
       window._roomObj
     console.log('Fixture roomObj', roomObj)
@@ -423,10 +414,6 @@
       rootEl: document.getElementById('rootElement')?.childElementCount ?? 0,
     }
   })
-=======
-  expect(peerSDP!.split('m=')[1].includes(direction)).toBe(value)
-  expect(peerSDP!.split('m=')[2].includes(direction)).toBe(value)
->>>>>>> ada6c495
 }
 
 // #endregion
@@ -727,7 +714,6 @@
   })
 }
 
-<<<<<<< HEAD
 export const expectPageReceiveMedia = async (page: Page, delay = 5_000) => {
   const first = await getStats(page)
   await page.waitForTimeout(delay)
@@ -742,18 +728,6 @@
   )
   expect(last.inboundRTP.audio?.packetsReceived).toBeGreaterThan(
     (first.inboundRTP.audio?.packetsReceived || 0) + minAudioPacketsExpected
-=======
-export const expectMediaEvent = (page: Page, event: MediaEventNames) => {
-  return page.evaluate(
-    ({ event }) => {
-      return new Promise<void>((resolve) => {
-        // @ts-expect-error
-        const roomObj: Video.RoomSession = window._roomObj
-        roomObj.on(event, resolve)
-      })
-    },
-    { event }
->>>>>>> ada6c495
   )
 }
 
@@ -885,29 +859,12 @@
 
     recentValues.push(currentValue)
 
-<<<<<<< HEAD
     if (recentValues.length >= stabilityCount) {
       const lastNValues = recentValues.slice(-stabilityCount)
       const allEqual = lastNValues.every((val) => val === lastNValues[0])
       if (allEqual) {
         // The stat is stable now
         return lastNValues[0]
-=======
-    const inboundRTPFilters = {
-      audio: ['packetsReceived', 'packetsLost', 'packetsDiscarded'],
-      video: ['packetsReceived', 'packetsLost', 'packetsDiscarded'],
-    } as const
-
-    const inboundRTPHandler = (report: any) => {
-      const media = report.mediaType as 'video' | 'audio'
-      const trackId = rtcPeer._getReceiverByKind(media)!.track.id
-      console.log(`getStats trackId "${trackId}" for media ${media}`)
-      if (report.trackIdentifier !== trackId) {
-        console.log(
-          `trackIdentifier "${report.trackIdentifier}" and trackId "${trackId}" are different`
-        )
-        return
->>>>>>> ada6c495
       }
     }
 
@@ -1415,12 +1372,11 @@
   })
 }
 
-export const expectMediaEvent = (page: Page, event: MediaEvent) => {
+export const expectMediaEvent = (page: Page, event: MediaEventNames) => {
   return page.evaluate(
     ({ event }) => {
       return new Promise<void>((resolve) => {
         // @ts-expect-error
-<<<<<<< HEAD
         const roomObj: Video.RoomSession = window._roomObj
         roomObj.on(event, resolve)
       })
@@ -1428,11 +1384,6 @@
     { event }
   )
 }
-=======
-        const client: SignalWireClient = window._client
-
-        const dialer = reattach ? client.reattach : client.dial
->>>>>>> ada6c495
 
 export const expectCFInitialEvents = (
   page: Page,
