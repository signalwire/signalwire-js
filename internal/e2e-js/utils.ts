import type {
  FabricRoomSession,
  SignalWire,
<<<<<<< HEAD
  SignalWireV4,
=======
  SignalWireClient,
>>>>>>> 3d01d966
  SignalWireContract,
  Video,
  SignalWireClient,
} from '@signalwire/js'
import type { MediaEventNames } from '@signalwire/webrtc'
import { createServer } from 'vite'
import path from 'path'
import { expect } from './fixtures'
import { Page } from '@playwright/test'
import { v4 as uuid } from 'uuid'
import { clearInterval } from 'timers'

declare global {
  interface Window {
    _SWJS: {
      SignalWire: typeof SignalWire
<<<<<<< HEAD
      SignalWireV4: typeof SignalWireV4
    }
    _authState?: string
=======
    }
>>>>>>> 3d01d966
    _client?: SignalWireClient
  }
}

// #region Utilities for Playwright test server & fixture

type CreateTestServerOptions = {
  target: 'video' | 'blank'
}

const TARGET_ROOT_PATH: Record<
  CreateTestServerOptions['target'],
  {
    path: string
    port: number
  }
> = {
  blank: { path: './templates/blank', port: 1337 },
  video: {
    path: path.dirname(
      require.resolve('@sw-internal/playground-js/src/video/index.html')
    ),
    port: 1336,
  },
}

export const SERVER_URL = 'http://localhost:1337'
export const BASIC_TOKEN = Buffer.from(
  `${process.env.RELAY_PROJECT}:${process.env.RELAY_TOKEN}`
).toString('base64')

export const createTestServer = async (
  options: CreateTestServerOptions = { target: 'blank' }
) => {
  const targetOptions = TARGET_ROOT_PATH[options.target]
  const server = await createServer({
    configFile: false,
    root: targetOptions.path,
    server: {
      port: targetOptions.port,
    },
    logLevel: 'silent',
  })

  return {
    start: async () => {
      await server.listen()
    },
    close: async () => {
      await server.close()
    },
    url: `http://localhost:${targetOptions.port}`,
  }
}

export const enablePageLogs = (page: Page, customMsg: string = '[page]') => {
  page.on('console', (log) => console.log(customMsg, log))
}

// #endregion

// #region Utilities for Token Creation

interface CreateTestVRTOptions {
  room_name: string
  user_name: string
  room_display_name?: string
  permissions?: string[]
  join_from?: number | string
  join_until?: number | string
  remove_at?: number | string
  remove_after_seconds_elapsed?: number
  auto_create_room?: boolean
  join_as?: 'member' | 'audience'
  media_allowed?: 'audio-only' | 'video-only' | 'all'
  join_audio_muted?: boolean
  join_video_muted?: boolean
  end_room_session_on_leave?: boolean
}

export const createTestVRTToken = async (body: CreateTestVRTOptions) => {
  const response = await fetch(
    `https://${process.env.API_HOST}/api/video/room_tokens`,
    {
      method: 'POST',
      headers: {
        'Content-Type': 'application/json',
        Authorization: `Basic ${BASIC_TOKEN}`,
      },
      body: JSON.stringify(body),
    }
  )
  const data = await response.json()
  return data.token
}

interface CreateTestJWTOptions {
  resource?: string
  refresh_token?: string
}

export const createTestJWTToken = async (body: CreateTestJWTOptions) => {
  const response = await fetch(
    `https://${process.env.API_HOST}/api/relay/rest/jwt`,
    {
      method: 'POST',
      headers: {
        'Content-Type': 'application/json',
        Authorization: `Basic ${BASIC_TOKEN}`,
      },
      body: JSON.stringify(body),
    }
  )
  const data = await response.json()
  return data.jwt_token
}

export const createTestSATToken = async () => {
  const response = await fetch(
    `https://${process.env.API_HOST}/api/fabric/subscribers/tokens`,
    {
      method: 'POST',
      headers: {
        'Content-Type': 'application/json',
        Authorization: `Basic ${BASIC_TOKEN}`,
      },
      body: JSON.stringify({
        reference: process.env.SAT_REFERENCE,
      }),
    }
  )
  const data = await response.json()
  return data.token
}

interface CreateTestCRTOptions {
  ttl: number
  member_id: string
  state: Record<string, any>
  channels: Record<string, { read?: boolean; write?: boolean }>
}

export const createTestCRTToken = async (body: CreateTestCRTOptions) => {
  const response = await fetch(
    `https://${process.env.API_HOST}/api/chat/tokens`,
    {
      method: 'POST',
      headers: {
        'Content-Type': 'application/json',
        Authorization: `Basic ${BASIC_TOKEN}`,
      },
      body: JSON.stringify(body),
    }
  )
  const data = await response.json()
  return data.token
}

// #endregion

// #region Utilities for RoomSession

export const createTestRoomSession = async (
  page: Page,
  options: {
    vrt: CreateTestVRTOptions
    /** set of events to automatically subscribe before room.join() */
    initialEvents?: string[]
    expectToJoin?: boolean
    roomSessionOptions?: Record<string, any>
    shouldPassRootElement?: boolean
    attachSagaMonitor?: boolean
  }
) => {
  const vrt = await createTestVRTToken(options.vrt)
  if (!vrt) {
    console.error('Invalid VRT. Exiting..')
    process.exit(4)
  }
  const roomSession: Video.RoomSession = await page.evaluate(
    (options) => {
      const _runningWorkers: any[] = []
      // @ts-expect-error
      window._runningWorkers = _runningWorkers
      const addTask = (task: any) => {
        if (!_runningWorkers.includes(task)) {
          _runningWorkers.push(task)
        }
      }
      const removeTask = (task: any) => {
        const index = _runningWorkers.indexOf(task)
        if (index > -1) {
          _runningWorkers.splice(index, 1)
        }
      }

      const sagaMonitor = {
        effectResolved: (_effectId: number, result: any) => {
          if (result?.toPromise) {
            addTask(result)
            // Remove the task when it completes or is cancelled
            result.toPromise().finally(() => {
              removeTask(result)
            })
          }
        },
      }

      // @ts-expect-error
      const Video = window._SWJS.Video
      const roomSession = new Video.RoomSession({
        host: options.RELAY_HOST,
        token: options.API_TOKEN,
        ...(options.shouldPassRootElement && {
          rootElement: document.getElementById('rootElement'),
        }),
        logLevel: options.CI ? 'info' : 'debug',
        debug: {
          logWsTraffic: true, //Boolean(options.CI),
        },
        ...(options.attachSagaMonitor && { sagaMonitor }),
        ...options.roomSessionOptions,
      })

      options.initialEvents?.forEach((event) => {
        roomSession.once(event, () => {})
      })

      // @ts-expect-error
      window.jwt_token = options.API_TOKEN

      // @ts-expect-error
      window._roomObj = roomSession

      return Promise.resolve(roomSession)
    },
    {
      RELAY_HOST:
        options.vrt.join_as === 'audience'
          ? process.env.RELAY_AUDIENCE_HOST
          : process.env.RELAY_HOST,
      API_TOKEN: vrt,
      initialEvents: options.initialEvents,
      CI: process.env.CI,
      roomSessionOptions: options.roomSessionOptions,
      shouldPassRootElement: options.shouldPassRootElement ?? true,
      attachSagaMonitor: options.attachSagaMonitor ?? false,
    }
  )

  if (options.expectToJoin !== false) {
    expectRoomJoined(page, { invokeJoin: false }).then(async (params) => {
      await expectMemberId(page, params.member_id)

      const dir = options.vrt.join_as === 'audience' ? 'recvonly' : 'sendrecv'
      await expectSDPDirection(page, dir, true)

      const mode = options.vrt.join_as === 'audience' ? 'audience' : 'member'
      await expectInteractivityMode(page, mode)
    })
  }

  return roomSession
}

export const createTestRoomSessionWithJWT = async (
  page: Page,
  options: {
    vrt: CreateTestVRTOptions
    /** set of events to automatically subscribe before room.join() */
    initialEvents?: string[]
    roomSessionOptions?: Record<string, any>
  },
  jwt: string
) => {
  if (!jwt) {
    console.error('Invalid JWT. Exiting..')
    process.exit(4)
  }
  return page.evaluate(
    (options) => {
      // @ts-expect-error
      const Video = window._SWJS.Video
      const roomSession = new Video.RoomSession({
        host: options.RELAY_HOST,
        token: options.API_TOKEN,
        rootElement: document.getElementById('rootElement'),
        audio: true,
        video: true,
        logLevel: options.CI ? 'warn' : 'debug',
        debug: {
          logWsTraffic: !options.CI,
        },
        ...options.roomSessionOptions,
      })

      options.initialEvents?.forEach((event) => {
        roomSession.once(event, () => {})
      })

      // @ts-expect-error
      window.jwt_token = options.API_TOKEN

      // @ts-expect-error
      window._roomObj = roomSession

      return Promise.resolve(roomSession)
    },
    {
      RELAY_HOST:
        options.vrt.join_as === 'audience'
          ? process.env.RELAY_AUDIENCE_HOST
          : process.env.RELAY_HOST,
      API_TOKEN: jwt,
      initialEvents: options.initialEvents,
      CI: process.env.CI,
      roomSessionOptions: options.roomSessionOptions,
    }
  )
}

const getRoomByName = async (roomName: string) => {
  const response = await fetch(
    `https://${process.env.API_HOST}/api/video/rooms/${roomName}`,
    {
      method: 'GET',
      headers: {
        'Content-Type': 'application/json',
        Authorization: `Basic ${BASIC_TOKEN}`,
      },
    }
  )
  if (response.status === 200) {
    return await response.json()
  }
  return undefined
}

export interface CreateOrUpdateRoomOptions {
  name: string
  display_name?: string
  max_members?: number
  quality?: '720p' | '1080p'
  join_from?: string
  join_until?: string
  remove_at?: string
  remove_after_seconds_elapsed?: number
  layout?: string
  record_on_start?: boolean
  enable_room_previews?: boolean
}

export const createOrUpdateRoom = async (body: CreateOrUpdateRoomOptions) => {
  const room = await getRoomByName(body.name)
  if (!room) {
    return createRoom(body)
  }

  const response = await fetch(
    `https://${process.env.API_HOST}/api/video/rooms/${room.id}`,
    {
      method: 'PUT',
      headers: {
        'Content-Type': 'application/json',
        Authorization: `Basic ${BASIC_TOKEN}`,
      },
      body: JSON.stringify(body),
    }
  )
  return response.json()
}

export const createRoom = async (body: CreateOrUpdateRoomOptions) => {
  const response = await fetch(
    `https://${process.env.API_HOST}/api/video/rooms`,
    {
      method: 'POST',
      headers: {
        'Content-Type': 'application/json',
        Authorization: `Basic ${BASIC_TOKEN}`,
      },
      body: JSON.stringify(body),
    }
  )
  return response.json()
}

export const createStreamForRoom = async (name: string, url: string) => {
  const room = await getRoomByName(name)
  if (!room) {
    throw new Error('Room not found')
  }

  const response = await fetch(
    `https://${process.env.API_HOST}/api/video/rooms/${room.id}/streams`,
    {
      method: 'POST',
      headers: {
        'Content-Type': 'application/json',
        Authorization: `Basic ${BASIC_TOKEN}`,
      },
      body: JSON.stringify({ url }),
    }
  )
  const data = await response.json()
  if (response.status !== 201) {
    throw data
  }

  return data
}

export const deleteRoom = async (id: string) => {
  return await fetch(`https://${process.env.API_HOST}/api/video/rooms/${id}`, {
    method: 'DELETE',
    headers: {
      'Content-Type': 'application/json',
      Authorization: `Basic ${BASIC_TOKEN}`,
    },
  })
}

export const leaveRoom = async (page: Page) => {
  return page.evaluate(async () => {
    const roomObj: Video.RoomSession | FabricRoomSession =
      // @ts-expect-error
      window._roomObj
    console.log('Fixture roomObj', roomObj)
    if (roomObj && roomObj?.roomSessionId) {
      console.log('Fixture has room', roomObj.roomSessionId)
      await roomObj.leave()
    }

    return {
      videos: Array.from(document.querySelectorAll('video')).length,
      rootEl: document.getElementById('rootElement')?.childElementCount ?? 0,
    }
  })
}

// #endregion

// #region Utilities for Call Fabric client

interface CreateCFClientParams {
  attachSagaMonitor?: boolean
  useV4Client?: boolean
  useAuthState?: boolean
}

export const createCFClient = async (
  page: Page,
  params?: CreateCFClientParams
) => {
  const sat = await createTestSATToken()
  if (!sat) {
    console.error('Invalid SAT. Exiting..')
    process.exit(4)
  }

  const {
    attachSagaMonitor = false,
    useV4Client = false,
    useAuthState = true,
  } = params || {}

  const swClient = await page.evaluate(
    async (options) => {
      const _runningWorkers: any[] = []
      // @ts-expect-error
      window._runningWorkers = _runningWorkers
      const addTask = (task: any) => {
        if (!_runningWorkers.includes(task)) {
          _runningWorkers.push(task)
        }
      }
      const removeTask = (task: any) => {
        const index = _runningWorkers.indexOf(task)
        if (index > -1) {
          _runningWorkers.splice(index, 1)
        }
      }

      const sagaMonitor = {
        effectResolved: (_effectId: number, result: any) => {
          if (result?.toPromise) {
            addTask(result)
            // Remove the task when it completes or is cancelled
            result.toPromise().finally(() => {
              removeTask(result)
            })
          }
        },
      }

<<<<<<< HEAD
      const SignalWire = options.useV4Client
        ? window._SWJS.SignalWireV4
        : window._SWJS.SignalWire

=======
      const SignalWire = window._SWJS.SignalWire
>>>>>>> 3d01d966
      const client: SignalWireContract = await SignalWire({
        host: options.RELAY_HOST,
        token: options.API_TOKEN,
        debug: { logWsTraffic: true },
        maxApiRequestRetries: 5,
        onAuthStateChange: (state) => {
          sessionStorage.setItem('authState', state)
        },
        ...(options.useAuthState && {
          authState: sessionStorage.getItem('authState')!,
        }),
        ...(options.attachSagaMonitor && { sagaMonitor }),
      })

      window._client = client
      return client
    },
    {
      RELAY_HOST: process.env.RELAY_HOST,
      API_TOKEN: sat,
      attachSagaMonitor,
      useV4Client,
      useAuthState,
    }
  )

  return swClient
}

interface DialAddressParams {
  address: string
  dialOptions?: Record<string, any>
  reattach?: boolean
  shouldWaitForJoin?: boolean
  shouldStartCall?: boolean
  shouldPassRootElement?: boolean
}
export const dialAddress = (page: Page, params: DialAddressParams) => {
  const {
    address,
    dialOptions = {},
    reattach = false,
    shouldPassRootElement = true,
    shouldStartCall = true,
    shouldWaitForJoin = true,
  } = params
  return page.evaluate(
    async ({
      address,
      dialOptions,
      reattach,
      shouldPassRootElement,
      shouldStartCall,
      shouldWaitForJoin,
    }) => {
      return new Promise<any>(async (resolve, _reject) => {
        // @ts-expect-error
        const client: SignalWireContract = window._client

        const dialer = reattach ? client.reattach : client.dial

        const call = await dialer({
          to: address,
          ...(shouldPassRootElement && {
            rootElement: document.getElementById('rootElement')!,
          }),
          ...dialOptions,
        })

        if (shouldWaitForJoin) {
          call.on('room.joined', resolve)
        }

        // @ts-expect-error
        window._roomObj = call

        if (shouldStartCall) {
          await call.start()
        }

        if (!shouldWaitForJoin) {
          resolve(call)
        }
      })
    },
    {
      address,
      dialOptions,
      reattach,
      shouldPassRootElement,
      shouldStartCall,
      shouldWaitForJoin,
    }
  )
}

export const disconnectClient = (page: Page) => {
  return page.evaluate(async () => {
    // @ts-expect-error
    const client: SignalWireContract = window._client

    if (!client) {
      console.log('Client is not available')
    } else {
      await client.disconnect()
      console.log('Client disconnected')
    }
  })
}

// #endregion

// #region Utilities for the MCU

export const expectMCUVisible = async (page: Page) => {
  await page.waitForSelector('div[id^="sw-sdk-"] > video')
}

export const expectMCUNotVisible = async (page: Page) => {
  const mcuVideo = await page.$('div[id^="sw-sdk-"] > video')
  expect(mcuVideo).toBeNull()
}

export const expectMCUVisibleForAudience = async (page: Page) => {
  await page.waitForSelector('#rootElement video')
}

// #endregion

// #region Utilities for RTP Media stats and SDP

interface RTPInboundMediaStats {
  packetsReceived: number
  packetsLost: number
  packetsDiscarded?: number
}

interface RTPOutboundMediaStats {
  active: boolean
  packetsSent: number
  targetBitrate: number
  totalPacketSendDelay: number
}

interface GetStatsResult {
  inboundRTP: {
    audio: RTPInboundMediaStats
    video: RTPInboundMediaStats
  }
  outboundRTP: {
    audio: RTPOutboundMediaStats
    video: RTPOutboundMediaStats
  }
}

export const getStats = async (page: Page): Promise<GetStatsResult> => {
  return await page.evaluate<GetStatsResult>(async () => {
    // @ts-expect-error
    const roomObj: Video.RoomSession = window._roomObj
    // @ts-expect-error
    const rtcPeer = roomObj.peer

    // Get the currently active inbound and outbound tracks.
    const inboundAudioTrackId = rtcPeer._getReceiverByKind('audio')?.track.id
    const inboundVideoTrackId = rtcPeer._getReceiverByKind('video')?.track.id
    const outboundAudioTrackId = rtcPeer._getSenderByKind('audio')?.track.id
    const outboundVideoTrackId = rtcPeer._getSenderByKind('video')?.track.id

    // Default return value
    const result: GetStatsResult = {
      inboundRTP: {
        audio: {
          packetsReceived: 0,
          packetsLost: 0,
          packetsDiscarded: 0,
        },
        video: {
          packetsReceived: 0,
          packetsLost: 0,
          packetsDiscarded: 0,
        },
      },
      outboundRTP: {
        audio: {
          active: false,
          packetsSent: 0,
          targetBitrate: 0,
          totalPacketSendDelay: 0,
        },
        video: {
          active: false,
          packetsSent: 0,
          targetBitrate: 0,
          totalPacketSendDelay: 0,
        },
      },
    }

    const inboundRTPFilters = {
      audio: ['packetsReceived', 'packetsLost', 'packetsDiscarded'] as const,
      video: ['packetsReceived', 'packetsLost', 'packetsDiscarded'] as const,
    }

    const outboundRTPFilters = {
      audio: [
        'active',
        'packetsSent',
        'targetBitrate',
        'totalPacketSendDelay',
      ] as const,
      video: [
        'active',
        'packetsSent',
        'targetBitrate',
        'totalPacketSendDelay',
      ] as const,
    }

    const handleInboundRTP = (report: any) => {
      const media = report.mediaType as 'audio' | 'video'
      if (!media) return

      // Check if trackIdentifier matches the currently active inbound track
      const expectedTrackId =
        media === 'audio' ? inboundAudioTrackId : inboundVideoTrackId

      if (
        report.trackIdentifier &&
        report.trackIdentifier !== expectedTrackId
      ) {
        console.log(
          `inbound-rtp trackIdentifier "${report.trackIdentifier}" and trackId "${expectedTrackId}" are different for "${media}"`
        )
        return
      }

      inboundRTPFilters[media].forEach((key) => {
        result.inboundRTP[media][key] = report[key]
      })
    }

    const handleOutboundRTP = (report: any) => {
      const media = report.mediaType as 'audio' | 'video'
      if (!media) return

      // Check if trackIdentifier matches the currently active outbound track
      const expectedTrackId =
        media === 'audio' ? outboundAudioTrackId : outboundVideoTrackId
      if (
        report.trackIdentifier &&
        report.trackIdentifier !== expectedTrackId
      ) {
        console.log(
          `outbound-rtp trackIdentifier "${report.trackIdentifier}" and trackId "${expectedTrackId}" are different for "${media}"`
        )
        return
      }

      outboundRTPFilters[media].forEach((key) => {
        ;(result.outboundRTP[media] as any)[key] = report[key]
      })
    }

    // Iterate over all RTCStats entries
    const pc: RTCPeerConnection = rtcPeer.instance
    const stats = await pc.getStats()
    stats.forEach((report) => {
      switch (report.type) {
        case 'inbound-rtp':
          handleInboundRTP(report)
          break
        case 'outbound-rtp':
          handleOutboundRTP(report)
          break
      }
    })

    return result
  })
}

export const expectPageReceiveMedia = async (page: Page, delay = 5_000) => {
  const first = await getStats(page)
  await page.waitForTimeout(delay)
  const last = await getStats(page)

  const seconds = delay / 1000
  const minAudioPacketsExpected = 40 * seconds
  const minVideoPacketsExpected = 25 * seconds

  expect(last.inboundRTP.video?.packetsReceived).toBeGreaterThan(
    (first.inboundRTP.video?.packetsReceived || 0) + minVideoPacketsExpected
  )
  expect(last.inboundRTP.audio?.packetsReceived).toBeGreaterThan(
    (first.inboundRTP.audio?.packetsReceived || 0) + minAudioPacketsExpected
  )
}

export const getAudioStats = async (page: Page) => {
  const audioStats = await page.evaluate(async () => {
    // @ts-expect-error
    const roomObj: Video.RoomSession = window._roomObj

    // @ts-expect-error
    const audioTrackId = roomObj.peer._getReceiverByKind('audio').track.id

    // @ts-expect-error
    const stats = await roomObj.peer.instance.getStats(null)
    const filter = {
      'inbound-rtp': [
        'audioLevel',
        'totalAudioEnergy',
        'totalSamplesDuration',
        'totalSamplesReceived',
        'packetsDiscarded',
        'lastPacketReceivedTimestamp',
        'bytesReceived',
        'packetsReceived',
        'packetsLost',
        'packetsRetransmitted',
      ],
    }
    const result: any = {}
    Object.keys(filter).forEach((entry) => {
      result[entry] = {}
    })

    stats.forEach((report: any) => {
      for (const [key, value] of Object.entries(filter)) {
        if (
          report.type == key &&
          report['mediaType'] === 'audio' &&
          report['trackIdentifier'] === audioTrackId
        ) {
          value.forEach((entry) => {
            if (report[entry]) {
              result[key][entry] = report[entry]
            }
          })
        }
      }
    }, {})

    return result
  })
  console.log('audioStats', audioStats)

  return audioStats
}

export const expectTotalAudioEnergyToBeGreaterThan = async (
  page: Page,
  value: number
) => {
  const audioStats = await getAudioStats(page)

  const totalAudioEnergy = audioStats['inbound-rtp']['totalAudioEnergy']
  if (totalAudioEnergy) {
    expect(totalAudioEnergy).toBeGreaterThan(value)
  } else {
    console.log('Warning - totalAudioEnergy was not present in the audioStats.')
  }
}

export const expectPageReceiveAudio = async (page: Page) => {
  await page.waitForTimeout(10000)
  await expectTotalAudioEnergyToBeGreaterThan(page, 0.5)
}

export const expectSDPDirection = async (
  page: Page,
  direction: string,
  value: boolean
) => {
  const peerSDP = await page.evaluate(async () => {
    // @ts-expect-error
    const roomObj: Video.RoomSession = window._roomObj
    // @ts-expect-error
    return roomObj.peer.localSdp
  })

  expect(peerSDP.split('m=')[1].includes(direction)).toBe(value)
  expect(peerSDP.split('m=')[2].includes(direction)).toBe(value)
}

export const getRemoteMediaIP = async (page: Page) => {
  const remoteIP: string = await page.evaluate(() => {
    // @ts-expect-error
    const peer: Video.RoomSessionPeer = window._roomObj.peer
    const lines = peer.instance?.remoteDescription?.sdp?.split('\r\n')
    const ipLine = lines?.find((line: any) => line.includes('c=IN IP4'))
    return ipLine?.split(' ')[2]
  })
  return remoteIP
}

interface WaitForStabilizedStatsParams {
  propertyPath: string
  maxAttempts?: number
  stabilityCount?: number
  intervalMs?: number
}
/**
 * Waits for a given RTP stats property to stabilize.
 * A stat is considered stable if the last `stabilityCount` readings are constant.
 * Returns the stabled value.
 */
export const waitForStabilizedStats = async (
  page: Page,
  params: WaitForStabilizedStatsParams
) => {
  const {
    propertyPath,
    maxAttempts = 50,
    stabilityCount = 10,
    intervalMs = 1000,
  } = params

  const recentValues: number[] = []

  for (let attempt = 0; attempt < maxAttempts; attempt++) {
    const stats = await getStats(page)
    const currentValue = getValueFromPath(stats, propertyPath) as number

    recentValues.push(currentValue)

    if (recentValues.length >= stabilityCount) {
      const lastNValues = recentValues.slice(-stabilityCount)
      const allEqual = lastNValues.every((val) => val === lastNValues[0])
      if (allEqual) {
        // The stat is stable now
        return lastNValues[0]
      }
    }

    if (attempt < maxAttempts - 1) {
      await new Promise((resolve) => setTimeout(resolve, intervalMs))
    }
  }

  // If we get here, the value never stabilized.
  throw new Error(
    `The value at "${propertyPath}" did not stabilize after ${maxAttempts} attempts.`
  )
}

/**
 * Retrieves a value from an object at a given path.
 *
 * @example
 * const obj = { a: { b: { c: 42 } } };
 * const result = getValueFromPath(obj, "a.b.c"); // 42
 */
export const getValueFromPath = <T>(obj: T, path: string) => {
  let current: unknown = obj
  for (const part of path.split('.')) {
    if (current == null || typeof current !== 'object') {
      return undefined
    }
    current = (current as Record<string, unknown>)[part]
  }
  return current
}

interface ExpectStatWithPollingParams {
  propertyPath: string
  matcher:
    | 'toBe'
    | 'toBeGreaterThan'
    | 'toBeLessThan'
    | 'toBeGreaterThanOrEqual'
    | 'toBeLessThanOrEqual'
  expected: number
  message?: string
  timeout?: number
}

export async function expectStatWithPolling(
  page: Page,
  params: ExpectStatWithPollingParams
) {
  const { propertyPath, matcher, expected, message, timeout = 10000 } = params

  const defaultMessage = `Expected \`${propertyPath}\` ${matcher} ${expected}`
  await expect
    .poll(
      async () => {
        const stats = await getStats(page)
        const value = getValueFromPath(stats, propertyPath) as number
        return value
      },
      { message: message ?? defaultMessage, timeout }
    )
    [matcher](expected)
}

// #endregion

// #region Utilities for v2 WebRTC testing

export const createCallWithCompatibilityApi = async (
  resource: string,
  inlineLaml: string,
  codecs?: string | undefined
) => {
  const data = new URLSearchParams()

  if (inlineLaml !== null && inlineLaml !== '') {
    data.append('Laml', inlineLaml)
  }
  data.append('From', `${process.env.VOICE_DIAL_FROM_NUMBER}`)

  const vertoDomain = process.env.VERTO_DOMAIN
  expect(vertoDomain).toBeDefined()

  let to = `verto:${resource}@${vertoDomain}`
  if (codecs) {
    to += `;codecs=${codecs}`
  }
  data.append('To', to)

  data.append('Record', 'true')
  data.append('RecordingChannels', 'dual')
  data.append('Trim', 'do-not-trim')

  console.log(
    'REST API URL: ',
    `https://${process.env.API_HOST}/api/laml/2010-04-01/Accounts/${process.env.RELAY_PROJECT}/Calls`
  )
  console.log('REST API payload: ', data)

  const response = await fetch(
    `https://${process.env.API_HOST}/api/laml/2010-04-01/Accounts/${process.env.RELAY_PROJECT}/Calls`,
    {
      method: 'POST',
      headers: {
        'Content-Type': 'application/x-www-form-urlencoded',
        Authorization: `Basic ${BASIC_TOKEN}`,
      },
      body: data,
    }
  )

  if (Number.isInteger(Number(response.status)) && response.status !== null) {
    if (response.status !== 201) {
      const responseBody = await response.json()
      const formattedBody = JSON.stringify(responseBody, null, 2)

      console.log(
        'ERROR - response from REST API: ',
        response.status,
        ' status text = ',
        response.statusText,
        ' body = ',
        formattedBody
      )
    }
    return response.status
  }
  return undefined
}

export const getDialConferenceLaml = (conferenceNameBase: string) => {
  const conferenceName = randomizeRoomName(conferenceNameBase)
  const conferenceRegion = process.env.LAML_CONFERENCE_REGION ?? ''
  const inlineLaml = `<?xml version="1.0" encoding="UTF-8"?>
    <Response>
      <Dial>
        <Conference
          endConferenceOnExit="false"
          startConferenceOnEnter="true"
          waitUrl="https://cdn.signalwire.com/default-music/welcome.mp3"
          waitMethod="GET"
          ${conferenceRegion}>
          ${conferenceName}
        </Conference>
      </Dial>
    </Response>`

  return inlineLaml
}

export const expectv2HasReceivedAudio = async (
  page: Page,
  minTotalAudioEnergy: number,
  minPacketsReceived: number
) => {
  const audioStats = await page.evaluate(async () => {
    // @ts-expect-error
    const currentCall = window.__currentCall
    const audioReceiver = currentCall.peer.instance
      .getReceivers()
      .find((r: any) => r.track.kind === 'audio')

    const audioTrackId = audioReceiver.track.id

    const stats = await currentCall.peer.instance.getStats(null)
    const filter = {
      'inbound-rtp': [
        'audioLevel',
        'totalAudioEnergy',
        'totalSamplesDuration',
        'totalSamplesReceived',
        'packetsDiscarded',
        'lastPacketReceivedTimestamp',
        'bytesReceived',
        'packetsReceived',
        'packetsLost',
        'packetsRetransmitted',
      ],
    }
    const result: any = {}
    Object.keys(filter).forEach((entry) => {
      result[entry] = {}
    })

    stats.forEach((report: any) => {
      for (const [key, value] of Object.entries(filter)) {
        if (
          report.type == key &&
          report['mediaType'] === 'audio' &&
          report['trackIdentifier'] === audioTrackId
        ) {
          value.forEach((entry) => {
            if (report[entry]) {
              result[key][entry] = report[entry]
            }
          })
        }
      }
    }, {})

    return result
  })
  console.log('audioStats: ', audioStats)

  /* This is a workaround what we think is a bug in Playwright/Chromium
   * There are cases where totalAudioEnergy is not present in the report
   * even though we see audio and it's not silence.
   * In that case we rely on the number of packetsReceived.
   * If there is genuine silence, then totalAudioEnergy must be present,
   * albeit being a small number.
   */
  console.log(
    `Evaluating audio energy (min energy: ${minTotalAudioEnergy}, min packets: ${minPacketsReceived})`
  )
  const totalAudioEnergy = audioStats['inbound-rtp']['totalAudioEnergy']
  const packetsReceived = audioStats['inbound-rtp']['packetsReceived']
  if (totalAudioEnergy) {
    expect(totalAudioEnergy).toBeGreaterThan(minTotalAudioEnergy)
  } else {
    console.log('Warning: totalAudioEnergy was missing from the report!')
    if (packetsReceived) {
      // We still want the right amount of packets
      expect(packetsReceived).toBeGreaterThan(minPacketsReceived)
    } else {
      console.log('Warning: packetsReceived was missing from the report!')
      /* We don't make this test fail, because the absence of packetsReceived
       * is a symptom of an issue with RTCStats, rather than an indication
       * of lack of RTP flow.
       */
    }
  }
}

export const expectv2HasReceivedSilence = async (
  page: Page,
  maxTotalAudioEnergy: number,
  minPacketsReceived: number
) => {
  const audioStats = await page.evaluate(async () => {
    // @ts-expect-error
    const currentCall = window.__currentCall
    const audioReceiver = currentCall.peer.instance
      .getReceivers()
      .find((r: any) => r.track.kind === 'audio')

    const audioTrackId = audioReceiver.track.id

    const stats = await currentCall.peer.instance.getStats(null)
    const filter = {
      'inbound-rtp': [
        'audioLevel',
        'totalAudioEnergy',
        'totalSamplesDuration',
        'totalSamplesReceived',
        'packetsDiscarded',
        'lastPacketReceivedTimestamp',
        'bytesReceived',
        'packetsReceived',
        'packetsLost',
        'packetsRetransmitted',
      ],
    }
    const result: any = {}
    Object.keys(filter).forEach((entry) => {
      result[entry] = {}
    })

    stats.forEach((report: any) => {
      for (const [key, value] of Object.entries(filter)) {
        if (
          report.type == key &&
          report['mediaType'] === 'audio' &&
          report['trackIdentifier'] === audioTrackId
        ) {
          value.forEach((entry) => {
            if (report[entry]) {
              result[key][entry] = report[entry]
            }
          })
        }
      }
    }, {})

    return result
  })
  console.log('audioStats: ', audioStats)

  /* This is a workaround what we think is a bug in Playwright/Chromium
   * There are cases where totalAudioEnergy is not present in the report
   * even though we see audio and it's not silence.
   * In that case we rely on the number of packetsReceived.
   * If there is genuine silence, then totalAudioEnergy must be present,
   * albeit being a small number.
   */
  console.log(
    `Evaluating audio energy (max energy: ${maxTotalAudioEnergy}, min packets: ${minPacketsReceived})`
  )
  const totalAudioEnergy = audioStats['inbound-rtp']['totalAudioEnergy']
  const packetsReceived = audioStats['inbound-rtp']['packetsReceived']
  if (totalAudioEnergy) {
    expect(totalAudioEnergy).toBeLessThan(maxTotalAudioEnergy)
  } else {
    console.log('Warning: totalAudioEnergy was missing from the report!')
    if (packetsReceived) {
      // We still want the right amount of packets
      expect(packetsReceived).toBeGreaterThan(minPacketsReceived)
    } else {
      console.log('Warning: packetsReceived was missing from the report!')
      /* We don't make this test fail, because the absence of packetsReceived
       * is a symptom of an issue with RTCStats, rather than an indication
       * of lack of RTP flow.
       */
    }
  }
}

export const expectedMinPackets = (
  packetRate: number,
  callDurationMs: number,
  maxMissingPacketsTolerance: number // 0 to 1.0
) => {
  if (maxMissingPacketsTolerance < 0) {
    maxMissingPacketsTolerance = 0
  }
  if (maxMissingPacketsTolerance > 1) {
    maxMissingPacketsTolerance = 1
  }

  const minPackets =
    (callDurationMs * (1 - maxMissingPacketsTolerance) * packetRate) / 1000

  return minPackets
}

export const randomizeResourceName = (prefix: string = 'e2e') => {
  return `res-${prefix}${uuid()}`
}

export const expectInjectRelayHost = async (page: Page, host: string) => {
  await page.evaluate(
    async (params) => {
      // @ts-expect-error
      window.__host = params.host
    },
    {
      host: host,
    }
  )
}

export const expectInjectIceTransportPolicy = async (
  page: Page,
  iceTransportPolicy: string
) => {
  await page.evaluate(
    async (params) => {
      // @ts-expect-error
      window.__iceTransportPolicy = params.iceTransportPolicy
    },
    {
      iceTransportPolicy,
    }
  )
}

export const expectRelayConnected = async (
  page: Page,
  envRelayProject: string,
  jwt: string
) => {
  // Project locator
  const project = page.locator('#project')
  expect(project).not.toBe(null)

  // Token locator
  const token = page.locator('#token')
  expect(token).not.toBe(null)

  // Populate project and token using locators
  await project.fill(envRelayProject)
  await token.fill(jwt)

  // Click the connect button, which calls the connect function in the browser
  await page.click('#btnConnect')

  // Start call button locator
  const startCall = page.locator('#startCall')
  expect(startCall).not.toBe(null)

  // Wait for call button to be enabled when signalwire.ready occurs
  await expect(startCall).toBeEnabled()
}

// #endregion

// #region Utilities for Resources CRUD operations

export interface Resource {
  id: string
  project_id: string
  type: string
  display_name: string
  created_at: string
}

export const createVideoRoomResource = async (name?: string) => {
  const response = await fetch(
    `https://${process.env.API_HOST}/api/fabric/resources/conference_rooms`,
    {
      method: 'POST',
      headers: {
        'Content-Type': 'application/json',
        Authorization: `Basic ${BASIC_TOKEN}`,
      },
      body: JSON.stringify({
        name: name ?? `e2e-test-room_${uuid()}`,
      }),
    }
  )
  const data = (await response.json()) as Resource
  console.log('>> Resource VideoRoom created:', data.id, name)
  return data
}

export interface CreateSWMLAppResourceParams {
  name?: string
  contents: Record<any, any>
}
export const createSWMLAppResource = async ({
  name,
  contents,
}: CreateSWMLAppResourceParams) => {
  const response = await fetch(
    `https://${process.env.API_HOST}/api/fabric/resources/swml_applications`,
    {
      method: 'POST',
      headers: {
        'Content-Type': 'application/json',
        Authorization: `Basic ${BASIC_TOKEN}`,
      },
      body: JSON.stringify({
        name: name ?? `e2e-swml-app_${uuid()}`,
        handle_calls_using: 'script',
        call_handler_script: JSON.stringify(contents),
      }),
    }
  )
  const data = (await response.json()) as Resource
  console.log('>> Resource SWML App created:', data.id)
  return data
}

export interface CreateRelayAppResourceParams {
  name?: string
  topic: string
}
export const createRelayAppResource = async ({
  name,
  topic,
}: CreateRelayAppResourceParams) => {
  const response = await fetch(
    `https://${process.env.API_HOST}/api/fabric/resources/relay_applications`,
    {
      method: 'POST',
      headers: {
        'Content-Type': 'application/json',
        Authorization: `Basic ${BASIC_TOKEN}`,
      },
      body: JSON.stringify({
        name: name ?? `e2e-relay-app_${uuid()}`,
        topic,
      }),
    }
  )
  const data = (await response.json()) as Resource
  console.log('>> Resource Relay App created:', data.id)
  return data
}

export const deleteResource = async (id: string) => {
  const response = await fetch(
    `https://${process.env.API_HOST}/api/fabric/resources/${id}`,
    {
      method: 'DELETE',
      headers: {
        'Content-Type': 'application/json',
        Authorization: `Basic ${BASIC_TOKEN}`,
      },
    }
  )
  return response
}

// #endregion

// #region Utilities for Events assertion

export const expectMemberTalkingEvent = (page: Page) => {
  return page.evaluate(async () => {
    return new Promise((resolve) => {
      // @ts-expect-error
      const roomObj: Video.RoomSession = window._roomObj
      roomObj.on('member.talking', resolve)
    })
  })
}

export const expectMediaEvent = (page: Page, event: MediaEventNames) => {
  return page.evaluate(
    ({ event }) => {
      return new Promise<void>((resolve) => {
        // @ts-expect-error
        const roomObj: Video.RoomSession = window._roomObj
        roomObj.on(event, resolve)
      })
    },
    { event }
  )
}

export const expectCFInitialEvents = (
  page: Page,
  extraEvents: Promise<boolean>[] = []
) => {
  const initialEvents = page.evaluate(async () => {
    // @ts-expect-error
    const roomObj: Video.RoomSession = window._roomObj

    const callCreated = new Promise<boolean>((resolve) => {
      // @ts-expect-error
      roomObj.on('call.state', (params: any) => {
        if (params.call_state === 'created') {
          resolve(true)
        }
      })
    })
    const callAnswered = new Promise<boolean>((resolve) => {
      // @ts-expect-error
      roomObj.on('call.state', (params: any) => {
        if (params.call_state === 'answered') {
          resolve(true)
        }
      })
    })
    const callJoined = new Promise<boolean>((resolve) => {
      // @ts-expect-error
      roomObj.on('call.joined', () => resolve(true))
    })

    return Promise.all([callJoined, callCreated, callAnswered])
  })
  return Promise.all([initialEvents, ...extraEvents])
}

export const expectCFFinalEvents = (
  page: Page,
  extraEvents: Promise<unknown>[] = []
) => {
  const finalEvents = page.evaluate(async () => {
    // @ts-expect-error
    const roomObj: Video.RoomSession = window._roomObj

    const callLeft = new Promise((resolve) => {
      roomObj.on('destroy', () => resolve(true))
    })

    return callLeft
  })

  return Promise.all([finalEvents, ...extraEvents])
}

export const expectLayoutChanged = (page: Page, layoutName: string) => {
  return page.evaluate(
    (options) => {
      return new Promise((resolve) => {
        // @ts-expect-error
        const roomObj: Video.RoomSession = window._roomObj
        roomObj.on('layout.changed', ({ layout }: any) => {
          if (layout.name === options.layoutName) {
            resolve(true)
          }
        })
      })
    },
    { layoutName }
  )
}

export const expectRoomJoined = (
  page: Page,
  options: { invokeJoin: boolean } = { invokeJoin: true }
) => {
  return page.evaluate(({ invokeJoin }) => {
    return new Promise<any>(async (resolve, reject) => {
      // @ts-expect-error
      const roomObj: Video.RoomSession = window._roomObj

      roomObj.once('room.joined', (room) => {
        console.log('Room joined!')
        resolve(room)
      })

      if (invokeJoin) {
        await roomObj.join().catch(reject)
      }
    })
  }, options)
}

export const expectRecordingStarted = (page: Page) => {
  return page.evaluate(() => {
    return new Promise<Video.RoomSessionRecording>((resolve, reject) => {
      setTimeout(reject, 10000)
      // At this point window.__roomObj might not have been set yet
      // we have to pool it and check
      const interval = setInterval(() => {
        // @ts-expect-error
        const roomObj: Video.RoomSession = window._roomObj
        if (roomObj) {
          clearInterval(interval)
          roomObj.on(
            'recording.started',
            (recording: Video.RoomSessionRecording) => resolve(recording)
          )
        }
      }, 100)
    })
  })
}

export const expectScreenShareJoined = async (page: Page) => {
  return page.evaluate(() => {
    return new Promise<any>(async (resolve) => {
      // @ts-expect-error
      const roomObj: Video.RoomSession = window._roomObj

      roomObj.on('member.joined', (params: any) => {
        if (params.member.type === 'screen') {
          resolve(true)
        }
      })

      await roomObj.startScreenShare({
        audio: true,
        video: true,
      })
    })
  })
}

// #endregion

export const expectInteractivityMode = async (
  page: Page,
  mode: 'member' | 'audience'
) => {
  const interactivityMode = await page.evaluate(async () => {
    // @ts-expect-error
    const roomObj: Video.RoomSession = window._roomObj
    return roomObj.interactivityMode
  })

  expect(interactivityMode).toEqual(mode)
}

export const setLayoutOnPage = (page: Page, layoutName: string) => {
  return page.evaluate(
    async (options) => {
      // @ts-expect-error
      const roomObj: Video.RoomSession = window._roomObj
      return await roomObj.setLayout({ name: options.layoutName })
    },
    { layoutName }
  )
}

export const randomizeRoomName = (prefix: string = 'e2e') => {
  return `${prefix}${uuid()}`
}

export const expectMemberId = async (page: Page, memberId: string) => {
  const roomMemberId = await page.evaluate(async () => {
    // @ts-expect-error
    const roomObj: Video.RoomSession = window._roomObj
    return roomObj.memberId
  })

  expect(roomMemberId).toEqual(memberId)
}<|MERGE_RESOLUTION|>--- conflicted
+++ resolved
@@ -1,14 +1,10 @@
 import type {
   FabricRoomSession,
   SignalWire,
-<<<<<<< HEAD
   SignalWireV4,
-=======
   SignalWireClient,
->>>>>>> 3d01d966
   SignalWireContract,
   Video,
-  SignalWireClient,
 } from '@signalwire/js'
 import type { MediaEventNames } from '@signalwire/webrtc'
 import { createServer } from 'vite'
@@ -22,13 +18,9 @@
   interface Window {
     _SWJS: {
       SignalWire: typeof SignalWire
-<<<<<<< HEAD
       SignalWireV4: typeof SignalWireV4
     }
     _authState?: string
-=======
-    }
->>>>>>> 3d01d966
     _client?: SignalWireClient
   }
 }
@@ -524,14 +516,10 @@
         },
       }
 
-<<<<<<< HEAD
       const SignalWire = options.useV4Client
         ? window._SWJS.SignalWireV4
         : window._SWJS.SignalWire
 
-=======
-      const SignalWire = window._SWJS.SignalWire
->>>>>>> 3d01d966
       const client: SignalWireContract = await SignalWire({
         host: options.RELAY_HOST,
         token: options.API_TOKEN,
