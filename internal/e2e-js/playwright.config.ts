--- conflicted
+++ resolved
@@ -133,15 +133,14 @@
       testMatch: callfabricTests,
     },
     {
-<<<<<<< HEAD
       name: 'cfRenegotiation',
       use: useDesktopChrome,
       testMatch: cfRenegotiationTests,
-=======
+    },
+    {
       name: 'videoElement',
       use: useDesktopChrome,
       testMatch: videoElementTests,
->>>>>>> 5e453914
     },
     {
       name: 'v2WebRTC',
