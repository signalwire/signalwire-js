--- conflicted
+++ resolved
@@ -21,12 +21,6 @@
           logWsTraffic: true,
         },
       })
-<<<<<<< HEAD
-
-      let outboundCall: Voice.Call
-      let callsReceived = new Set()
-
-=======
 
       let outboundCall: Voice.Call
       let callsReceived = new Set()
@@ -36,7 +30,6 @@
         waitForDetectStartResolve = resolve
       })
 
->>>>>>> 31bca0d0
       const unsubVoice = await client.voice.listen({
         topics: [domainApp.call_relay_context],
         onCallReceived: async (call) => {
@@ -65,21 +58,14 @@
             )
 
             if (callsReceived.size === 2) {
-<<<<<<< HEAD
-=======
               // Wait until the outbound peer starts digit detection
               await waitForDetectStart
 
->>>>>>> 31bca0d0
               const sendDigitResult = await call.sendDigits('1#')
               tap.equal(
                 call.id,
                 sendDigitResult.id,
-<<<<<<< HEAD
-                'Peer - SendDigit returns the same instance'
-=======
                 'PeerInboundCall - SendDigit returns the same instance'
->>>>>>> 31bca0d0
               )
 
               return
@@ -199,17 +185,22 @@
             console.log('Peer:', peer.id, peer.type, peer.from, peer.to)
             console.log('Main:', call.id, call.type, call.from, call.to)
 
-<<<<<<< HEAD
-            const detector = await call.detectDigit({
-              digits: '1',
-            })
+            const detector = await call
+              .detectDigit({
+                digits: '1',
+              })
+              .onStarted()
+
+            // Inform inbound peer that the detector has started
+            waitForDetectStartResolve()
+
+            const detected = await detector.ended()
 
             // TODO: update this once the backend can send us the actual result
             tap.equal(
-              // @ts-expect-error
-              detector.detect.params.event,
+              detected.detect?.params.event,
               'finished',
-              'Peer - Detect digit is finished'
+              'PeerOutboundCall - Detect digit is finished'
             )
 
             console.log('Finishing the calls.')
@@ -218,32 +209,6 @@
               await call.hangup()
               tap.equal(call.state, 'ended', 'Inbound call state is "ended"')
             })
-=======
-            const detector = await call
-              .detectDigit({
-                digits: '1',
-              })
-              .onStarted()
-
-            // Inform inbound peer that the detector has started
-            waitForDetectStartResolve()
-
-            const detected = await detector.ended()
-
-            // TODO: update this once the backend can send us the actual result
-            tap.equal(
-              detected.detect?.params.event,
-              'finished',
-              'PeerOutboundCall - Detect digit is finished'
-            )
-
-            console.log('Finishing the calls.')
-            call.disconnected().then(async () => {
-              console.log('Call has been disconnected')
-              await call.hangup()
-              tap.equal(call.state, 'ended', 'Inbound call state is "ended"')
-            })
->>>>>>> 31bca0d0
 
             // Peer hangs up a call
             await peer.hangup()
