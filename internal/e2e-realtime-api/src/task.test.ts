--- conflicted
+++ resolved
@@ -10,10 +10,7 @@
         host: process.env.RELAY_HOST || 'relay.swire.io',
         project: process.env.RELAY_PROJECT as string,
         token: process.env.RELAY_TOKEN as string,
-<<<<<<< HEAD
-=======
         logLevel: 'debug',
->>>>>>> 31bca0d0
         debug: {
           logWsTraffic: true,
         },
