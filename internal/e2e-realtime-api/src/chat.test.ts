--- conflicted
+++ resolved
@@ -56,12 +56,6 @@
     console.log('Running subscribe..')
     let events = 0
 
-<<<<<<< HEAD
-    const resolveIfDone = () => {
-      // wait 4 events (rt and js receive their own events + the other member)
-      if (events === 4) {
-        jsChat.off('member.joined')
-=======
     let unsubRTChannel: Promise<() => Promise<void>>
 
     const resolveIfDone = async () => {
@@ -71,7 +65,6 @@
         await (
           await unsubRTChannel
         )()
->>>>>>> 31bca0d0
         resolve(0)
       }
     }
@@ -82,21 +75,6 @@
       events += 1
       resolveIfDone()
     })
-<<<<<<< HEAD
-
-    const [unsubRTClient] = await Promise.all([
-      rtChat.listen({
-        channels: [channel],
-        onMemberJoined(member) {
-          // TODO: Check the member payload
-          console.log('rtChat member.joined')
-          events += 1
-          resolveIfDone()
-        },
-      }),
-      jsChat.subscribe(channel),
-    ])
-=======
 
     unsubRTChannel = rtChat.listen({
       channels: [channel],
@@ -109,7 +87,6 @@
     })
 
     await Promise.all([unsubRTChannel, jsChat.subscribe(channel)])
->>>>>>> 31bca0d0
   })
 
   return timeoutPromise(promise, promiseTimeout, promiseException)
@@ -302,10 +279,7 @@
 
       reject(4)
     } catch (e) {
-<<<<<<< HEAD
-=======
       console.log('Client disconnected okay!')
->>>>>>> 31bca0d0
       resolve(0)
     }
   })
