import { defineConfig, ViteDevServer } from 'vite'
import path from 'node:path'
import fs from 'node:fs'
import { fileURLToPath } from 'node:url'
import { IncomingMessage, ServerResponse } from 'node:http'


// ESM-friendly approach as compared to the Node's __dirname
const __filename = fileURLToPath(import.meta.url)
const __dirname = path.dirname(__filename)

function createFolderList() {
  const pwd = path.join(__dirname, 'src')
  const folders = fs.readdirSync(pwd, { withFileTypes: true })

  // Filter directories only
  const folderNames: string[] = folders
    .map((file) => (file.isDirectory() ? file.name + '/' : ''))
    .filter((name) => !!name)

  // Build an <ul> with links
  return `
    <ul>
      ${folderNames
        .map(
          (name) =>
            `<li><a href="src/${name}" class="block mx-3 my-4 font-bold text-indigo-600">☞ ${name}</a></li>`
        )
        .join('')}
    </ul>`
}

/**
 * Custom plugin that lists subfolders of /src at the root URL.
 */
function listPlugin() {
  return {
    name: 'sw-list-folders',
    // Inject the list into the HTML template
    transformIndexHtml(html: string) {
      const folderListMarkup = createFolderList()

      const target = '<div id="folder-list"></div>'
      if (html.includes(target)) {
        return html.replace(
          target,
          `<div id="folder-list">${folderListMarkup}</div>`
        )
      }

      return html
    },
  }
}

// https://vitejs.dev/config/
export default defineConfig({
  plugins: [listPlugin()],
  base: process.env.VITE_BASE ?? '/',
  resolve: {
<<<<<<< HEAD
    alias: {
    },
=======
    alias: {},
>>>>>>> ff35ce0e
  },
  optimizeDeps: {
    include: ['@signalwire/client', '@signalwire/core', '@signalwire/webrtc'],
  },
  define: {
    'process.env': '{}',
  },
  build: {
    rollupOptions: {
      input: {
        main: path.resolve(__dirname, 'index.html'),
        unified: path.resolve(__dirname, 'src/unified/index.html'),
        fabricHttp: path.resolve(__dirname, 'src/fabric-http/index.html'),
        fabricCallee: path.resolve(__dirname, 'src/fabric-callee/index.html'),
        sw: path.resolve(__dirname, 'src/fabric-callee/sw.js'),
      },
      output: {
        entryFileNames: (assetInfo) => {
          return ['sw'].includes(assetInfo.name)
            ? 'src/fabric-callee/[name].js' // put service worker in the correct folder
            : 'assets/[name]-[hash].js' // others in `assets/` as default
        },
      },
    },
  },
})<|MERGE_RESOLUTION|>--- conflicted
+++ resolved
@@ -58,12 +58,7 @@
   plugins: [listPlugin()],
   base: process.env.VITE_BASE ?? '/',
   resolve: {
-<<<<<<< HEAD
-    alias: {
-    },
-=======
     alias: {},
->>>>>>> ff35ce0e
   },
   optimizeDeps: {
     include: ['@signalwire/client', '@signalwire/core', '@signalwire/webrtc'],
