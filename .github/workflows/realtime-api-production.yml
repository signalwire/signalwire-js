name: RealtimeAPI SDK [production]

on:
  workflow_call:
  workflow_dispatch:
  schedule:
    - cron: '20 * * * *'

concurrency:
  group: ${{ github.workflow }}-realtime-api-production-${{ github.ref }}
  cancel-in-progress: true

jobs:
  e2e-tests:
    name: Run E2E tests
    runs-on: ubuntu-latest
    strategy:
      fail-fast: false # Continue other jobs if one fails
      matrix:
<<<<<<< HEAD
        node-version: [20.x]
=======
        node-version: [18.x]
        test_command: ['dev:rtonly', 'dev:playwright']
>>>>>>> ada6c495
    steps:
      - uses: actions/checkout@v4
      - name: Install deps
        uses: ./.github/actions/install
        with:
          NODE_VERSION: ${{ matrix.node-version }}
      - name: Build SDKs
        uses: ./.github/actions/build
        with:
          NODE_VERSION: ${{ matrix.node-version }}
      - name: Install Playwright
        if: matrix.test_command == 'dev:playwright'
        uses: ./.github/actions/playwright
        with:
          PLAYWRIGHT_VERSION: '1.35.1'
      - name: Test
        run: 'npm run -w=@sw-internal/e2e-realtime-api ${{ matrix.test_command }}'
        env:
          SW_TEST_CONFIG: ${{ secrets.PRODUCTION_E2E_REALTIME_SW_TEST_CONFIG }}

  report-result:
    needs: e2e-tests
    runs-on: ubuntu-latest
    if: success() || failure()
    steps:
      - uses: actions/checkout@v4
      - uses: ./.github/actions/report-test-result
        with:
          result: ${{ needs.e2e-tests.result }}
          test-suite: realtime-api
          environment: production
          influxdb-bucket: ${{ secrets.INFLUXDB_BUCKET }}
          influxdb-org: ${{ secrets.INFLUXDB_ORG }}
          influxdb-token: ${{ secrets.INFLUXDB_TOKEN }}
          influxdb-url: ${{ secrets.INFLUXDB_URL }}<|MERGE_RESOLUTION|>--- conflicted
+++ resolved
@@ -17,12 +17,8 @@
     strategy:
       fail-fast: false # Continue other jobs if one fails
       matrix:
-<<<<<<< HEAD
-        node-version: [20.x]
-=======
         node-version: [18.x]
         test_command: ['dev:rtonly', 'dev:playwright']
->>>>>>> ada6c495
     steps:
       - uses: actions/checkout@v4
       - name: Install deps
