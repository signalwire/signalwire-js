name: Browser SDK [staging]

on:
  workflow_call:
  workflow_dispatch:
  schedule:
    - cron: '10 */4 * * *'

concurrency:
  group: ${{ github.workflow }}-e2e-js-staging-${{ github.ref }}
  cancel-in-progress: true

jobs:
  e2e-tests:
    name: Run E2E tests
    runs-on: ubuntu-latest
    strategy:
      fail-fast: false
      matrix:
        node-version: [18.x]
        project: [
            default,
            # streaming,
            # badNetwork,
            # promote,
            # demote,
            # audience,
            # reattach,
            callfabric,
<<<<<<< HEAD
            cfRenegotiation,
=======
            videoElement,
>>>>>>> 5e453914
            v2WebRTC,
          ]
    steps:
      - uses: actions/checkout@v4
      - name: Install deps
        uses: ./.github/actions/install
        with:
          NODE_VERSION: ${{ matrix.node-version }}
      - name: Build SDKs
        uses: ./.github/actions/build
        with:
          NODE_VERSION: ${{ matrix.node-version }}
      - name: Install Playwright
        uses: ./.github/actions/playwright
        with:
          PLAYWRIGHT_VERSION: '1.35.1' # TODO: Read from deps ?
      - name: Test
        run: npm run -w=@sw-internal/e2e-js dev -- --project ${{ matrix.project }}
        env:
          SW_TEST_CONFIG: ${{ secrets.STAGING_E2E_JS_SW_TEST_CONFIG }}

  report-result:
    needs: e2e-tests
    runs-on: ubuntu-latest
    if: success() || failure()
    steps:
      - uses: actions/checkout@v4
      - uses: ./.github/actions/report-test-result
        with:
          result: ${{ needs.e2e-tests.result }}
          test-suite: browser-js
          environment: staging
          influxdb-bucket: ${{ secrets.INFLUXDB_BUCKET }}
          influxdb-org: ${{ secrets.INFLUXDB_ORG }}
          influxdb-token: ${{ secrets.INFLUXDB_TOKEN }}
          influxdb-url: ${{ secrets.INFLUXDB_URL }}<|MERGE_RESOLUTION|>--- conflicted
+++ resolved
@@ -27,11 +27,8 @@
             # audience,
             # reattach,
             callfabric,
-<<<<<<< HEAD
             cfRenegotiation,
-=======
             videoElement,
->>>>>>> 5e453914
             v2WebRTC,
           ]
     steps:
