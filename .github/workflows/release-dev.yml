name: Release dev tag to NPM

on:
  workflow_run:
    workflows: [Tests]
    branches: [main]
    types:
      - completed

concurrency:
  group: ${{ github.workflow }}-${{ github.ref }}
  cancel-in-progress: true

jobs:
  release_dev:
    if: ${{ github.event.workflow_run.conclusion == 'success' }}
    runs-on: ubuntu-latest
    strategy:
      matrix:
        node-version: [18.x]
    steps:
      - uses: actions/checkout@v4
      - uses: actions/setup-node@v4
        with:
          node-version: ${{ matrix.node-version }}
          registry-url: 'https://registry.npmjs.org'
      - run: npm i
      - run: npm run release:dev
    env:
      NODE_AUTH_TOKEN: ${{ secrets.NPM_TOKEN }}
<<<<<<< HEAD
  build_puc:
    - name: Trigger Staging Deploy for the PUC Client
      runs-on: ubuntu-latest
      if: ${{ github.event.workflow_run.conclusion == 'success' }}
      uses: peter-evans/repository-dispatch@v3
      with:
        token: ${{ secrets.PUC_CLIENT_TOKEN }}
        repository: signalwire/puc-client
        event-type: deploy_staging
=======
      GITHUB_TOKEN: ${{ secrets.GITHUB_TOKEN }}
>>>>>>> 7a5b9d1d
<|MERGE_RESOLUTION|>--- conflicted
+++ resolved
@@ -28,16 +28,14 @@
       - run: npm run release:dev
     env:
       NODE_AUTH_TOKEN: ${{ secrets.NPM_TOKEN }}
-<<<<<<< HEAD
+      GITHUB_TOKEN: ${{ secrets.GITHUB_TOKEN }}
   build_puc:
     - name: Trigger Staging Deploy for the PUC Client
+      needs: release_dev
       runs-on: ubuntu-latest
       if: ${{ github.event.workflow_run.conclusion == 'success' }}
       uses: peter-evans/repository-dispatch@v3
       with:
         token: ${{ secrets.PUC_CLIENT_TOKEN }}
         repository: signalwire/puc-client
-        event-type: deploy_staging
-=======
-      GITHUB_TOKEN: ${{ secrets.GITHUB_TOKEN }}
->>>>>>> 7a5b9d1d
+        event-type: main