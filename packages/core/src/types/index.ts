--- conflicted
+++ resolved
@@ -1,16 +1,11 @@
 import type { EventEmitter } from '../utils/EventEmitter'
-<<<<<<< HEAD
-import type { VideoAPIEventParams, InternalVideoEventNames } from './video'
+import type { VideoAPIEvent, InternalVideoEventNames } from './video'
 import type {
   SessionEvents,
   JSONRPCRequest,
   UpdateMediaParams,
   UpdateMediaDirection,
 } from '../utils/interfaces'
-=======
-import type { VideoAPIEvent, InternalVideoEventNames } from './video'
-import type { SessionEvents, JSONRPCRequest } from '../utils/interfaces'
->>>>>>> ada6c495
 import type { VideoManagerEvent } from './cantina'
 import type { ChatEvent } from './chat'
 import type { TaskEvent } from './task'
