--- conflicted
+++ resolved
@@ -134,18 +134,13 @@
 /*
  * Flattens object types for better IDE display while preserving function types
  */
-<<<<<<< HEAD
 export type Prettify<T> = T extends (...args: any[]) => any
-  ? T  // Preserve function types as-is
-  : T extends object
-  ? {
-      [K in keyof T]: T[K]
-    } & {}
-  : T
-=======
-export type Prettify<T> = NonNullable<unknown> & {
-  [K in keyof T]: Prettify<T[K]>
+? T  // Preserve function types as-is
+: T extends object
+? {
+    [K in keyof T]: T[K]
 } & {}
+: T
 
 /**
  * Construct a type that requires at least one property from `Keys` of `T`.
@@ -153,5 +148,4 @@
 export type AtLeastOne<T, Keys extends keyof T = keyof T> = {
   [K in Keys]: Required<Pick<T, K>> & Partial<Pick<T, Exclude<Keys, K>>>
 }[Keys] &
-  Omit<T, Keys>
->>>>>>> 22eba1ae
+  Omit<T, Keys>