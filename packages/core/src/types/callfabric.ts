export interface PaginatedResponse<T> {
<<<<<<< HEAD
  data: Array<T> | []
=======
  data:
    | Array<T>
    | []
>>>>>>> dcf1abca
  links: {
    first: string
    self: string
    next?: string
    prev?: string
  }
}

export interface Address {
  display_name: string
  name: string
  preview_url?: string
  cover_url?: string
  resource_id: string
  type: string
  channels: {
    audio?: string
    messaging?: string
    video?: string
  }
}
<<<<<<< HEAD
export interface FetchAddressResponse extends PaginatedResponse<Address> {}
=======
export interface FetchAddressResponse extends PaginatedResponse<Address>{}
>>>>>>> dcf1abca

export interface GetAddressesOptions {
  type?: string
  displayName?: string
}

<<<<<<< HEAD
export interface ConversationHistory {
=======
export interface ConversationHistory {       
>>>>>>> dcf1abca
  type: string
  // FIXME needs to be completed
}

<<<<<<< HEAD
export interface FetchConversationHistoryResponse
  extends PaginatedResponse<ConversationHistory> {}

export interface GetConversationHistoryOption {
  subscriberId: string
  addressId: string
  limit?: number
}

export interface GetConversationsOptions {
  limit?: number
  since?: number
  until?: number
  cursor?: string
}

export interface SubscriberInfoResponse {
  app_settings?: string
  company_name?: string
  country?: string
  display_name?: string
  email: string
  first_name?: string
  id: string
  job_title?: string
  last_name?: string
  push_notification_key: string
  region?: string
  time_zone?: number
}
=======
export interface FetchConversationHistoryResponse extends PaginatedResponse<ConversationHistory>{}

export interface GetConversationHistoriOption {
  subscriberId: string,
  addressId: string,
  limit?: number
} 
>>>>>>> dcf1abca
<|MERGE_RESOLUTION|>--- conflicted
+++ resolved
@@ -1,11 +1,5 @@
 export interface PaginatedResponse<T> {
-<<<<<<< HEAD
   data: Array<T> | []
-=======
-  data:
-    | Array<T>
-    | []
->>>>>>> dcf1abca
   links: {
     first: string
     self: string
@@ -27,27 +21,19 @@
     video?: string
   }
 }
-<<<<<<< HEAD
+
 export interface FetchAddressResponse extends PaginatedResponse<Address> {}
-=======
-export interface FetchAddressResponse extends PaginatedResponse<Address>{}
->>>>>>> dcf1abca
 
 export interface GetAddressesOptions {
   type?: string
   displayName?: string
 }
 
-<<<<<<< HEAD
 export interface ConversationHistory {
-=======
-export interface ConversationHistory {       
->>>>>>> dcf1abca
   type: string
   // FIXME needs to be completed
 }
 
-<<<<<<< HEAD
 export interface FetchConversationHistoryResponse
   extends PaginatedResponse<ConversationHistory> {}
 
@@ -77,13 +63,4 @@
   push_notification_key: string
   region?: string
   time_zone?: number
-}
-=======
-export interface FetchConversationHistoryResponse extends PaginatedResponse<ConversationHistory>{}
-
-export interface GetConversationHistoriOption {
-  subscriberId: string,
-  addressId: string,
-  limit?: number
-} 
->>>>>>> dcf1abca
+}