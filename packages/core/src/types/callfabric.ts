--- conflicted
+++ resolved
@@ -99,7 +99,37 @@
   display_name?: string
   job_title?: string
   time_zone?: number
-<<<<<<< HEAD
+  country?: string
+  region?: string
+  company_name?: string
+  push_notification_key: string
+  app_settings?: {
+    display_name: string
+    scopes: string[]
+  }
+}
+
+/**
+ * Device registration
+ */
+export type RegisterDeviceType = 'iOS' | 'Android' | 'Desktop'
+
+export interface RegisterDeviceParams {
+  deviceType: RegisterDeviceType
+  deviceToken: string
+}
+
+export interface UnregisterDeviceParams {
+  id: string
+}
+
+export interface RegisterDeviceResponse {
+  date_registered: Date
+  device_name?: string
+  device_token: string
+  device_type: RegisterDeviceType
+  id: string
+  push_notification_key: string
 }
 
 export type CallJoined = 'call.joined'
@@ -201,38 +231,4 @@
   | CallPlayEvent
   | CallConnectEvent
 
-export type CallFabricAction = MapToPubSubShape<CallFabricAPIEventParams>
-=======
-  country?: string
-  region?: string
-  company_name?: string
-  push_notification_key: string
-  app_settings?: {
-    display_name: string
-    scopes: string[]
-  }
-}
-
-/**
- * Device registration
- */
-export type RegisterDeviceType = 'iOS' | 'Android' | 'Desktop'
-
-export interface RegisterDeviceParams {
-  deviceType: RegisterDeviceType
-  deviceToken: string
-}
-
-export interface UnregisterDeviceParams {
-  id: string
-}
-
-export interface RegisterDeviceResponse {
-  date_registered: Date
-  device_name?: string
-  device_token: string
-  device_type: RegisterDeviceType
-  id: string
-  push_notification_key: string
-}
->>>>>>> e1f49fd9
+export type CallFabricAction = MapToPubSubShape<CallFabricAPIEventParams>