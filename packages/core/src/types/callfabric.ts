--- conflicted
+++ resolved
@@ -12,174 +12,6 @@
   VideoLayoutEvent,
 } from '..'
 
-<<<<<<< HEAD
-export interface PaginatedResponse<T> {
-  data: Array<T> | []
-  links: {
-    first?: string
-    self?: string
-    next?: string
-    prev?: string
-  }
-}
-
-export interface PaginatedResult<T> {
-  data: Array<T> | []
-  self(): Promise<PaginatedResult<T> | undefined>
-  nextPage(): Promise<PaginatedResult<T> | undefined>
-  prevPage(): Promise<PaginatedResult<T> | undefined>
-  firstPage(): Promise<PaginatedResult<T> | undefined>
-  hasNext: boolean
-  hasPrev: boolean
-}
-
-/**
- * Addresses
- */
-
-export interface Address {
-  id: string
-  display_name: string
-  name: string
-  preview_url?: string
-  cover_url?: string
-  resource_id: string
-  type: string
-  channels: {
-    audio?: string
-    messaging?: string
-    video?: string
-  }
-}
-
-export interface GetAddressesOptions {
-  type?: string
-  displayName?: string
-  pageSize?: number
-}
-
-export interface GetAddressOptions {
-  id: string
-}
-
-export interface GetAddressResponse extends Address {}
-
-export interface FetchAddressResponse extends PaginatedResponse<Address> {}
-
-/**
- * Conversations
- */
-export interface SendConversationMessageOptions {
-  text: string
-  addressId: string
-  metadata?: Record<string, any>
-  details?: Record<string, any>
-}
-export interface GetConversationsOptions {
-  pageSize?: number
-}
-
-export interface Conversation {
-  created_at: number
-  id: string
-  last_message_at: number
-  metadata: Record<string, any>
-  name: string
-  sendMessage(options: {
-    text: string
-  }): Promise<SendConversationMessageResponse>
-  getMessages(options: {
-    pageSize?: number
-  }): Promise<PaginatedResult<ConversationMessage>>
-}
-
-export interface SendConversationMessageResponse {
-  table: {
-    conversation_id: string
-    text: string
-  }
-}
-
-export interface FetchConversationsResponse
-  extends PaginatedResponse<Conversation> {}
-
-/**
- * Conversation Messages
- */
-export interface GetMessagesOptions {
-  pageSize?: number
-}
-
-export interface ConversationMessage {
-  id: string
-  conversation_id: string
-  user_id: string
-  ts: number
-  details: Record<string, any>
-  type: string
-  subtype: string
-  kind?: string
-  text?: string
-}
-
-export type ConversationChatMessage = Omit<ConversationMessage, 'kind'> & {
-  text: string
-}
-
-export interface FetchConversationMessagesResponse
-  extends PaginatedResponse<ConversationMessage> {}
-
-export interface GetConversationMessagesOptions {
-  addressId: string
-  pageSize?: number
-}
-
-/**
- * Subsriber info
- */
-export interface SubscriberInfoResponse {
-  id: string
-  email: string
-  first_name?: string
-  last_name?: string
-  display_name?: string
-  job_title?: string
-  time_zone?: number
-  country?: string
-  region?: string
-  company_name?: string
-  push_notification_key: string
-  app_settings?: {
-    display_name: string
-    scopes: string[]
-  }
-}
-
-/**
- * Device registration
- */
-export type RegisterDeviceType = 'iOS' | 'Android' | 'Desktop'
-
-export interface RegisterDeviceParams {
-  deviceType: RegisterDeviceType
-  deviceToken: string
-}
-
-export interface UnregisterDeviceParams {
-  id: string
-}
-
-export interface RegisterDeviceResponse {
-  date_registered: Date
-  device_name?: string
-  device_token: string
-  device_type: RegisterDeviceType
-  id: string
-  push_notification_key: string
-}
-
-=======
->>>>>>> 7130138f
 export type CallJoined = 'call.joined'
 export type CallStarted = 'call.started'
 export type CallUpdated = 'call.updated'
