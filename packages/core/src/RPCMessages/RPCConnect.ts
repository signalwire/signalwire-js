--- conflicted
+++ resolved
@@ -11,11 +11,8 @@
   authorization_state?: string
   contexts?: string[]
   topics?: string[]
-<<<<<<< HEAD
   eventing?: string[]
-=======
   event_acks?: boolean
->>>>>>> 1ac83fe2
 }
 
 export const DEFAULT_CONNECT_VERSION = {
