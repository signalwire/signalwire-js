import { SagaIterator, Channel, eventChannel, EventChannel } from 'redux-saga'
import { call, put, take, fork } from 'redux-saga/effects'
import { PayloadAction } from '@reduxjs/toolkit'
import { Session } from '../../..'
import { VertoResult } from '../../../RPCMessages'
import { JSONRPCRequest } from '../../../utils/interfaces'
<<<<<<< HEAD
import { ExecuteActionParams } from '../../interfaces'
import { executeAction, socketMessage } from '../../actions'
=======
import { ExecuteActionParams, WebRTCCall } from '../../interfaces'
import { executeAction } from '../../actions'
>>>>>>> c1b97f39
import { componentActions } from '../'
import {
  BladeMethod,
  SwWebRTCCallState,
  VertoMethod,
} from '../../../utils/constants'
import { BladeExecute } from '../../../RPCMessages'
import { logger } from '../../../utils'

type SessionSagaParams = {
  session: Session
  sessionChannel: EventChannel<unknown>
  pubSubChannel: Channel<unknown>
}

/**
 * Watch every "executeAction" and fork the worker to send
 * a BladeExecute over the wire and then update the state
 * with "componentActions.executeSuccess" or "componentActions.executeFailure"
 * actions if a componentId is provided.
 */
export function* executeActionWatcher(session: Session): SagaIterator {
  function* worker(action: PayloadAction<ExecuteActionParams>): SagaIterator {
    const { componentId, requestId, method, params } = action.payload
    try {
      const message = BladeExecute({
        id: requestId,
        protocol: session.relayProtocol,
        method,
        params,
      })
      const response = yield call(session.execute, message)
      if (componentId && requestId) {
        yield put(
          componentActions.executeSuccess({
            componentId,
            requestId,
            response,
          })
        )
      }
    } catch (error) {
      logger.warn('worker error', componentId, error)
      if (componentId && requestId) {
        yield put(
          componentActions.executeFailure({
            componentId,
            requestId,
            action,
            error,
          })
        )
      }
    }
  }

  while (true) {
    const action = yield take(executeAction.type)
    yield fork(worker, action)
  }
}

export function* sessionChannelWatcher({
  session,
  sessionChannel,
  pubSubChannel,
}: SessionSagaParams): SagaIterator {
  function* vertoWorker(jsonrpc: JSONRPCRequest) {
    logger.debug('vertoWorker', jsonrpc)
    const { id, method, params = {} } = jsonrpc
    const { callID, nodeId } = params

    // const attach = method === VertoMethod.Attach
    switch (method) {
      case VertoMethod.Media: {
        const component = {
          id: callID,
          state: SwWebRTCCallState.Early,
          remoteSDP: params.sdp,
          nodeId,
        }
        yield put(componentActions.upsert(component))
        break
      }
      case VertoMethod.Answer: {
        const component: WebRTCCall = {
          id: callID,
          state: SwWebRTCCallState.Active,
          nodeId,
        }
        if (params?.sdp) {
          component.remoteSDP = params.sdp
        }
        yield put(componentActions.upsert(component))
        yield put(
          executeAction({
            method: 'video.message',
            params: {
              message: VertoResult(id, method),
              node_id: nodeId,
            },
          })
        )
        break
      }
      case VertoMethod.Bye: {
        const component: WebRTCCall = {
          id: callID,
          state: SwWebRTCCallState.Hangup,
          nodeId,
          byeCause: params?.cause ?? '',
          byeCauseCode: params?.causeCode ?? 0,
          redirectDestination: params?.redirectDestination,
        }
        yield put(componentActions.upsert(component))
        break
      }
      case VertoMethod.Ping:
        yield put(
          executeAction({
            method: 'video.message',
            params: {
              message: VertoResult(id, method),
              node_id: nodeId,
            },
          })
        )
        break
      case VertoMethod.Punt:
        // FIXME: handle session.purge
        // session.purge()
        return session.disconnect()
      // case VertoMethod.Invite: {
      //   const call = _buildCall(session, params, attach, nodeId)
      //   call.setState(State.Ringing)
      //   const msg = VertoResult(id, method)
      //   // msg.targetNodeId = nodeId
      //   return session.execute(msg)
      // }
      // case VertoMethod.Attach: {
      //   const call = _buildCall(session, params, attach, nodeId)
      //   return trigger(call.id, params, method)
      // }
      case VertoMethod.Info:
        return logger.debug('Verto Info', params)
      case VertoMethod.ClientReady:
        return logger.debug('Verto ClientReady', params)
      case VertoMethod.Announce:
        return logger.debug('Verto Announce', params)
      default:
        return logger.debug(`Unknown Verto method: ${method}`, params)
    }
  }

  // FIXME: add type for params
  function* conferenceWorker(params: any) {
    switch (params.event_type) {
      case 'room.subscribed': {
        yield put(
          componentActions.upsert({
            id: params.params.call_id,
            roomId: params.params.room.room_id,
            roomSessionId: params.params.room.room_session_id,
            memberId: params.params.member_id,
          })
        )
        break
      }
    }

    // Emit on the pubSubChannel this "event_type"
    yield put(pubSubChannel, {
      type: params.event_type,
      payload: params.params,
    })
  }

  // FIXME: Add types for broadcastParams
  function* bladeBroadcastWorker(broadcastParams: JSONRPCRequest['params']) {
    const { protocol, event, params } = broadcastParams || {}
    const { event_type, node_id } = params

    if (protocol !== session.relayProtocol) {
      return logger.error('Session protocol mismatch.')
    }

    switch (event) {
      case 'queuing.relay.events': {
        if (event_type === 'webrtc.message') {
          params.params.params.nodeId = node_id
          yield fork(vertoWorker, params.params)
          // VertoHandler(session, params.params)
        } else {
          logger.debug('Relay Calling event:', params)
          // session.calling.notificationHandler(params)
        }
        break
      }
      case 'conference': {
        logger.debug('Conference event:', params)
        yield fork(conferenceWorker, params)
        break
      }
      case 'queuing.relay.tasks': {
        logger.debug('Relay Task event:', params)
        // session.tasking.notificationHandler(params)
        break
      }
      case 'queuing.relay.messaging': {
        logger.debug('Relay Task event:', params)
        // session.messaging.notificationHandler(params)
        break
      }
      default:
        return logger.debug(
          `Unknown broadcast event: ${event}`,
          broadcastParams
        )
    }
  }

  function* sessionChannelWorker(
    action: PayloadAction<JSONRPCRequest>
  ): SagaIterator {
    logger.debug('Inbound WebSocket Message', action)
    if (action.type !== socketMessage.type) {
      yield put(action)
      return
    }
    const { method, params } = action.payload

    switch (method) {
      case BladeMethod.Broadcast:
        yield fork(bladeBroadcastWorker, params)
        break
      default:
<<<<<<< HEAD
        return logger.debug(`Unknown message: ${method}`, action)
=======
        return logger.debug(`Unknown message: ${method}`, payload)
>>>>>>> c1b97f39
    }
  }

  /**
   * Make the watcher restartable
   */
  while (true) {
    try {
      while (true) {
        const action = yield take(sessionChannel)
        yield fork(sessionChannelWorker, action)
      }
    } catch (error) {
      console.error('sessionChannelWorker error:', error)
    } finally {
      console.warn('sessionChannelWorker finally')
    }
  }
}

export function createSessionChannel(session: Session) {
  return eventChannel((emit) => {
<<<<<<< HEAD
    // TODO: Replace eventHandler with .on() notation ?
    session.dispatch = (payload: PayloadAction<any>) => {
=======
    session.eventHandler = (payload: any) => {
>>>>>>> c1b97f39
      emit(payload)
    }

    // this will be invoked when the saga calls `channel.close()` method
    const unsubscribe = () => {
      logger.debug('sessionChannel unsubscribe')
      session.disconnect()
    }

    return unsubscribe
  })
}<|MERGE_RESOLUTION|>--- conflicted
+++ resolved
@@ -4,13 +4,8 @@
 import { Session } from '../../..'
 import { VertoResult } from '../../../RPCMessages'
 import { JSONRPCRequest } from '../../../utils/interfaces'
-<<<<<<< HEAD
-import { ExecuteActionParams } from '../../interfaces'
+import { ExecuteActionParams, WebRTCCall } from '../../interfaces'
 import { executeAction, socketMessage } from '../../actions'
-=======
-import { ExecuteActionParams, WebRTCCall } from '../../interfaces'
-import { executeAction } from '../../actions'
->>>>>>> c1b97f39
 import { componentActions } from '../'
 import {
   BladeMethod,
@@ -247,11 +242,7 @@
         yield fork(bladeBroadcastWorker, params)
         break
       default:
-<<<<<<< HEAD
         return logger.debug(`Unknown message: ${method}`, action)
-=======
-        return logger.debug(`Unknown message: ${method}`, payload)
->>>>>>> c1b97f39
     }
   }
 
@@ -274,12 +265,7 @@
 
 export function createSessionChannel(session: Session) {
   return eventChannel((emit) => {
-<<<<<<< HEAD
-    // TODO: Replace eventHandler with .on() notation ?
     session.dispatch = (payload: PayloadAction<any>) => {
-=======
-    session.eventHandler = (payload: any) => {
->>>>>>> c1b97f39
       emit(payload)
     }
 
