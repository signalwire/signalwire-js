--- conflicted
+++ resolved
@@ -1,21 +1,18 @@
-<<<<<<< HEAD
+import { Store } from 'redux'
+import { ComponentState } from './interfaces'
+import { BaseComponent } from '../BaseComponent'
 import { componentActions } from './slices'
 
-export const connect = (options: any) => {
-=======
-import { Store } from "redux";
-import { ComponentState } from "./interfaces"
-import { BaseComponent } from "../BaseComponent";
-
-type ConnectEventHandler = (state: ComponentState) => any;
+type ConnectEventHandler = (state: ComponentState) => any
 interface Connect<T extends typeof BaseComponent> {
-  onStateChangeListeners: Record<string, string | ConnectEventHandler>;
-  store: Store;
+  onStateChangeListeners: Record<string, string | ConnectEventHandler>
+  store: Store
   Component: T
 }
 
-export const connect = <T extends typeof BaseComponent>(options: Connect<T>) => {
->>>>>>> 09a03bd7
+export const connect = <T extends typeof BaseComponent>(
+  options: Connect<T>
+) => {
   const { onStateChangeListeners = {}, store, Component } = options
   const componentKeys = Object.keys(onStateChangeListeners)
 
@@ -32,7 +29,7 @@
           cacheMap.set(key, updatedValue)
           const fnName = onStateChangeListeners[key]
 
-          if (typeof fnName === "string") {
+          if (typeof fnName === 'string') {
             instance[fnName](components[instance.id])
           } else {
             fnName(components[instance.id])
@@ -43,7 +40,7 @@
     store.dispatch(componentActions.update({ id: instance.id }))
 
     instance.destroyer = () => {
-      storeUnsubscribe();
+      storeUnsubscribe()
       cacheMap.clear()
     }
 
