--- conflicted
+++ resolved
@@ -1,21 +1,11 @@
 import { Saga } from '@redux-saga/types'
 import { all, spawn, call } from 'redux-saga/effects'
-<<<<<<< HEAD
-import { demoSaga } from './features/demo/demoSaga'
-import { webrtcSaga } from './features/webrtc/webrtcSaga'
-
-// prettier-ignore
-const ROOT_SAGAS = [
-  demoSaga,
-  webrtcSaga,
-=======
 import { sessionSaga } from './features/session/sessionSaga'
 import { GetDefaultSagas } from './interfaces'
 
 // prettier-ignore
 const ROOT_SAGAS = [
   sessionSaga,
->>>>>>> e1fc7cc6
 ]
 
 const getDefaultSagas = () => {
