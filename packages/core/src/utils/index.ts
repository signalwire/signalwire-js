--- conflicted
+++ resolved
@@ -227,8 +227,6 @@
 export const isSATAuth = (e?: Authorization): e is SATAuthorization => {
   return typeof e !== 'undefined' && 'jti' in e
 }
-<<<<<<< HEAD
-=======
 
 export const isConnectRequest = (e: JSONRPCRequest | JSONRPCResponse) =>
   isJSONRPCRequest(e) && e.method == 'signalwire.connect'
@@ -236,5 +234,4 @@
 export const isVertoInvite = (e: JSONRPCRequest | JSONRPCResponse) =>
   isJSONRPCRequest(e) &&
   e.method == 'webrtc.verto' &&
-  e.params?.message.method === 'verto.invite'
->>>>>>> 5046808b
+  e.params?.message.method === 'verto.invite'