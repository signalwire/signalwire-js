import type { SagaIterator } from '@redux-saga/types'
import type { EventEmitter } from '../utils/EventEmitter'
import { BaseSession } from '../BaseSession'
import { SDKStore } from '../redux'
import {
  GLOBAL_VIDEO_EVENTS,
  INTERNAL_GLOBAL_VIDEO_EVENTS,
  PRODUCT_PREFIXES,
} from './constants'
import type {
  CustomSaga,
  SessionChannel,
  SwEventChannel,
} from '../redux/interfaces'
import type { URL as NodeURL } from 'node:url'
import {
  AllOrNone,
  ChatJSONRPCMethod,
  MessagingJSONRPCMethod,
  VoiceJSONRPCMethod,
  ClientContextMethod,
} from '..'

type JSONRPCParams = Record<string, any>
type JSONRPCResult = Record<string, any>
type JSONRPCError = Record<string, any>

export type VertoMethod =
  | 'verto.invite'
  | 'verto.attach'
  | 'verto.answer'
  | 'verto.info'
  | 'verto.display'
  | 'verto.media'
  | 'verto.event'
  | 'verto.bye'
  | 'verto.punt'
  | 'verto.broadcast'
  | 'verto.subscribe'
  | 'verto.unsubscribe'
  | 'verto.clientReady'
  | 'verto.modify'
  | 'verto.mediaParams'
  | 'verto.prompt'
  | 'jsapi'
  | 'verto.stats'
  | 'verto.ping'
  | 'verto.pong'
  | 'verto.announce'

export type WebRTCMethod = 'video.message' | 'webrtc.verto'
export type JSONRPCMethod =
  | 'signalwire.connect'
  | 'signalwire.ping'
  | 'signalwire.disconnect'
  | 'signalwire.event'
  | 'signalwire.reauthenticate'
  | 'signalwire.subscribe'
  | 'signalwire.unsubscribe'
  | WebRTCMethod
  | RoomMethod
  | VertoMethod
  | ChatJSONRPCMethod
  | MessagingJSONRPCMethod
  | VoiceJSONRPCMethod
  | ClientContextMethod

export type JSONRPCSubscribeMethod = Extract<
  JSONRPCMethod,
  'signalwire.subscribe' | 'chat.subscribe'
>

export type JSONRPCUnSubscribeMethod = Extract<
  JSONRPCMethod,
  'signalwire.unsubscribe'
>

export interface JSONRPCRequest {
  jsonrpc: '2.0'
  id: string
  method: JSONRPCMethod
  params?: JSONRPCParams
}

export function isJSONRPCRequest(obj: any): obj is JSONRPCRequest {
  return !!obj && obj.jsonrpc === '2.0' && !!obj.id && !!obj.method
}

export interface JSONRPCResponse {
  jsonrpc: '2.0'
  id: string
  result?: JSONRPCResult
  error?: JSONRPCError
}

export interface BaseRPCResult extends Record<string, unknown> {
  code: string
  message: string
}

export interface SessionOptions {
  /** @internal */
  host?: string
  /** SignalWire project id, e.g. `a10d8a9f-2166-4e82-56ff-118bc3a4840f` */
  project?: string
  /** SignalWire project token, e.g. `PT9e5660c101cd140a1c93a0197640a369cf5f16975a0079c9` */
  token: string
  /** SignalWire contexts, e.g. 'home', 'office'.. */
  contexts?: string[]
  /** An alias for contexts - Topics has more priority over contexts */
  topics?: string[]
  // From `LogLevelDesc` of loglevel to simplify our docs
  /** logging level */
  logLevel?: 'trace' | 'debug' | 'info' | 'warn' | 'error' | 'silent'
  /** To refresh the auth token */
  onRefreshToken?(): Promise<void>
  /**
   * The SDK invokes this method and uses the new token to re-auth.
   * TODO: rename it: getNewToken, getRefreshedToken, fetchToken (?)
   *
   * @internal
   * */
  _onRefreshToken?(): Promise<void>
  sessionChannel?: SessionChannel
<<<<<<< HEAD
  instanceMap: InstanceMap
=======
  /** Unified eventing is required only with Call Fabric SDK */
  unifiedEventing?: boolean
>>>>>>> cb88b261
}
export interface UserOptions extends SessionOptions {
  /** @internal */
  devTools?: boolean
  /** @internal */
  debug?: {
    logWsTraffic?: boolean
  }
  /** @internal */
  logger?: SDKLogger
}

export interface InternalUserOptions extends UserOptions {
  /**
   * TODO: Create type containing all the possible types the
   * emitter should be allowed to handle
   */
  emitter: EventEmitter<any>
  workers?: SDKWorker<any>[]
}

/**
 * `UserOptions` is exposed to the end user and `BaseClientOptions` is
 * the interface we use internally that extends the options provided.
 * @internal
 */
export interface BaseClientOptions<
  // TODO: review if having a default makes sense.
  EventTypes extends EventEmitter.ValidEventTypes = any
> extends UserOptions {
  store: SDKStore
  emitter: EventEmitter<EventTypes>
}

export interface BaseComponentOptions {
  store: SDKStore
  customSagas?: CustomSaga<any>[]
}

export interface BaseComponentOptionsWithPayload<
  CustomPayload extends unknown
> {
  store: SDKStore
  customSagas?: CustomSaga<any>[]
  payload: CustomPayload
}

export interface SessionRequestObject {
  rpcRequest: JSONRPCRequest
  resolve: (value: unknown) => void
  reject: (value: unknown) => void
}

export type MediaAllowed = 'all' | 'audio-only' | 'video-only'
type MediaDirectionAllowed = 'none' | 'receive' | 'both'
type AudioAllowed = MediaDirectionAllowed
type VideoAllowed = MediaDirectionAllowed

export type VideoMeta = Record<string, any>
export interface VideoAuthorization {
  type: 'video'
  project: string
  project_id: string
  scopes: string[]
  scope_id: string
  resource: string
  join_as: 'member' | 'audience'
  user_name: string
  room?: {
    name: string
    display_name: string
    scopes: string[]
    meta: VideoMeta
  }
  signature: string
  expires_at?: number
  media_allowed?: MediaAllowed
  audio_allowed: AudioAllowed
  video_allowed: VideoAllowed
  meta: VideoMeta
}

export type ChatAuthorizationChannels = Record<
  string,
  { read?: boolean; write?: boolean }
>

export interface ChatAuthorization {
  type: 'chat'
  channels: ChatAuthorizationChannels
  expires_at: number
  member_id: string
  project: string
  project_id: string
  resource: string
  scope_id: string
  scopes: string[]
  signature: string
  space_id: string
  ttl: number
}

export interface SATAuthorization {
  jti: string
  project_id: string
  fabric_subscriber: {
    // TODO: public ?
    version: number
    expires_at: number
    subscriber_id: string
    application_id: string
    project_id: string
    space_id: string
  }
}

export type Authorization =
  | VideoAuthorization
  | ChatAuthorization
  | SATAuthorization

export interface RPCConnectResult {
  identity: string
  authorization: Authorization
  protocol: string
  ice_servers?: RTCIceServer[]
}

export type SessionConstructor = typeof BaseSession

export type SessionAuthStatus =
  | 'unknown'
  | 'authorizing'
  | 'authorized'
  | 'unauthorized'

export type SessionStatus =
  | 'unknown'
  | 'idle'
  | 'reconnecting'
  | 'connected'
  | 'disconnecting'
  | 'disconnected'
  | 'auth_error'
  | 'expiring'

export type SessionEvents = `session.${SessionStatus}`

export type SessionActions = 'session.forceClose'

/**
 * List of all the events the client can listen to.
 * @internal
 */
export type ClientEvents = Record<SessionEvents, (params?: any) => void>

export type BaseConnectionState =
  | 'active'
  | 'answering'
  | 'destroy'
  | 'early'
  | 'hangup'
  | 'held'
  | 'new'
  | 'purge'
  | 'recovering'
  | 'requesting'
  | 'ringing'
  | 'trying'

export type SessionAuthError = {
  code: number
  message: string
}

/**
 * List of all Room methods
 */
export type RoomMethod =
  | 'video.room.get'
  | 'video.rooms.get'
  | 'video.list_available_layouts'
  | 'video.hide_video_muted'
  | 'video.show_video_muted'
  | 'video.members.get'
  | 'video.member.audio_mute'
  | 'video.member.audio_unmute'
  | 'video.member.video_mute'
  | 'video.member.video_unmute'
  | 'video.member.deaf'
  | 'video.member.undeaf'
  | 'video.member.set_input_volume'
  | 'video.member.set_output_volume'
  | 'video.member.set_input_sensitivity'
  | 'video.member.set_position'
  | 'video.member.remove'
  | 'video.member.get_meta'
  | 'video.member.set_meta'
  | 'video.member.update_meta'
  | 'video.member.delete_meta'
  | 'video.get_meta'
  | 'video.set_meta'
  | 'video.update_meta'
  | 'video.delete_meta'
  | 'video.set_layout'
  | 'video.set_position'
  | 'video.recording.list'
  | 'video.recording.start'
  | 'video.recording.stop'
  | 'video.recording.pause'
  | 'video.recording.resume'
  | 'video.playback.list'
  | 'video.playback.start'
  | 'video.playback.pause'
  | 'video.playback.resume'
  | 'video.playback.stop'
  | 'video.playback.set_volume'
  | 'video.playback.seek_absolute'
  | 'video.playback.seek_relative'
  | 'video.member.demote'
  | 'video.member.promote'
  | 'video.stream.list'
  | 'video.stream.start'
  | 'video.stream.stop'
  | 'video.lock'
  | 'video.unlock'
  | 'video.member.raisehand'
  | 'video.member.lowerhand'
  | 'video.prioritize_handraise'

export interface WebSocketClient {
  addEventListener: WebSocket['addEventListener']
  removeEventListener: WebSocket['removeEventListener']
  send: WebSocket['send']
  close: WebSocket['close']
  readyState: WebSocket['readyState']
}

export interface NodeSocketClient extends WebSocketClient {
  addEventListener(
    method: 'open' | 'close' | 'error' | 'message',
    cb: (event: any) => void,
    options?: any
  ): void
  removeEventListener(
    method: 'open' | 'close' | 'error' | 'message',
    cb: (event: any) => void
  ): void
  send(data: any, cb?: (err?: Error) => void): void
}

/**
 * There's a difference in `searchParams` between URL from
 * `lib` and URL from `url` (node) that makes using the same
 * not possible for us.
 */
export interface NodeSocketAdapter {
  new (address: string | NodeURL, options?: any): NodeSocketClient
  new (
    address: string | NodeURL,
    protocols?: string | string[],
    options?: any
  ): NodeSocketClient
}
export interface WebSocketAdapter {
  new (url: string | URL, protocols?: string | string[]): WebSocketClient
}

export type ExecuteParams = {
  method: JSONRPCMethod
  params: Record<string, any>
}

export interface ExecuteExtendedOptions<InputType, OutputType, ParamsType> {
  /** To transform the resolved response */
  transformResolve?: ExecuteTransform<InputType, OutputType>
  /** To transform the rejected response */
  transformReject?: ExecuteTransform<InputType, OutputType>
  /** To transform the RPC execute params */
  transformParams?: ExecuteTransform<ParamsType, ExecuteParams['params']>
}

export type ExecuteTransform<InputType = unknown, OutputType = unknown> = (
  payload: InputType
) => OutputType

export type APIMethodsMap<T> = {
  [k in keyof T]: PropertyDescriptor
}

export type RoomCustomMethods<T> = APIMethodsMap<T>

export type EventsPrefix = '' | (typeof PRODUCT_PREFIXES)[number]
/**
 * See {@link GLOBAL_VIDEO_EVENTS} for the full list of events.
 */
export type GlobalVideoEvents = (typeof GLOBAL_VIDEO_EVENTS)[number]
export type InternalGlobalVideoEvents =
  (typeof INTERNAL_GLOBAL_VIDEO_EVENTS)[number]

export type BaseEventHandler = (...args: any[]) => void

export type InternalChannels = {
  swEventChannel: SwEventChannel
  sessionChannel: SessionChannel
}

export type SDKWorkerHooks<
  OnDone = (options?: any) => void,
  OnFail = (options?: any) => void
> = AllOrNone<{
  onDone: OnDone
  onFail: OnFail
}>

export type InstanceMap = {
  get: <T extends unknown>(key: string) => T
  set: <T extends unknown>(key: string, value: T) => Map<string, T>
  remove: <T extends unknown>(key: string) => Map<string, T>
}

type SDKWorkerBaseParams<T> = {
  channels: InternalChannels
  instance: T
  runSaga: any
  /**
   * TODO: rename `payload` with something more explicit or
   * create derived types of `SDKWorkerParams` with specific arguments (?)
   * @deprecated use `initialState`
   */
  payload?: any
  initialState?: any
  getSession: () => BaseSession | undefined
  instanceMap: InstanceMap
  dispatcher?: (
    type: any,
    payload: any,
    channel?: SwEventChannel | SessionChannel
  ) => SagaIterator
}

export type SDKWorkerParams<
  T,
  Hooks extends SDKWorkerHooks = SDKWorkerHooks
> = SDKWorkerBaseParams<T> & Hooks

export type SDKWorker<T, Hooks extends SDKWorkerHooks = SDKWorkerHooks> = (
  params: SDKWorkerParams<T, Hooks>
) => SagaIterator<any>

export type SDKWorkerDefinition<Hooks extends SDKWorkerHooks = SDKWorkerHooks> =
  {
    worker: SDKWorker<any>
    initialState?: any
  } & Hooks

interface LogFn {
  <T extends object>(obj: T, msg?: string, ...args: any[]): void
  (obj: unknown, msg?: string, ...args: any[]): void
  (msg: string, ...args: any[]): void
}
export interface SDKLogger {
  fatal: LogFn
  error: LogFn
  warn: LogFn
  info: LogFn
  debug: LogFn
  trace: LogFn
}

export interface WsTrafficOptions {
  type: 'send' | 'recv'
  payload: JSONRPCResponse | JSONRPCRequest
}

export interface InternalSDKLogger extends SDKLogger {
  wsTraffic: (options: WsTrafficOptions) => void
}<|MERGE_RESOLUTION|>--- conflicted
+++ resolved
@@ -122,12 +122,9 @@
    * */
   _onRefreshToken?(): Promise<void>
   sessionChannel?: SessionChannel
-<<<<<<< HEAD
-  instanceMap: InstanceMap
-=======
   /** Unified eventing is required only with Call Fabric SDK */
   unifiedEventing?: boolean
->>>>>>> cb88b261
+  instanceMap: InstanceMap
 }
 export interface UserOptions extends SessionOptions {
   /** @internal */
