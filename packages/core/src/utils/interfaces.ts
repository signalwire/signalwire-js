import type { SagaIterator } from '@redux-saga/types'
import type { EventEmitter } from '../utils/EventEmitter'
import { BaseSession } from '../BaseSession'
import { SDKStore } from '../redux'
import {
  GLOBAL_VIDEO_EVENTS,
  INTERNAL_GLOBAL_VIDEO_EVENTS,
  PRODUCT_PREFIXES,
} from './constants'
import type {
  CustomSaga,
  SessionChannel,
  SwEventChannel,
} from '../redux/interfaces'
import type { URL as NodeURL } from 'node:url'
import {
  AllOrNone,
  ChatJSONRPCMethod,
  MessagingJSONRPCMethod,
  VoiceJSONRPCMethod,
  ClientContextMethod,
} from '..'

type JSONRPCParams = Record<string, any>
type JSONRPCResult = Record<string, any>
type JSONRPCError = Record<string, any>

export type VertoMethod =
  | 'verto.invite'
  | 'verto.attach'
  | 'verto.answer'
  | 'verto.info'
  | 'verto.display'
  | 'verto.media'
  | 'verto.event'
  | 'verto.bye'
  | 'verto.punt'
  | 'verto.broadcast'
  | 'verto.subscribe'
  | 'verto.unsubscribe'
  | 'verto.clientReady'
  | 'verto.modify'
  | 'verto.mediaParams'
  | 'verto.prompt'
  | 'jsapi'
  | 'verto.stats'
  | 'verto.ping'
  | 'verto.pong'
  | 'verto.announce'

export type WebRTCMethod = 'video.message' | 'webrtc.verto'
export type JSONRPCMethod =
  | 'signalwire.connect'
  | 'signalwire.ping'
  | 'signalwire.disconnect'
  | 'signalwire.event'
  | 'signalwire.reauthenticate'
  | 'signalwire.subscribe'
  | 'signalwire.unsubscribe'
  | WebRTCMethod
  | RoomMethod
  | VertoMethod
  | ChatJSONRPCMethod
  | MessagingJSONRPCMethod
  | VoiceJSONRPCMethod
  | ClientContextMethod

export type JSONRPCSubscribeMethod = Extract<
  JSONRPCMethod,
  'signalwire.subscribe' | 'chat.subscribe'
>

export type JSONRPCUnSubscribeMethod = Extract<
  JSONRPCMethod,
  'signalwire.unsubscribe'
>

export interface JSONRPCRequest {
  jsonrpc: '2.0'
  id: string
  method: JSONRPCMethod
  params?: JSONRPCParams
}

export function isJSONRPCRequest(obj: any): obj is JSONRPCRequest {
  return !!obj && obj.jsonrpc === '2.0' && !!obj.id && !!obj.method
}

export interface JSONRPCResponse {
  jsonrpc: '2.0'
  id: string
  result?: JSONRPCResult
  error?: JSONRPCError
}

export interface BaseRPCResult extends Record<string, unknown> {
  code: string
  message: string
}

export interface SessionOptions {
  /** @internal */
  host?: string
  /** SignalWire project id, e.g. `a10d8a9f-2166-4e82-56ff-118bc3a4840f` */
  project?: string
  /** SignalWire project token, e.g. `PT9e5660c101cd140a1c93a0197640a369cf5f16975a0079c9` */
  token: string
  /** SignalWire contexts, e.g. 'home', 'office'.. */
  contexts?: string[]
  /** An alias for contexts - Topics has more priority over contexts */
  topics?: string[]
  // From `LogLevelDesc` of loglevel to simplify our docs
  /** logging level */
  logLevel?: 'trace' | 'debug' | 'info' | 'warn' | 'error' | 'silent'
  /** To refresh the auth token */
<<<<<<< HEAD

  unifiedEventing?: boolean

=======
>>>>>>> 184c8777
  onRefreshToken?(): Promise<void>
  /**
   * The SDK invokes this method and uses the new token to re-auth.
   * TODO: rename it: getNewToken, getRefreshedToken, fetchToken (?)
   *
   * @internal
   * */
  _onRefreshToken?(): Promise<void>
  sessionChannel?: SessionChannel
  /** Unified eventing is required only with Call Fabric SDK */
  unifiedEventing?: boolean
}
export interface UserOptions extends SessionOptions {
  /** @internal */
  devTools?: boolean
  /** @internal */
  debug?: {
    logWsTraffic?: boolean
  }
  /** @internal */
  logger?: SDKLogger
}

export interface InternalUserOptions extends UserOptions {
  /**
   * TODO: Create type containing all the possible types the
   * emitter should be allowed to handle
   */
  emitter: EventEmitter<any>
  workers?: SDKWorker<any>[]
}

/**
 * `UserOptions` is exposed to the end user and `BaseClientOptions` is
 * the interface we use internally that extends the options provided.
 * @internal
 */
export interface BaseClientOptions<
  // TODO: review if having a default makes sense.
  EventTypes extends EventEmitter.ValidEventTypes = any
> extends UserOptions {
  store: SDKStore
  emitter: EventEmitter<EventTypes>
}

export interface BaseComponentOptions {
  store: SDKStore
  customSagas?: CustomSaga<any>[]
}

export interface BaseComponentOptionsWithPayload<
  CustomPayload extends unknown
> {
  store: SDKStore
  customSagas?: CustomSaga<any>[]
  payload: CustomPayload
}

export interface SessionRequestObject {
  rpcRequest: JSONRPCRequest
  resolve: (value: unknown) => void
  reject: (value: unknown) => void
}

export type MediaAllowed = 'all' | 'audio-only' | 'video-only'
type MediaDirectionAllowed = 'none' | 'receive' | 'both'
type AudioAllowed = MediaDirectionAllowed
type VideoAllowed = MediaDirectionAllowed

export type VideoMeta = Record<string, any>
export interface VideoAuthorization {
  type: 'video'
  project: string
  project_id: string
  scopes: string[]
  scope_id: string
  resource: string
  join_as: 'member' | 'audience'
  user_name: string
  room?: {
    name: string
    display_name: string
    scopes: string[]
    meta: VideoMeta
  }
  signature: string
  expires_at?: number
  media_allowed?: MediaAllowed
  audio_allowed: AudioAllowed
  video_allowed: VideoAllowed
  meta: VideoMeta
}

export type ChatAuthorizationChannels = Record<
  string,
  { read?: boolean; write?: boolean }
>

export interface ChatAuthorization {
  type: 'chat'
  channels: ChatAuthorizationChannels
  expires_at: number
  member_id: string
  project: string
  project_id: string
  resource: string
  scope_id: string
  scopes: string[]
  signature: string
  space_id: string
  ttl: number
}

export interface SATAuthorization {
  jti: string
  project_id: string
  fabric_subscriber: {
    // TODO: public ?
    version: number
    expires_at: number
    subscriber_id: string
    application_id: string
    project_id: string
    space_id: string
  }
}

export type Authorization =
  | VideoAuthorization
  | ChatAuthorization
  | SATAuthorization

export interface RPCConnectResult {
  identity: string
  authorization: Authorization
  protocol: string
  ice_servers?: RTCIceServer[]
}

export type SessionConstructor = typeof BaseSession

export type SessionAuthStatus =
  | 'unknown'
  | 'authorizing'
  | 'authorized'
  | 'unauthorized'

export type SessionStatus =
  | 'unknown'
  | 'idle'
  | 'reconnecting'
  | 'connected'
  | 'disconnecting'
  | 'disconnected'
  | 'auth_error'
  | 'expiring'

export type SessionEvents = `session.${SessionStatus}`

export type SessionActions = 'session.forceClose'

/**
 * List of all the events the client can listen to.
 * @internal
 */
export type ClientEvents = Record<SessionEvents, (params?: any) => void>

export type BaseConnectionState =
  | 'active'
  | 'answering'
  | 'destroy'
  | 'early'
  | 'hangup'
  | 'held'
  | 'new'
  | 'purge'
  | 'recovering'
  | 'requesting'
  | 'ringing'
  | 'trying'

export type SessionAuthError = {
  code: number
  message: string
}

/**
 * List of all Room methods
 */
export type RoomMethod =
  | 'video.room.get'
  | 'video.rooms.get'
  | 'video.list_available_layouts'
  | 'video.hide_video_muted'
  | 'video.show_video_muted'
  | 'video.members.get'
  | 'video.member.audio_mute'
  | 'video.member.audio_unmute'
  | 'video.member.video_mute'
  | 'video.member.video_unmute'
  | 'video.member.deaf'
  | 'video.member.undeaf'
  | 'video.member.set_input_volume'
  | 'video.member.set_output_volume'
  | 'video.member.set_input_sensitivity'
  | 'video.member.set_position'
  | 'video.member.remove'
  | 'video.member.get_meta'
  | 'video.member.set_meta'
  | 'video.member.update_meta'
  | 'video.member.delete_meta'
  | 'video.get_meta'
  | 'video.set_meta'
  | 'video.update_meta'
  | 'video.delete_meta'
  | 'video.set_layout'
  | 'video.set_position'
  | 'video.recording.list'
  | 'video.recording.start'
  | 'video.recording.stop'
  | 'video.recording.pause'
  | 'video.recording.resume'
  | 'video.playback.list'
  | 'video.playback.start'
  | 'video.playback.pause'
  | 'video.playback.resume'
  | 'video.playback.stop'
  | 'video.playback.set_volume'
  | 'video.playback.seek_absolute'
  | 'video.playback.seek_relative'
  | 'video.member.demote'
  | 'video.member.promote'
  | 'video.stream.list'
  | 'video.stream.start'
  | 'video.stream.stop'
  | 'video.lock'
  | 'video.unlock'
  | 'video.member.raisehand'
  | 'video.member.lowerhand'
  | 'video.prioritize_handraise'

export interface WebSocketClient {
  addEventListener: WebSocket['addEventListener']
  removeEventListener: WebSocket['removeEventListener']
  send: WebSocket['send']
  close: WebSocket['close']
  readyState: WebSocket['readyState']
}

export interface NodeSocketClient extends WebSocketClient {
  addEventListener(
    method: 'open' | 'close' | 'error' | 'message',
    cb: (event: any) => void,
    options?: any
  ): void
  removeEventListener(
    method: 'open' | 'close' | 'error' | 'message',
    cb: (event: any) => void
  ): void
  send(data: any, cb?: (err?: Error) => void): void
}

/**
 * There's a difference in `searchParams` between URL from
 * `lib` and URL from `url` (node) that makes using the same
 * not possible for us.
 */
export interface NodeSocketAdapter {
  new (address: string | NodeURL, options?: any): NodeSocketClient
  new (
    address: string | NodeURL,
    protocols?: string | string[],
    options?: any
  ): NodeSocketClient
}
export interface WebSocketAdapter {
  new (url: string | URL, protocols?: string | string[]): WebSocketClient
}

export type ExecuteParams = {
  method: JSONRPCMethod
  params: Record<string, any>
}

export interface ExecuteExtendedOptions<InputType, OutputType, ParamsType> {
  /** To transform the resolved response */
  transformResolve?: ExecuteTransform<InputType, OutputType>
  /** To transform the rejected response */
  transformReject?: ExecuteTransform<InputType, OutputType>
  /** To transform the RPC execute params */
  transformParams?: ExecuteTransform<ParamsType, ExecuteParams['params']>
}

export type ExecuteTransform<InputType = unknown, OutputType = unknown> = (
  payload: InputType
) => OutputType

export type APIMethodsMap<T> = {
  [k in keyof T]: PropertyDescriptor
}

export type RoomCustomMethods<T> = APIMethodsMap<T>

export type EventsPrefix = '' | (typeof PRODUCT_PREFIXES)[number]
/**
 * See {@link GLOBAL_VIDEO_EVENTS} for the full list of events.
 */
export type GlobalVideoEvents = (typeof GLOBAL_VIDEO_EVENTS)[number]
export type InternalGlobalVideoEvents =
  (typeof INTERNAL_GLOBAL_VIDEO_EVENTS)[number]

export type BaseEventHandler = (...args: any[]) => void

export type InternalChannels = {
  swEventChannel: SwEventChannel
  sessionChannel: SessionChannel
}

export type SDKWorkerHooks<
  OnDone = (options?: any) => void,
  OnFail = (options?: any) => void
> = AllOrNone<{
  onDone: OnDone
  onFail: OnFail
}>

export type InstanceMap = {
  get: <T extends unknown>(key: string) => T
  set: <T extends unknown>(key: string, value: T) => Map<string, T>
  remove: <T extends unknown>(key: string) => Map<string, T>
}

type SDKWorkerBaseParams<T> = {
  channels: InternalChannels
  instance: T
  runSaga: any
  /**
   * TODO: rename `payload` with something more explicit or
   * create derived types of `SDKWorkerParams` with specific arguments (?)
   * @deprecated use `initialState`
   */
  payload?: any
  initialState?: any
  getSession: () => BaseSession | undefined
  instanceMap: InstanceMap
  dispatcher?: (
    type: any,
    payload: any,
    channel?: SwEventChannel | SessionChannel
  ) => SagaIterator
}

export type SDKWorkerParams<
  T,
  Hooks extends SDKWorkerHooks = SDKWorkerHooks
> = SDKWorkerBaseParams<T> & Hooks

export type SDKWorker<T, Hooks extends SDKWorkerHooks = SDKWorkerHooks> = (
  params: SDKWorkerParams<T, Hooks>
) => SagaIterator<any>

export type SDKWorkerDefinition<Hooks extends SDKWorkerHooks = SDKWorkerHooks> =
  {
    worker: SDKWorker<any>
    initialState?: any
  } & Hooks

interface LogFn {
  <T extends object>(obj: T, msg?: string, ...args: any[]): void
  (obj: unknown, msg?: string, ...args: any[]): void
  (msg: string, ...args: any[]): void
}
export interface SDKLogger {
  fatal: LogFn
  error: LogFn
  warn: LogFn
  info: LogFn
  debug: LogFn
  trace: LogFn
}

export interface WsTrafficOptions {
  type: 'send' | 'recv'
  payload: JSONRPCResponse | JSONRPCRequest
}

export interface InternalSDKLogger extends SDKLogger {
  wsTraffic: (options: WsTrafficOptions) => void
}<|MERGE_RESOLUTION|>--- conflicted
+++ resolved
@@ -113,12 +113,6 @@
   /** logging level */
   logLevel?: 'trace' | 'debug' | 'info' | 'warn' | 'error' | 'silent'
   /** To refresh the auth token */
-<<<<<<< HEAD
-
-  unifiedEventing?: boolean
-
-=======
->>>>>>> 184c8777
   onRefreshToken?(): Promise<void>
   /**
    * The SDK invokes this method and uses the new token to re-auth.
