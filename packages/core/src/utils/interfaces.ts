import type { EventEmitter } from '../utils/EventEmitter'
import { BaseSession } from '../BaseSession'
<<<<<<< HEAD
import { SDKStore } from '../redux'
=======
import { GLOBAL_VIDEO_EVENTS } from './constants'
>>>>>>> 714a3757

/**
 * Minimal interface the emitter must fulfill
 */
export type Emitter = Pick<
  EventEmitter,
  'on' | 'off' | 'once' | 'emit' | 'removeAllListeners'
>

type JSONRPCParams = {
  [key: string]: any
}

type JSONRPCResult = {
  [key: string]: any
}

type JSONRPCError = {
  [key: string]: any
}

export interface JSONRPCRequest {
  jsonrpc: '2.0'
  id: string
  method: string
  params?: JSONRPCParams
}

export interface JSONRPCResponse {
  jsonrpc: '2.0'
  id: string
  result?: JSONRPCResult
  error?: JSONRPCError
}

export interface SessionOptions {
  host?: string
  project?: string
  token: string
  autoConnect?: boolean
}

export interface UserOptions extends SessionOptions {
  devTools?: boolean
  emitter?: Emitter
}

/**
 * `UserOptions` is exposed to the end user and `BaseClientOptions` is
 * the interface we use internally that extends the options provided.
 * @internal
 */
export interface BaseClientOptions extends UserOptions {
  store: SDKStore
  emitter: Emitter
}

export interface BaseComponentOptions {
  store: SDKStore
  emitter: Emitter
}

export interface SessionRequestObject {
  rpcRequest: JSONRPCRequest
  resolve: (value: unknown) => void
  reject: (value: unknown) => void
}

export interface SessionRequestQueued {
  resolve: (value: unknown) => void
  msg: JSONRPCRequest | JSONRPCResponse
}

export interface IBladeAuthorization {
  type: 'video'
  project: string
  scopes: string[]
  scope_id: string
  resource: string
  user_name: string
  room?: {
    name: string
    scopes: string[]
  }
  signature: string
  expires_at?: number
}

export interface IBladeConnectResult {
  session_restored: boolean
  sessionid: string
  nodeid: string
  identity: string
  master_nodeid: string
  authorization: IBladeAuthorization
  result?: {
    protocol: string
    iceServers?: RTCIceServer[]
  }
}

export type SessionConstructor = typeof BaseSession

export type SessionAuthStatus =
  | 'unknown'
  | 'authorizing'
  | 'authorized'
  | 'unauthorized'

export type SessionStatus =
  | 'unknown'
  | 'idle'
  | 'reconnecting'
  | 'connected'
  | 'disconnected'

export type SessionEvents = `session.${SessionStatus}`

/**
 * List of all the events the client can listen to.
 */
export type ClientEvents = Record<SessionEvents, () => void>

type LayoutEvent = 'changed'

// prettier-ignore
type RoomEvent =
  | 'ended'
  | 'started'
  | 'subscribed'
  | 'updated'

type MemberJoinedEventName = 'member.joined'
type MemberLeftEventName = 'member.left'
type MemberUpdatedEventName = 'member.updated'
type RoomMemberEventNames = `${MemberUpdatedEventName}.${keyof RoomMember}`
type MemberTalkingEventNames =
  | 'member.talking'
  | 'member.talking.start'
  | 'member.talking.stop'

export type RTCTrackEventName = 'track'

export type BaseConnectionState =
  | 'active'
  | 'answering'
  | 'destroy'
  | 'early'
  | 'hangup'
  | 'held'
  | 'new'
  | 'purge'
  | 'recovering'
  | 'requesting'
  | 'ringing'
  | 'trying'

type LayoutEvents = `layout.${LayoutEvent}`
type MemberEvents =
  | MemberJoinedEventName
  | MemberLeftEventName
  | MemberUpdatedEventName
  | RoomMemberEventNames
  | MemberTalkingEventNames
type RoomEvents = `room.${RoomEvent}`
/**
 * List of all the events the call can listen to
 */
export type RoomEventNames =
  | LayoutEvents
  | MemberEvents
  | RoomEvents
  | RTCTrackEventName

export type EventsHandlerMapping = Record<
  LayoutEvents,
  (params: { layout: RoomLayout }) => void
> &
  Record<MemberJoinedEventName, (params: { member: RoomMember }) => void> &
  Record<MemberLeftEventName, (params: { member: RoomMemberCommon }) => void> &
  Record<
    MemberUpdatedEventName | RoomMemberEventNames,
    (params: MemberUpdated['params']) => void
  > &
  Record<MemberTalkingEventNames, (params: MemberTalking['params']) => void> &
  Record<RoomEvents, (params: RoomEventParams) => void> &
  Record<RTCTrackEventName, (event: RTCTrackEvent) => void>

export type SessionAuthError = {
  code: number
  error: string
}

export interface RoomLayout {
  name: string
  layers: RoomLayoutLayer[]
  layer_count?: number
}

export interface RoomLayoutLayer {
  y: number
  x: number
  layer_index: number
  z_index: number
  height: number
  width: number
  member_id: string
}

type RoomMemberType = 'member' | 'screen'
interface RoomMemberCommon {
  id: string
  room_session_id: string
  room_id: string
}
interface RoomMemberProperties {
  scope_id: string
  input_volume: number
  input_sensitivity: number
  output_volume: number
  on_hold: boolean
  deaf: boolean
  // FIXME: review this for different types
  type: RoomMemberType
  visible: boolean
  audio_muted: boolean
  video_muted: boolean
  name: string
}

export type RoomMember = RoomMemberCommon &
  RoomMemberProperties & {
    type: 'member'
  }
export type RoomScreenShare = RoomMember & {
  parent_id: string
  type: 'screen'
}

export interface Room {
  blind_mode: boolean
  hide_video_muted: boolean
  locked: boolean
  logos_visible: boolean
  meeting_mode: boolean
  members: RoomMember[]
  name: string
  recording: boolean
  room_id: string
  room_session_id: string
  silent_mode: boolean
}

interface RoomEventParams {
  room: Room
  call_id: string
  member_id: string
}

interface RoomSubscribedEvent {
  event_type: 'room.subscribed'
  params: RoomEventParams
  timestamp: number
  event_channel: string
}

interface MemberUpdated {
  event_type: 'member.updated'
  params: {
    member: {
      updated: Array<keyof RoomMemberProperties>
    } & RoomMemberCommon &
      Partial<RoomMemberProperties>
  }
  timestamp: number
  event_channel: string
}

interface MemberTalking {
  event_type: Extract<'member.talking', MemberTalkingEventNames>
  params: {
    member: RoomMemberCommon & {
      talking: boolean
    }
  }
  timestamp: number
  event_channel: string
}

// prettier-ignore
export type ConferenceWorkerParams =
  | RoomSubscribedEvent
  | MemberUpdated
  | MemberTalking

interface ConferenceEvent {
  broadcaster_nodeid: string
  protocol: string
  channel: 'notifications'
  event: 'conference'
  params: ConferenceWorkerParams
}

interface VertoEvent {
  broadcaster_nodeid: string
  protocol: string
  channel: 'notifications'
  event: 'queuing.relay.events'
  params: {
    event_type: 'webrtc.message'
    event_channel: string
    timestamp: number
    project_id: string
    node_id: string
    params: JSONRPCRequest
  }
}

interface TaskEvent {
  broadcaster_nodeid: string
  protocol: string
  channel: 'notifications'
  event: 'queuing.relay.tasks'
  params: Record<string, any>
}

interface MessagingEvent {
  broadcaster_nodeid: string
  protocol: string
  channel: 'notifications'
  event: 'queuing.relay.messaging'
  params: Record<string, any>
}

// prettier-ignore
export type BladeBroadcastParams =
  | ConferenceEvent
  | VertoEvent
  | TaskEvent
  | MessagingEvent

/**
 * List of all room member methods
 */
type RoomMemberMethod =
  | 'member.audio_mute'
  | 'member.audio_unmute'
  | 'member.video_mute'
  | 'member.video_unmute'
  | 'member.deaf'
  | 'member.undeaf'
  | 'member.set_input_volume'
  | 'member.set_output_volume'
  | 'member.set_input_sensitivity'
  | 'member.remove'

/**
 * List of all room layout methods
 */
// prettier-ignore
type RoomLayoutMethod =
  | 'set_layout'

/**
 * List of all room member methods
 */
export type RoomMethod =
  | 'video.list_available_layouts'
  | 'video.hide_video_muted'
  | 'video.show_video_muted'
  | `video.${RoomMemberMethod}`
  | `video.${RoomLayoutMethod}`

/**
 * List of all available blade.execute methods
 */
// prettier-ignore
export type BladeExecuteMethod =
  | RoomMethod
  | 'video.message'
  | 'signalwire.subscribe'

export interface WebSocketClient {
  addEventListener: WebSocket['addEventListener']
  send: WebSocket['send']
  close: WebSocket['close']
  readyState: WebSocket['readyState']
}
export interface WebSocketAdapter {
  new (url: string, protocols?: string | string[]): WebSocketClient
}

export type ExecuteParams = {
  method: BladeExecuteMethod
  params: Record<string, any>
}

export type GlobalVideoEvents = typeof GLOBAL_VIDEO_EVENTS[number]<|MERGE_RESOLUTION|>--- conflicted
+++ resolved
@@ -1,10 +1,7 @@
 import type { EventEmitter } from '../utils/EventEmitter'
 import { BaseSession } from '../BaseSession'
-<<<<<<< HEAD
 import { SDKStore } from '../redux'
-=======
 import { GLOBAL_VIDEO_EVENTS } from './constants'
->>>>>>> 714a3757
 
 /**
  * Minimal interface the emitter must fulfill
