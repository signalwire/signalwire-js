import {
  uuid,
  getLogger,
  checkWebSocketHost,
  timeoutPromise,
  parseRPCResponse,
  safeParseJson,
  isJSONRPCResponse,
  isSATAuth,
  SWCloseEvent,
} from './utils'
import { DEFAULT_HOST, WebSocketState } from './utils/constants'
import {
  RPCConnect,
  RPCConnectParams,
  DEFAULT_CONNECT_VERSION,
  RPCDisconnectResponse,
  RPCPingResponse,
<<<<<<< HEAD
  UNIFIED_CONNECT_VERSION,
=======
  RPCEventAckResponse,
>>>>>>> 1ac83fe2
} from './RPCMessages'
import {
  SessionOptions,
  SessionRequestObject,
  RPCConnectResult,
  JSONRPCRequest,
  JSONRPCResponse,
  WebSocketAdapter,
  NodeSocketAdapter,
  WebSocketClient,
  SessionStatus,
  SessionAuthError,
} from './utils/interfaces'
import {
  authErrorAction,
  authSuccessAction,
  socketMessageAction,
  sessionDisconnectedAction,
  sessionReconnectingAction,
} from './redux/actions'
import { sessionActions } from './redux/features/session/sessionSlice'
import { SwAuthorizationState } from '.'
import { SessionChannel, SessionChannelAction } from './redux/interfaces'

export const SW_SYMBOL = Symbol('BaseSession')

const randomInt = (min: number, max: number) => {
  return Math.floor(Math.random() * (max - min + 1) + min)
}
const reconnectDelay = () => {
  return randomInt(1, 4) * 1000
}

export class BaseSession {
  /** @internal */
  public __sw_symbol = SW_SYMBOL

  public uuid = uuid()
  public WebSocketConstructor: NodeSocketAdapter | WebSocketAdapter
  public CloseEventConstructor: typeof SWCloseEvent
  public agent: string
  public connectVersion = DEFAULT_CONNECT_VERSION
  public reauthenticate?(): Promise<void>
  public unifiedEventing = false

  protected _rpcConnectResult: RPCConnectResult

  private _requests = new Map<string, SessionRequestObject>()
  private _socket: WebSocketClient | null = null
  private _host: string = DEFAULT_HOST

  private _executeTimeoutMs = 10 * 1000
  private _executeTimeoutError = Symbol.for('sw-execute-timeout')
  private _executeQueue: Set<JSONRPCRequest | JSONRPCResponse> = new Set()
  private _swConnectError = Symbol.for('sw-connect-error')
  private _executeConnectionClosed = Symbol.for('sw-execute-connection-closed')

  private _checkPingDelay = 15 * 1000
  private _checkPingTimer: any = null
  private _reconnectTimer: ReturnType<typeof setTimeout>
  private _status: SessionStatus = 'unknown'
  private _sessionChannel: SessionChannel
  private wsOpenHandler: (event: Event) => void
  private wsCloseHandler: (event: SWCloseEvent) => void
  private wsErrorHandler: (event: Event) => void

  constructor(public options: SessionOptions) {
    const {
      host,
      logLevel = 'info',
      sessionChannel,
      unifiedEventing = false,
    } = options

    this.unifiedEventing = unifiedEventing
    this.connectVersion = unifiedEventing
      ? DEFAULT_CONNECT_VERSION
      : UNIFIED_CONNECT_VERSION

    if (host) {
      this._host = checkWebSocketHost(host)
    }

    if (sessionChannel) {
      this._sessionChannel = sessionChannel
    }

    if (logLevel) {
      /**
       * `setLevel` only makes sense when dealing with our
       * default logger. The error is expected because we
       * don't expose `setLevel` as part of our public
       * SDKLogger since there's no standard API across
       * loggers to do this.
       */
      // @ts-expect-error
      this.logger.setLevel?.(logLevel)
    }
    this._onSocketOpen = this._onSocketOpen.bind(this)
    this._onSocketError = this._onSocketError.bind(this)
    this._onSocketClose = this._onSocketClose.bind(this)
    this._onSocketMessage = this._onSocketMessage.bind(this)
    this.execute = this.execute.bind(this)
    this.connect = this.connect.bind(this)

    /** Listen on socket events once */
    this.wsOpenHandler = (event) => {
      this._socket?.removeEventListener('open', this.wsOpenHandler)
      this._onSocketOpen(event)
    }
    this.wsCloseHandler = (event) => {
      this._socket?.removeEventListener('close', this.wsCloseHandler)
      this._onSocketClose(event)
    }
    this.wsErrorHandler = (event) => {
      this._socket?.removeEventListener('error', this.wsErrorHandler)
      this._onSocketError(event)
    }
  }

  get host() {
    return this._host
  }

  get rpcConnectResult() {
    return this._rpcConnectResult
  }

  get relayProtocol() {
    return this._rpcConnectResult?.protocol ?? ''
  }

  get signature() {
    if (this._rpcConnectResult) {
      const { authorization } = this._rpcConnectResult
      return isSATAuth(authorization)
        ? authorization.jti
        : authorization.signature
    }
    return undefined
  }

  protected get logger() {
    return getLogger()
  }

  get connecting() {
    return this._socket?.readyState === WebSocketState.CONNECTING
  }

  get connected() {
    return this._socket?.readyState === WebSocketState.OPEN
  }

  get closing() {
    return this._socket?.readyState === WebSocketState.CLOSING
  }

  get closed() {
    return this._socket
      ? this._socket.readyState === WebSocketState.CLOSED
      : true
  }

  get status() {
    return this._status
  }

  get idle() {
    return this._status === 'idle'
  }

  get ready() {
    return !Boolean(this.idle || !this.connected)
  }

  set token(token: string) {
    this.options.token = token
  }

  /**
   * Connect the websocket
   *
   * @return void
   */
  connect(): void {
    if (!this?.WebSocketConstructor) {
      throw new Error('Missing WebSocketConstructor')
    }
    if (!this?.CloseEventConstructor) {
      throw new Error('Missing CloseEventConstructor')
    }
    this._clearTimers()
    /**
     * Return if already connecting or connected
     * This prevents issues if "connect()" is called multiple times.
     */
    if (this.connecting || this.connected) {
      this.logger.warn('Session already connected.')
      return
    }

    /** In case of reconnect: remove listeners and then destroy it */
    this._removeSocketListeners()
    this.destroySocket()
    this._clearCheckPingTimer()

    this._socket = this._createSocket()
    this._addSocketListeners()
  }

  /**
   * Allow children classes to override it.
   * @return WebSocket instance
   */
  protected _createSocket() {
    return new this.WebSocketConstructor(this._host)
  }

  /** Allow children classes to override it. */
  protected destroySocket() {
    if (this._socket) {
      this._socket.close()
      this._socket = null
    }
  }

  protected _addSocketListeners() {
    if (!this._socket) {
      return this.logger.debug('Invalid socket instance to add listeners')
    }
    this._removeSocketListeners()
    this._socket.addEventListener('open', this.wsOpenHandler)
    this._socket.addEventListener('close', this.wsCloseHandler)
    this._socket.addEventListener('error', this.wsErrorHandler)
    this._socket.addEventListener('message', this._onSocketMessage)
  }

  protected _removeSocketListeners() {
    if (!this._socket) {
      return this.logger.debug('Invalid socket instance to remove listeners')
    }
    this._socket.removeEventListener('open', this.wsOpenHandler)
    this._socket.removeEventListener('close', this.wsCloseHandler)
    this._socket.removeEventListener('error', this.wsErrorHandler)
    this._socket.removeEventListener('message', this._onSocketMessage)
  }

  /**
   * Clear the Session and close the WS connection.
   * @return void
   */
  async disconnect() {
    /**
     * Return if there is not a _socket instance or
     * if it's already in closing state.
     */
    if (!this._socket || this.closing) {
      this.logger.debug('Session not connected or already in closing state.')
      return
    }

    this._status = 'disconnecting'
    this._checkCurrentStatus()
  }

  /**
   * Send a JSON object to the server.
   * @return Promise that will resolve/reject depending on the server response
   */
  execute(msg: JSONRPCRequest | JSONRPCResponse): Promise<any> {
    if (this._status === 'disconnecting') {
      this.logger.warn(
        'Reject request because the session is disconnecting',
        msg
      )
      return Promise.reject({
        code: '400',
        message: 'The SDK session is disconnecting',
      })
    }
    if (this._status === 'disconnected') {
      return Promise.reject({
        code: '400',
        message: 'The SDK is disconnected',
      })
    }
    // In case of a response don't wait for a result
    let promise: Promise<unknown> = Promise.resolve()
    if ('params' in msg) {
      // This is a request so save the "id" to resolve the Promise later
      promise = new Promise((resolve, reject) => {
        this._requests.set(msg.id, { rpcRequest: msg, resolve, reject })
      })
    }

    if (!this.ready) {
      this._addToExecuteQueue(msg)
      this.connect()

      return promise
    }

    this._send(msg)

    return timeoutPromise(
      promise,
      this._executeTimeoutMs,
      this._executeTimeoutError
    ).catch((error) => {
      if (error === this._executeConnectionClosed) {
        throw this._executeConnectionClosed
      } else if (error === this._executeTimeoutError) {
        if ('method' in msg && msg.method === 'signalwire.connect') {
          throw this._swConnectError
        }
        this._checkCurrentStatus()
        this.logger.error('Request Timeout', msg)
        if (this.status === 'disconnected') {
          return this.logger.debug(
            'Request failed because the session is disconnected',
            this.status,
            this._socket
          )
        }

        // Possibly half-open connection so force close our side
        this._closeConnection('reconnecting')
      } else {
        throw error
      }
    })
  }

  protected get _connectParams(): RPCConnectParams {
    return {
      agent: this.agent,
      version: this.connectVersion,
      authentication: {
        project: this.options.project,
        token: this.options.token,
      },
      // FIXME: remove this
      eventing: this.unifiedEventing ? ['unified'] : undefined,
    }
  }

  /**
   * Authenticate with the SignalWire Network
   * @return Promise<void>
   */
  async authenticate() {
    const params: RPCConnectParams = this._connectParams

    if (this._relayProtocolIsValid()) {
      params.protocol = this.relayProtocol
    }
    if (this.options.topics?.length) {
      params.contexts = this.options.topics
    } else if (this.options.contexts?.length) {
      params.contexts = this.options.contexts
    }
    this._rpcConnectResult = await this.execute(RPCConnect(params))
  }

  authError(error: SessionAuthError) {
    /** Ignore WS events after the auth error and just disconnect */
    this._removeSocketListeners()

    this.dispatch(authErrorAction({ error }))
  }

  forceClose() {
    this._removeSocketListeners()

    return this._closeConnection('reconnecting')
  }

  protected async _onSocketOpen(event: Event) {
    this.logger.debug('_onSocketOpen', event.type)
    try {
      // Reset to "unknown" in case of reconnect
      this._status = 'unknown'
      this._clearTimers()
      await this.authenticate()
      this._status = 'connected'
      this._flushExecuteQueue()
      this.dispatch(authSuccessAction())
    } catch (error) {
      if (
        error === this._swConnectError ||
        error === this._executeConnectionClosed
      ) {
        this.logger.debug(
          'Invalid connect or connection closed. Waiting for retry.'
        )
        return
      }

      this.logger.error('Auth Error', error)
      this.authError(error)
    }
  }

  protected _onSocketError(event: Event) {
    this.logger.debug('_onSocketError', event)
  }

  protected _onSocketClose(event: SWCloseEvent) {
    this.logger.debug('_onSocketClose', event.type, event.code, event.reason)
    if (this._status !== 'disconnected') {
      this._status = 'reconnecting'
      this.dispatch(sessionReconnectingAction())
      this._clearTimers()
      this._clearPendingRequests()
      this._reconnectTimer = setTimeout(() => {
        this.connect()
      }, reconnectDelay())
    }
    this._socket = null
  }

  private _clearTimers() {
    clearTimeout(this._reconnectTimer)
  }

  private _clearPendingRequests() {
    this.logger.debug('_clearPendingRequests', this._requests.size)
    this._requests.forEach(({ reject }) => {
      reject(this._executeConnectionClosed)
    })
  }

  protected _onSocketMessage(event: MessageEvent) {
    const payload = this.decode<JSONRPCRequest | JSONRPCResponse>(event.data)
    this.logger.wsTraffic({ type: 'recv', payload })

    if (isJSONRPCResponse(payload)) {
      const request = this._requests.get(payload.id)
      if (request) {
        const { rpcRequest, resolve, reject } = request
        this._requests.delete(payload.id)
        const { result, error } = parseRPCResponse({
          response: payload,
          request: rpcRequest,
        })

        this._checkCurrentStatus()

        return error ? reject(error) : resolve(result)
      }

      return this.logger.warn('Unknown request for', payload)
    }

    switch (payload.method) {
      case 'signalwire.ping':
        return this._pingHandler(payload)
      case 'signalwire.disconnect': {
        /**
         * Set this._status = 'idle' because the server
         * will close the connection soon.
         */
        this.execute(RPCDisconnectResponse(payload.id))
          .catch((error) => {
            this.logger.error('SwDisconnect Error', error)
          })
          .finally(() => {
            this._status = 'idle'
          })
        break
      }
      default:
        this._eventAcknowledgingHandler(payload).catch((error) =>
          this.logger.error('Event Acknowledging Error', error)
        )
        // If it's not a response, trigger the dispatch.
        this.dispatch(socketMessageAction(payload))
    }
  }

  public dispatch(_payload: SessionChannelAction) {
    if (!this._sessionChannel) {
      throw new Error('Session channel does not exist')
    }
    this._sessionChannel.put(_payload)
  }

  /**
   * Check the current relayProtocol against the signature
   * to make sure is still valid.
   * @return boolean
   */
  protected _relayProtocolIsValid() {
    return (
      this.signature && this?.relayProtocol?.split('_')[1] === this.signature
    )
  }

  protected encode<T>(input: T): Parameters<WebSocketClient['send']>[0] {
    return JSON.stringify(input)
  }

  protected decode<T>(input: any): T {
    return safeParseJson(input)
  }

  async onSwAuthorizationState(state: SwAuthorizationState) {
    this.persistSwAuthorizationState(state)
  }

  protected async retrieveSwAuthorizationState() {
    // no-op : allow override
    return ''
  }

  protected async persistSwAuthorizationState(_: SwAuthorizationState) {
    // no-op : allow override
  }

  private _send(msg: JSONRPCRequest | JSONRPCResponse) {
    this.logger.wsTraffic({ type: 'send', payload: msg })
    this._socket!.send(this.encode(msg))
  }

  private _addToExecuteQueue(msg: JSONRPCRequest | JSONRPCResponse) {
    this.logger.warn('Request queued waiting for session to reconnect', msg)
    this._executeQueue.add(msg)
  }

  private _flushExecuteQueue() {
    if (!this._executeQueue.size) {
      return
    }
    if (!this.ready) {
      this.logger.warn(`Session not ready to flush the queue.`)
      this._closeConnection('reconnecting')
      return
    }
    this.logger.debug(`${this._executeQueue.size} messages to flush`)
    this._executeQueue.forEach((msg) => {
      this._send(msg)
      this._executeQueue.delete(msg)
    })
    this._executeQueue.clear()
  }

  private _clearCheckPingTimer() {
    clearTimeout(this._checkPingTimer)
  }

  private async _pingHandler(payload: JSONRPCRequest) {
    this._clearCheckPingTimer()
    this._checkPingTimer = setTimeout(() => {
      // Possibly half-open connection so force close our side
      this.logger.debug('Timeout waiting for ping')
      this._closeConnection('reconnecting')
    }, this._checkPingDelay)

    await this.execute(RPCPingResponse(payload.id, payload?.params?.timestamp))
  }

  private async _eventAcknowledgingHandler(
    payload: JSONRPCRequest
  ): Promise<void> {
    const { method, id } = payload
    if (method === 'signalwire.event') {
      return this.execute(RPCEventAckResponse(id))
    }
    return Promise.resolve()
  }

  /**
   * Do something based on the current `this._status`
   */
  private _checkCurrentStatus() {
    switch (this._status) {
      // Only close the WS connection if there are no pending requests
      case 'disconnecting':
        if (this._requests.size > 0) {
          return
        }
        this._requests.clear()
        this._closeConnection('disconnected')
        break
      case 'disconnected':
        // Will destroy the rootSaga too
        this.dispatch(sessionDisconnectedAction())
        break
      case 'reconnecting':
        /**
         * Since the real `close` event can be delayed by OS/Browser,
         * trigger it manually to start the reconnect process if required.
         */
        this.wsCloseHandler(
          new this.CloseEventConstructor('close', {
            reason: 'Client-side closed',
          })
        )
        break
    }
  }

  private _closeConnection(
    status: Extract<SessionStatus, 'reconnecting' | 'disconnected'>
  ) {
    this._clearCheckPingTimer()
    this.logger.debug('Close Connection:', status)
    this._status = status
    this.dispatch(
      sessionActions.authStatus(
        status === 'disconnected' ? 'unauthorized' : 'unknown'
      )
    )
    this._removeSocketListeners()
    this.destroySocket()
    this._checkCurrentStatus()
  }
}<|MERGE_RESOLUTION|>--- conflicted
+++ resolved
@@ -16,11 +16,8 @@
   DEFAULT_CONNECT_VERSION,
   RPCDisconnectResponse,
   RPCPingResponse,
-<<<<<<< HEAD
+  RPCEventAckResponse,
   UNIFIED_CONNECT_VERSION,
-=======
-  RPCEventAckResponse,
->>>>>>> 1ac83fe2
 } from './RPCMessages'
 import {
   SessionOptions,
