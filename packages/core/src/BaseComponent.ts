--- conflicted
+++ resolved
@@ -135,10 +135,7 @@
     })
 
     // FIXME: Session events should not be removed when the component is destroyed
-<<<<<<< HEAD
-=======
     // It should be removed when the Client is destroyed
->>>>>>> 461943a3
     this.sessionEventNames().forEach((eventName) => {
       this.sessionEmitter.off(eventName)
     })
