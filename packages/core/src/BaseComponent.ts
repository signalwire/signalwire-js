import { Action } from '@reduxjs/toolkit'
import { uuid, logger } from './utils'
import { executeAction } from './redux'
import {
  ExecuteParams,
  ExecuteTransform,
  BaseComponentOptions,
  Emitter,
  ExecuteExtendedOptions,
  EventsPrefix,
  EventTransform,
  BaseEventHandler,
} from './utils/interfaces'
import { EventEmitter, getNamespacedEvent } from './utils/EventEmitter'
import { SDKState } from './redux/interfaces'
import { makeCustomSagaAction } from './redux/actions'

type EventRegisterHandlers =
  | {
      type: 'on'
      params: Parameters<Emitter['on']>
    }
  | {
      type: 'off'
      params: Parameters<Emitter['off']>
    }
  | {
      type: 'once'
      params: Parameters<Emitter['once']>
    }
  | {
      type: 'removeAllListeners'
      params: Parameters<Emitter['removeAllListeners']>
    }

const identity: ExecuteTransform<any, any> = (payload) => payload

export class BaseComponent implements Emitter {
  id = uuid()

  /** @internal */
  protected _eventsPrefix: EventsPrefix = ''
  private _eventsRegisterQueue = new Set<EventRegisterHandlers>()
  private _eventsEmitQueue = new Set<any>()
  private _eventsNamespace?: string
  private _requests = new Map()
  private _customSagaTriggers = new Map()
  private _destroyer?: () => void
  /**
   * A Namespace let us scope specific instances inside of a
   * particular product (like 'video.', 'chat.', etc.). For instance,
   * when working with a room, the namespace will let us send messages
   * to that specific room.
   */
  private _getNamespacedEvent(event: string | symbol) {
    if (typeof event === 'string' && this._eventsNamespace !== undefined) {
      return getNamespacedEvent({
        namespace: this._eventsNamespace,
        event,
      })
    }

    return event
  }
  /**
   * A prefix is a product, like `video` or `chat`.
   * @internal
   */
  protected _getPrefixedEvent<T>(event: T): T
  protected _getPrefixedEvent(event: string | symbol) {
    if (typeof event === 'string' && !event.startsWith(this._eventsPrefix)) {
      return `${this._eventsPrefix}${event}`
    }

    return event
  }
  /**
   * Collection of functions that will be executed before calling the
   * event handlers registered by the end user (when using the Emitter
   * interface).
   * @internal
   */
  protected _emitterTransforms: Map<string | symbol, EventTransform> = new Map()
  /**
   * Keeps track of the stable references used for registering events.
   */
  private _emitterListenersCache = new Map<BaseEventHandler, BaseEventHandler>()
  /**
   * List of events being registered through the EventEmitter
   * instance. These events include the `_eventsPrefix` but not the
   * `_eventsNamespace`
   */
  private _trackedEvents: (string | symbol)[] = []

  constructor(public options: BaseComponentOptions) {}

  /** @internal */
  set destroyer(d: () => void) {
    this._destroyer = d
  }

  /** @internal */
  get store() {
    return this.options.store
  }

  /** @internal */
  get emitter() {
    return this.options.emitter
  }

  /** @internal */
  private addEventToRegisterQueue(options: EventRegisterHandlers) {
    const [event, fn, context] = options.params
    logger.trace('Adding event to the register queue', { event, fn, context })
    // @ts-ignore
    this._eventsRegisterQueue.add({
      type: options.type,
      params: options.params,
    })
    return this.emitter as EventEmitter<string | symbol, any>
  }

  /** @internal */
  private addEventToEmitQueue(event: string | symbol, args: any[]) {
    logger.trace('Adding to the emit queue', event)
    this._eventsEmitQueue.add({ event, args })
  }

  /** @internal */
  private shouldAddToQueue() {
    return this._eventsNamespace === undefined
  }

  /** @internal */
  private applyEventHandlerTransform(
    event: string | symbol,
    fn: (...args: any[]) => void
  ) {
    /**
     * Transforms are mapped using the "raw" event name (meaning, the
     * same event the end user will be consuming, i.e non-namespaced)
     */
    const transform = this._emitterTransforms.get(event)
    const handler = transform ? transform(fn) : fn
    this._emitterListenersCache.set(fn, handler)

    return handler
  }

  private getAndRemoveStableEventHandler(fn?: (...args: any[]) => void) {
    if (fn && this._emitterListenersCache.has(fn)) {
      const handler = this._emitterListenersCache.get(fn)
      this._emitterListenersCache.delete(fn)
      return handler
    }

    return fn
  }

  private trackEvent(event: string | symbol) {
    this._trackedEvents = Array.from(new Set(this._trackedEvents.concat(event)))
  }

  private _getOptionsFromParams<T extends any[]>(params: T): typeof params {
    const [event, ...rest] = params

    return [this._getPrefixedEvent(event), ...rest] as any as T
  }

  on(...params: Parameters<Emitter['on']>) {
    if (this.shouldAddToQueue()) {
      this.addEventToRegisterQueue({ type: 'on', params })
      return this.emitter as EventEmitter<string | symbol, any>
    }

    const [event, fn, context] = this._getOptionsFromParams(params)
    const handler = this.applyEventHandlerTransform(event, fn)
    const namespacedEvent = this._getNamespacedEvent(event)
    logger.trace('Registering event', namespacedEvent)
    this.trackEvent(event)
    return this.emitter.on(namespacedEvent, handler, context)
  }

  once(...params: Parameters<Emitter['once']>) {
    if (this.shouldAddToQueue()) {
      this.addEventToRegisterQueue({ type: 'once', params })
      return this.emitter as EventEmitter<string | symbol, any>
    }

    const [event, fn, context] = this._getOptionsFromParams(params)
    const handler = this.applyEventHandlerTransform(event, fn)
    const namespacedEvent = this._getNamespacedEvent(event)
    logger.trace('Registering event', namespacedEvent)
    this.trackEvent(event)
    return this.emitter.once(namespacedEvent, handler, context)
  }

  off(...params: Parameters<Emitter['off']>) {
    if (this.shouldAddToQueue()) {
      this.addEventToRegisterQueue({ type: 'off', params })
      return this.emitter as EventEmitter<string | symbol, any>
    }

    const [event, fn, context, once] = this._getOptionsFromParams(params)
    const handler = this.getAndRemoveStableEventHandler(fn)
    const namespacedEvent = this._getNamespacedEvent(event)
    logger.trace('Removing event listener', namespacedEvent)
    return this.emitter.off(namespacedEvent, handler, context, once)
  }

  removeAllListeners(...params: Parameters<Emitter['removeAllListeners']>) {
    if (this.shouldAddToQueue()) {
      this.addEventToRegisterQueue({ type: 'removeAllListeners', params })
      return this.emitter as EventEmitter<string | symbol, any>
    }

    const [event] = params
    if (event) {
      return this.off(event)
    }

    /**
     * Note that we're passing the non-namespaced event here.
     * `this.off` will take care of deriving the proper namespaced
     * event and handle transforms, etc.
     */
    this.eventNames().forEach((eventName) => {
      this.off(eventName)
    })

    return this.emitter as EventEmitter<string | symbol, any>
  }

  /** @internal */
  eventNames() {
    return this._trackedEvents
  }

  /** @internal */
  emit(event: string | symbol, ...args: any[]) {
    if (this.shouldAddToQueue()) {
      this.addEventToEmitQueue(event, args)
      return false
    }

<<<<<<< HEAD
    const prefixedEvent = this._getPrefixedEvent(event)
    const namespacedEvent = this._getNamespacedEvent(prefixedEvent)
    logger.debug('Emit on event:', namespacedEvent)
=======
    const namespacedEvent = this._getNamespacedEvent(event)
>>>>>>> e45c52cc
    return this.emitter.emit(namespacedEvent, ...args)
  }

  destroy() {
    this._destroyer?.()
    this.removeAllListeners()
  }

  /** @internal */
  execute<InputType = unknown, OutputType = unknown>(
    { method, params }: ExecuteParams,
    {
      transformResolve = identity,
      transformReject = identity,
    }: ExecuteExtendedOptions<InputType, OutputType> = {
      transformResolve: identity,
      transformReject: identity,
    }
  ) {
    return new Promise<OutputType>((resolve, reject) => {
      const requestId = uuid()
      this._requests.set(requestId, {
        resolve,
        reject,
        transformResolve,
        transformReject,
      })

      this.store.dispatch(
        executeAction({
          requestId,
          componentId: this.id,
          method,
          params,
        })
      )
    })
  }

  /** @internal */
  triggerCustomSaga<T>(action: Action): Promise<T> {
    return new Promise((resolve, reject) => {
      const dispatchId = uuid()
      this._customSagaTriggers.set(dispatchId, { resolve, reject })

      this.store.dispatch({
        dispatchId,
        ...makeCustomSagaAction(this.id, action),
      })
    })
  }

  /** @internal */
  settleCustomSagaTrigger<T>({
    dispatchId,
    payload,
    kind,
  }: {
    dispatchId: string
    payload?: T
    kind: 'resolve' | 'reject'
  }) {
    const actions = this._customSagaTriggers.get(dispatchId)
    if (actions) {
      actions[kind](payload)
      this._customSagaTriggers.delete(dispatchId)
    }
  }

  /** @internal */
  select<T>(selectorFn: (state: SDKState) => T) {
    return selectorFn(this.store.getState())
  }

  /** @internal */
  onError(component: any) {
    this._requests.forEach((value, key) => {
      /**
       * If component.errors[key] is undefined it means that the
       * request hasn't failed
       */
      if (component?.errors[key] !== undefined) {
        value.reject(value.transformReject(component.errors[key]))
        this._requests.delete(key)
      }
    })
  }

  /** @internal */
  onSuccess(component: any) {
    this._requests.forEach((value, key) => {
      /**
       * If component.responses[key] is undefined it means that the
       * request is not ready yet.
       */
      if (component?.responses[key] !== undefined) {
        value.resolve(value.transformResolve(component.responses[key]))
        this._requests.delete(key)
      }
    })
  }

  /** @internal */
  private flushEventsRegisterQueue() {
    this._eventsRegisterQueue.forEach((item) => {
      // @ts-ignore
      this[item.type](...item.params)
      this._eventsRegisterQueue.delete(item)
    })
  }

  /** @internal */
  private flushEventsEmitQueue() {
    this._eventsEmitQueue.forEach((item) => {
      const { event, args } = item
      this.emit(event, ...args)
      this._eventsEmitQueue.delete(item)
    })
  }

  /** @internal */
  private flushEventsQueue() {
    this.flushEventsRegisterQueue()
    this.flushEventsEmitQueue()
  }

  /** @internal */
  protected _attachListeners(namespace: string) {
    if (namespace === undefined) {
      logger.error('Tried to call `_attachListeners` without a `namespace`.')
      return
    }
    this._eventsNamespace = namespace
    this.flushEventsQueue()
  }
}<|MERGE_RESOLUTION|>--- conflicted
+++ resolved
@@ -244,13 +244,9 @@
       return false
     }
 
-<<<<<<< HEAD
     const prefixedEvent = this._getPrefixedEvent(event)
     const namespacedEvent = this._getNamespacedEvent(prefixedEvent)
-    logger.debug('Emit on event:', namespacedEvent)
-=======
-    const namespacedEvent = this._getNamespacedEvent(event)
->>>>>>> e45c52cc
+    logger.trace('Emit on event:', namespacedEvent)
     return this.emitter.emit(namespacedEvent, ...args)
   }
 
