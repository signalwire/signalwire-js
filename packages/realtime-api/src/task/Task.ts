--- conflicted
+++ resolved
@@ -1,37 +1,22 @@
-<<<<<<< HEAD
-import type { ConsumerContract, BaseComponentOptions } from '@signalwire/core'
-import { connect, BaseConsumer } from '@signalwire/core'
+import {
+  DisconnectableClientContract,
+  BaseComponentOptions,
+  BaseConsumer,
+} from '@signalwire/core'
+import { connect } from '@signalwire/core'
 import type { TaskClientApiEvents } from '../types'
 import { RealtimeClient } from '../client/index'
 import { taskWorker } from './workers'
 
-/** @internal */
-export interface Task extends ConsumerContract<TaskClientApiEvents> {
-=======
-import type {
-  DisconnectableClientContract,
-  BaseComponentOptions,
-} from '@signalwire/core'
-import { connect, BaseComponent } from '@signalwire/core'
-import type { RealTimeTaskApiEvents } from '../types'
-import { RealtimeClient } from '../client/index'
-import { taskWorker } from './workers'
-
 export interface Task
-  extends DisconnectableClientContract<Task, RealTimeTaskApiEvents> {
->>>>>>> 0b98a9e4
+  extends DisconnectableClientContract<Task, TaskClientApiEvents> {
   /** @internal */
   _session: RealtimeClient
 }
 
 /** @internal */
-<<<<<<< HEAD
 class TaskAPI extends BaseConsumer<TaskClientApiEvents> {
   constructor(options: BaseComponentOptions<TaskClientApiEvents>) {
-=======
-class TaskAPI extends BaseComponent<RealTimeTaskApiEvents> {
-  constructor(options: BaseComponentOptions<RealTimeTaskApiEvents>) {
->>>>>>> 0b98a9e4
     super(options)
 
     this.setWorker('taskWorker', {
