import type {
  GlobalVideoEvents,
  VideoMemberEventNames,
  RoomStarted,
  RoomUpdated,
  RoomSubscribed,
  RoomEnded,
  VideoLayoutEventNames,
  MemberTalkingEventNames,
  MemberUpdated,
  MemberUpdatedEventNames,
  RoomAudienceCount,
  VideoRoomAudienceCountEventParams,
  OnRoomStarted,
  OnRoomEnded,
  OnRoomUpdated,
  OnRoomAudienceCount,
  OnRoomSubscribed,
  OnMemberUpdated,
  OnLayoutChanged,
  OnMemberJoined,
  MemberJoined,
  OnMemberLeft,
  MemberLeft,
  OnMemberTalking,
  MemberTalking,
  OnMemberListUpdated,
  MemberListUpdated,
  PlaybackStarted,
  OnPlaybackStarted,
  OnPlaybackUpdated,
  PlaybackUpdated,
  OnPlaybackEnded,
  PlaybackEnded,
  OnRecordingStarted,
  RecordingStarted,
  OnRecordingUpdated,
  RecordingUpdated,
  OnRecordingEnded,
  RecordingEnded,
  OnStreamStarted,
  OnStreamEnded,
  StreamStarted,
  StreamEnded,
  OnMemberTalkingStarted,
  MemberTalkingStarted,
  OnMemberTalkingEnded,
  MemberTalkingEnded,
  OnMemberDeaf,
  OnMemberVisible,
  OnMemberAudioMuted,
  OnMemberVideoMuted,
  OnMemberInputVolume,
  OnMemberOutputVolume,
  OnMemberInputSensitivity,
  VideoPlaybackEventNames,
  VideoRecordingEventNames,
  VideoStreamEventNames,
  MemberCommandParams,
  MemberCommandWithVolumeParams,
  MemberCommandWithValueParams,
} from '@signalwire/core'
import type { RoomSession } from '../video/RoomSession'
import type {
  RoomSessionMember,
  RoomSessionMemberUpdated,
} from '../video/RoomSessionMember'
import {
  RoomSessionPlayback,
  RoomSessionPlaybackPromise,
} from '../video/RoomSessionPlayback'
import {
  RoomSessionRecording,
  RoomSessionRecordingPromise,
} from '../video/RoomSessionRecording'
import {
  RoomSessionStream,
  RoomSessionStreamPromise,
} from '../video/RoomSessionStream'
import { RoomMethods } from '../video/methods'

/**
 * Public Contract for a realtime VideoRoomSession
 */
export interface VideoRoomSessionContract {
  /** Unique id for this room session */
  id: string
  /** Display name for this room. Defaults to the value of `name` */
  displayName: string
  /** Id of the room associated to this room session */
  roomId: string
  /** @internal */
  eventChannel: string
  /** Name of this room */
  name: string
  /** Whether recording is active */
  recording: boolean
  /** Whether muted videos are shown in the room layout. See {@link setHideVideoMuted} */
  hideVideoMuted: boolean
  /** URL to the room preview. */
  previewUrl?: string
  /** Current layout name used in the room. */
  layoutName: string
  /** Whether the room is locked */
  locked: boolean
  /** Metadata associated to this room session. */
  meta?: Record<string, unknown>
  /** Fields that have changed in this room session */
  updated?: Array<Exclude<keyof VideoRoomSessionContract, 'updated'>>
  /** Whether the room is streaming */
  streaming: boolean

  /**
   * Puts the microphone on mute. The other participants will not hear audio
   * from the muted participant anymore. You can use this method to mute
   * either yourself or another participant in the room.
   * @param params
   * @param params.memberId id of the member to mute. If omitted, mutes the
   * default device in the local client.
   *
   * @permissions
   *  - `room.self.audio_mute`: to mute a local device
   *  - `room.member.audio_mute`: to mute a remote member
   *
   * You need to specify the permissions when [creating the Video Room
   * Token](https://developer.signalwire.com/apis/reference/create_room_token)
   * on the server side.
   *
   * @example Muting your own microphone:
   * ```typescript
   * await room.audioMute()
   * ```
   *
   * @example Muting the microphone of another participant:
   * ```typescript
   * const id = 'de550c0c-3fac-4efd-b06f-b5b8614b8966'  // you can get this from getMembers()
   * await room.audioMute({memberId: id})
   * ```
   */
  audioMute(params?: MemberCommandParams): RoomMethods.AudioMuteMember
  /**
   * Unmutes the microphone if it had been previously muted. You can use this
   * method to unmute either yourself or another participant in the room.
   * @param params
   * @param params.memberId id of the member to unmute. If omitted, unmutes
   * the default device in the local client.
   *
   * @permissions
   *  - `room.self.audio_unmute`: to unmute a local device
   *  - `room.member.audio_unmute`: to unmute a remote member
   *
   * You need to specify the permissions when [creating the Video Room
   * Token](https://developer.signalwire.com/apis/reference/create_room_token)
   * on the server side.
   *
   * @example Unmuting your own microphone:
   * ```typescript
   * await room.audioUnmute()
   * ```
   *
   * @example Unmuting the microphone of another participant:
   * ```typescript
   * const id = 'de550c0c-3fac-4efd-b06f-b5b8614b8966'  // you can get this from getMembers()
   * await room.audioUnmute({memberId: id})
   * ```
   */
  audioUnmute(params?: MemberCommandParams): RoomMethods.AudioUnmuteMember
  /**
   * Puts the video on mute. Participants will see a mute image instead of the
   * video stream. You can use this method to mute either yourself or another
   * participant in the room.
   * @param params
   * @param params.memberId id of the member to mute. If omitted, mutes the
   * default device in the local client.
   *
   * @permissions
   *  - `room.self.video_mute`: to unmute a local device
   *  - `room.member.video_mute`: to unmute a remote member
   *
   * You need to specify the permissions when [creating the Video Room
   * Token](https://developer.signalwire.com/apis/reference/create_room_token)
   * on the server side.
   *
   * @example Muting your own video:
   * ```typescript
   * await room.videoMute()
   * ```
   *
   * @example Muting the video of another participant:
   * ```typescript
   * const id = 'de550c0c-3fac-4efd-b06f-b5b8614b8966'  // you can get this from getMembers()
   * await room.videoMute({memberId: id})
   * ```
   */
  videoMute(params?: MemberCommandParams): RoomMethods.VideoMuteMember
  /**
   * Unmutes the video if it had been previously muted. Participants will
   * start seeing the video stream again. You can use this method to unmute
   * either yourself or another participant in the room.
   * @param params
   * @param params.memberId id of the member to unmute. If omitted, unmutes
   * the default device in the local client.
   *
   * @permissions
   *  - `room.self.video_mute`: to unmute a local device
   *  - `room.member.video_mute`: to unmute a remote member
   *
   * You need to specify the permissions when [creating the Video Room
   * Token](https://developer.signalwire.com/apis/reference/create_room_token)
   * on the server side.
   *
   * @example Unmuting your own video:
   * ```typescript
   * await room.videoUnmute()
   * ```
   *
   * @example Unmuting the video of another participant:
   * ```typescript
   * const id = 'de550c0c-3fac-4efd-b06f-b5b8614b8966'  // you can get this from getMembers()
   * await room.videoUnmute({memberId: id})
   * ```
   */
  videoUnmute(params?: MemberCommandParams): RoomMethods.VideoUnmuteMember
  /** @deprecated Use {@link setInputVolume} instead. */
  setMicrophoneVolume(
    params: MemberCommandWithVolumeParams
  ): RoomMethods.SetInputVolumeMember
  /**
   * Sets the input volume level (e.g. for the microphone). You can use this
   * method to set the input volume for either yourself or another participant
   * in the room.
   *
   * @param params
   * @param params.memberId id of the member for which to set input volume. If
   * omitted, sets the volume of the default device in the local client.
   * @param params.volume desired volume. Values range from -50 to 50, with a
   * default of 0.
   *
   * @permissions
   *  - `room.self.set_input_volume`: to set the volume for a local device
   *  - `room.member.set_input_volume`: to set the volume for a remote member
   *
   * You need to specify the permissions when [creating the Video Room
   * Token](https://developer.signalwire.com/apis/reference/create_room_token)
   * on the server side.
   *
   * @example Setting your own microphone volume:
   * ```typescript
   * await room.setInputVolume({volume: -10})
   * ```
   *
   * @example Setting the microphone volume of another participant:
   * ```typescript
   * const id = 'de550c0c-3fac-4efd-b06f-b5b8614b8966'  // you can get this from getMembers()
   * await room.setInputVolume({memberId: id, volume: -10})
   * ```
   */
  setInputVolume(
    params: MemberCommandWithVolumeParams
  ): RoomMethods.SetInputVolumeMember
  /**
   * Sets the input level at which the participant is identified as currently
   * speaking. You can use this method to set the input sensitivity for either
   * yourself or another participant in the room.
   * @param params
   * @param params.memberId id of the member to affect. If omitted, affects
   * the default device in the local client.
   * @param params.value desired sensitivity. The default value is 30 and the
   * scale goes from 0 (lowest sensitivity, essentially muted) to 100 (highest
   * sensitivity).
   *
   * @permissions
   *  - `room.self.set_input_sensitivity`: to set the sensitivity for a local
   *    device
   *  - `room.member.set_input_sensitivity`: to set the sensitivity for a
   *    remote member
   *
   * You need to specify the permissions when [creating the Video Room
   * Token](https://developer.signalwire.com/apis/reference/create_room_token)
   * on the server side.
   *
   * @example Setting your own input sensitivity:
   * ```typescript
   * await room.setInputSensitivity({value: 80})
   * ```
   *
   * @example Setting the input sensitivity of another participant:
   * ```typescript
   * const id = 'de550c0c-3fac-4efd-b06f-b5b8614b8966'  // you can get this from getMembers()
   * await room.setInputSensitivity({memberId: id, value: 80})
   * ```
   */
  setInputSensitivity(
    params: MemberCommandWithValueParams
  ): RoomMethods.SetInputSensitivityMember
  /**
   * Returns a list of members currently in the room.
   *
   * @example
   * ```typescript
   * await room.getMembers()
   * ```
   */
  getMembers(): RoomMethods.GetMembers
  /**
   * Mutes the incoming audio. The affected participant will not hear audio
   * from the other participants anymore. You can use this method to make deaf
   * either yourself or another participant in the room.
   *
   * Note that in addition to making a participant deaf, this will also
   * automatically mute the microphone of the target participant (even if
   * there is no `audio_mute` permission). If you want, you can then manually
   * unmute it by calling {@link audioUnmute}.
   * @param params
   * @param params.memberId id of the member to affect. If omitted, affects
   * the default device in the local client.
   *
   * @permissions
   *  - `room.self.deaf`: to make yourself deaf
   *  - `room.member.deaf`: to make deaf a remote member
   *
   * You need to specify the permissions when [creating the Video Room
   * Token](https://developer.signalwire.com/apis/reference/create_room_token)
   * on the server side.
   *
   * @example Making yourself deaf:
   * ```typescript
   * await room.deaf()
   * ```
   *
   * @example Making another participant deaf:
   * ```typescript
   * const id = 'de550c0c-3fac-4efd-b06f-b5b8614b8966'  // you can get this from getMembers()
   * await room.deaf({memberId: id})
   * ```
   */
  deaf(params?: MemberCommandParams): RoomMethods.DeafMember
  /**
   * Unmutes the incoming audio. The affected participant will start hearing
   * audio from the other participants again. You can use this method to
   * undeaf either yourself or another participant in the room.
   *
   * Note that in addition to allowing a participants to hear the others, this
   * will also automatically unmute the microphone of the target participant
   * (even if there is no `audio_unmute` permission). If you want, you can then
   * manually mute it by calling {@link audioMute}.
   * @param params
   * @param params.memberId id of the member to affect. If omitted, affects
   * the default device in the local client.
   *
   * @permissions
   *  - `room.self.deaf`: to make yourself deaf
   *  - `room.member.deaf`: to make deaf a remote member
   *
   * You need to specify the permissions when [creating the Video Room
   * Token](https://developer.signalwire.com/apis/reference/create_room_token)
   * on the server side.
   *
   * @example Undeaf yourself:
   * ```typescript
   * await room.undeaf()
   * ```
   *
   * @example Undeaf another participant:
   * ```typescript
   * const id = 'de550c0c-3fac-4efd-b06f-b5b8614b8966'  // you can get this from getMembers()
   * await room.undeaf({memberId: id})
   * ```
   */
  undeaf(params?: MemberCommandParams): RoomMethods.UndeafMember
  /** @deprecated Use {@link setOutputVolume} instead. */
  setSpeakerVolume(
    params: MemberCommandWithVolumeParams
  ): RoomMethods.SetOutputVolumeMember
  /**
   * Sets the output volume level (e.g., for the speaker). You can use this
   * method to set the output volume for either yourself or another participant
   * in the room.
   * @param params
   * @param params.memberId id of the member to affect. If omitted, affects the
   * default device in the local client.
   * @param params.volume desired volume. Values range from -50 to 50, with a
   * default of 0.
   *
   * @permissions
   *  - `room.self.set_output_volume`: to set the speaker volume for yourself
   *  - `room.member.set_output_volume`: to set the speaker volume for a remote
   *    member
   *
   * You need to specify the permissions when [creating the Video Room
   * Token](https://developer.signalwire.com/apis/reference/create_room_token)
   * on the server side.
   *
   * @example Setting your own output volume:
   * ```typescript
   * await room.setOutputVolume({volume: -10})
   * ```
   *
   * @example Setting the output volume of another participant:
   * ```typescript
   * const id = 'de550c0c-3fac-4efd-b06f-b5b8614b8966'  // you can get this from getMembers()
   * await room.setOutputVolume({memberId: id, volume: -10})
   * ```
   */
  setOutputVolume(
    params: MemberCommandWithVolumeParams
  ): RoomMethods.SetOutputVolumeMember
  /**
   * Removes a specific participant from the room.
   * @param params
   * @param params.memberId id of the member to remove
   *
   * @permissions
   *  - `room.member.remove`: to remove a remote member
   *
   * You need to specify the permissions when [creating the Video Room
   * Token](https://developer.signalwire.com/apis/reference/create_room_token)
   * on the server side.
   *
   * @example
   * ```typescript
   * const id = 'de550c0c-3fac-4efd-b06f-b5b8614b8966'  // you can get this from getMembers()
   * await room.removeMember({memberId: id})
   * ```
   */
  removeMember(params: Required<MemberCommandParams>): RoomMethods.RemoveMember
  /**
   * Removes all the participants from the room.
   *
   * @permissions
   *  - `room.member.remove`: to remove a remote member
   *
   * You need to specify the permissions when [creating the Video Room
   * Token](https://developer.signalwire.com/apis/reference/create_room_token)
   * on the server side.
   *
   * @example
   * ```typescript
   * await room.removeAllMembers()
   * ```
   */
  removeAllMembers(): RoomMethods.RemoveAllMembers
  /**
   * Show or hide muted videos in the room layout. Members that have been muted
   * via {@link videoMute} will display a mute image instead of the video, if
   * this setting is enabled.
   *
   * @param value whether to show muted videos in the room layout.
   *
   * @permissions
   *  - `room.hide_video_muted`
   *  - `room.show_video_muted`
   *
   * You need to specify the permissions when [creating the Video Room
   * Token](https://developer.signalwire.com/apis/reference/create_room_token)
   * on the server side.
   *
   * @example
   * ```typescript
   * await roomSession.setHideVideoMuted(false)
   * ```
   */
  setHideVideoMuted(value: boolean): RoomMethods.SetHideVideoMuted
  /**
   * Returns a list of available layouts for the room. To set a room layout,
   * use {@link setLayout}.
   *
   * @permissions
   *  - `room.list_available_layouts`
   *
   * You need to specify the permissions when [creating the Video Room
   * Token](https://developer.signalwire.com/apis/reference/create_room_token)
   * on the server side.
   *
   * @example
   * ```typescript
   * await room.getLayouts()
   * ```
   */
  getLayouts(): RoomMethods.GetLayouts
  /**
   * Sets a layout for the room. You can obtain a list of available layouts
   * with {@link getLayouts}.
   *
   * @permissions
   *  - `room.set_layout`
   *  - `room.set_position` (if you need to assign positions)
   *
   * You need to specify the permissions when [creating the Video Room
   * Token](https://developer.signalwire.com/apis/reference/create_room_token)
   * on the server side.
   *
   * @example Set the 6x6 layout:
   * ```typescript
   * await room.setLayout({name: "6x6"})
   * ```
   */
  setLayout(params: RoomMethods.SetLayoutParams): RoomMethods.SetLayout
  /**
   * Assigns a position in the layout for multiple members.
   *
   * @permissions
   *  - `room.set_position`
   *
   * You need to specify the permissions when [creating the Video Room
   * Token](https://developer.signalwire.com/apis/reference/create_room_token)
   * on the server side.
   *
   * @example
   * ```js
   * await roomSession.setPositions({
   *   positions: {
   *     "1bf4d4fb-a3e4-4d46-80a8-3ebfdceb2a60": "reserved-1",
   *     "e0c5be44-d6c7-438f-8cda-f859a1a0b1e7": "auto"
   *   }
   * })
   * ```
   */
  setPositions(params: RoomMethods.SetPositionsParams): RoomMethods.SetPositions
  /**
   * Assigns a position in the layout to the specified member.
   *
   * @permissions
   *  - `room.self.set_position`: to set the position for the local member
   *  - `room.member.set_position`: to set the position for a remote member
   *
   * You need to specify the permissions when [creating the Video Room
   * Token](https://developer.signalwire.com/apis/reference/create_room_token)
   * on the server side.
   *
   * @example
   * ```js
   * await roomSession.setMemberPosition({
   *   memberId: "1bf4d4fb-a3e4-4d46-80a8-3ebfdceb2a60",
   *   position: "off-canvas"
   * })
   * ```
   */
  setMemberPosition(
    params: RoomMethods.SetMemberPositionParams
  ): RoomMethods.SetMemberPosition
  /**
   * Obtains a list of recordings for the current room session. To download the
   * actual mp4 file, please use the [REST
   * API](https://developer.signalwire.com/apis/reference/overview).
   *
   * @permissions
   *  - `room.recording`
   *
   * You need to specify the permissions when [creating the Video Room
   * Token](https://developer.signalwire.com/apis/reference/create_room_token)
   * on the server side.
   *
   * @example
   * ```typescript
   * await room.getRecordings()
   * ```
   *
   * From your server, you can obtain the mp4 file using the [REST API](https://developer.signalwire.com/apis/reference/overview):
   * ```typescript
   * curl --request GET \
   *      --url https://<yourspace>.signalwire.com/api/video/room_recordings/<recording_id> \
   *      --header 'Accept: application/json' \
   *      --header 'Authorization: Basic <your API token>'
   * ```
   */
  getRecordings(): RoomMethods.GetRecordings
  /**
   * Starts the recording of the room. You can use the returned
   * {@link RoomSessionRecording} object to control the recording (e.g., pause,
   * resume, stop).
   *
   * @permissions
   *  - `room.recording`
   *
   * You need to specify the permissions when [creating the Video Room
   * Token](https://developer.signalwire.com/apis/reference/create_room_token)
   * on the server side.
   *
   * @example
   * ```typescript
   * const rec = await room.startRecording().onStarted()
   * await rec.stop()
   * ```
   */
  startRecording(
    params?: RoomMethods.StartRecordingParams
  ): RoomSessionRecordingPromise
  /**
   * Obtains a list of recordings for the current room session.
   *
   * @permissions
   *  - `room.playback`
   *
   * You need to specify the permissions when [creating the Video Room
   * Token](https://developer.signalwire.com/apis/reference/create_room_token)
   * on the server side.
   *
   * @returns The returned objects contain all the properties of a
   * {@link RoomSessionPlayback}, but no methods.
   */
  getPlaybacks(): RoomMethods.GetPlaybacks
  /**
   * Starts a playback in the room. You can use the returned
   * {@link RoomSessionPlayback} object to control the playback (e.g., pause,
   * resume, setVolume and stop).
   *
   * @permissions
   *  - `room.playback`
   *
   * You need to specify the permissions when [creating the Video Room
   * Token](https://developer.signalwire.com/apis/reference/create_room_token)
   * on the server side.
   *
   * @example
   * ```typescript
   * const playback = await roomSession.play({ url: 'rtmp://example.com/foo' }).onStarted()
   * await playback.stop()
   * ```
   */
  play(params: RoomMethods.PlayParams): RoomSessionPlaybackPromise
  /**
   * Assigns custom metadata to the RoomSession. You can use this to store
   * metadata whose meaning is entirely defined by your application.
   *
   * Note that calling this method overwrites any metadata that had been
   * previously set on this RoomSession.
   *
   * @param meta The medatada object to assign to the RoomSession.
   *
   * @permissions
   *  - `room.set_meta`
   *
   * You need to specify the permissions when [creating the Video Room
   * Token](https://developer.signalwire.com/apis/reference/create_room_token)
   * on the server side.
   *
   * @example
   * ```js
   * await roomSession.setMeta({ foo: 'bar' })
   * ```
   */
  setMeta(params: RoomMethods.SetMetaParams): RoomMethods.SetMeta
  /**
   * Retrieve the custom metadata for the RoomSession.
   *
   * @example
   * ```js
   * const { meta } = await roomSession.getMeta()
   * ```
   */
  getMeta(): RoomMethods.GetMeta
  updateMeta(params: RoomMethods.UpdateMetaParams): RoomMethods.UpdateMeta
  deleteMeta(params: RoomMethods.DeleteMetaParams): RoomMethods.DeleteMeta
  /**
   * Assigns custom metadata to the specified RoomSession member. You can use
   * this to store metadata whose meaning is entirely defined by your
   * application.
   *
   * Note that calling this method overwrites any metadata that had been
   * previously set on the specified member.
   *
   * @param params.memberId Id of the member to affect. If omitted, affects the
   * default device in the local client.
   * @param params.meta The medatada object to assign to the member.
   *
   * @permissions
   *  - `room.self.set_meta`: to set the metadata for the local member
   *  - `room.member.set_meta`: to set the metadata for a remote member
   *
   * You need to specify the permissions when [creating the Video Room
   * Token](https://developer.signalwire.com/apis/reference/create_room_token)
   * on the server side.
   *
   * @example
   * Setting metadata for the current member:
   * ```js
   * await roomSession.setMemberMeta({
   *   meta: {
   *     email: 'joe@example.com'
   *   }
   * })
   * ```
   *
   * @example
   * Setting metadata for another member:
   * ```js
   * await roomSession.setMemberMeta({
   *   memberId: 'de550c0c-3fac-4efd-b06f-b5b8614b8966'  // you can get this from getMembers()
   *   meta: {
   *     email: 'joe@example.com'
   *   }
   * })
   * ```
   */
  setMemberMeta(
    params: RoomMethods.SetMemberMetaParams
  ): RoomMethods.SetMemberMeta
  /**
   * Retrieve the custom metadata for the specified RoomSession member.
   *
   * @param params.memberId Id of the member to retrieve the meta. If omitted, fallback to the current memberId.
   *
   * @example
   * ```js
   * const { meta } = await roomSession.getMemberMeta({ memberId: 'de550c0c-3fac-4efd-b06f-b5b8614b8966' })
   * ```
   */
  getMemberMeta(params?: MemberCommandParams): RoomMethods.GetMemberMeta
  updateMemberMeta(
    params: RoomMethods.UpdateMemberMetaParams
  ): RoomMethods.UpdateMemberMeta
  deleteMemberMeta(
    params: RoomMethods.DeleteMemberMetaParams
  ): RoomMethods.DeleteMemberMeta
  promote(params: RoomMethods.PromoteMemberParams): RoomMethods.PromoteMember
  demote(params: RoomMethods.DemoteMemberParams): RoomMethods.DemoteMember
  /**
   * Obtains a list of streams for the current room session.
   *
   * @permissions
   *  - `room.stream`
   *
   * You need to specify the permissions when [creating the Video Room
   * Token](https://developer.signalwire.com/apis/reference/create_room_token)
   * on the server side.
   *
   * @example
   * ```typescript
   * await room.getStreams()
   * ```
   */
  getStreams(): RoomMethods.GetStreams
  /**
   * Starts to stream the room to the provided URL. You can use the returned
   * {@link RoomSessionStream} object to then stop the stream.
   *
   * @permissions
   *  - `room.stream.start` or `room.stream`
   *
   * You need to specify the permissions when [creating the Video Room
   * Token](https://developer.signalwire.com/apis/reference/create_room_token)
   * on the server side.
   *
   * @example
   * ```typescript
   * const stream = await room.startStream({ url: 'rtmp://example.com' }).onStarted()
   * await stream.stop()
   * ```
   */
  startStream(params: RoomMethods.StartStreamParams): RoomSessionStreamPromise
<<<<<<< HEAD
  // lock(): Rooms.Lock
  // unlock(): Rooms.Unlock
=======
  /**
   * Lock the room
   *
   * @permissions
   *  - `room.lock`
   *
   * You need to specify the permissions when [creating the Video Room
   * Token](https://developer.signalwire.com/apis/reference/create_room_token)
   * on the server side.
   *
   * @example
   * ```typescript
   * await room.lock()
   * ```
   */
  lock(): RoomMethods.Lock
  /**
   * Unlock the room
   *
   * @permissions
   *  - `room.unlock`
   *
   * You need to specify the permissions when [creating the Video Room
   * Token](https://developer.signalwire.com/apis/reference/create_room_token)
   * on the server side.
   *
   * @example
   * ```typescript
   * await room.unlock()
   * ```
   */
  unlock(): RoomMethods.Unlock
  /**
   * Raise or lower hand of a member
   *
   * @permissions
   *  - `room.member.raisehand` and `room.member.lowerhand`
   *
   * You need to specify the permissions when [creating the Video Room
   * Token](https://developer.signalwire.com/apis/reference/create_room_token)
   * on the server side.
   *
   * @example
   * ```typescript
   * await room.setRaisedHand({ raised: true, memberId: '123...' })
   * ```
   */
  setRaisedHand(
    params: RoomMethods.SetRaisedHandRoomParams
  ): RoomMethods.SetRaisedHand
  /**
   * Set hand raise prioritization
   *
   * @permissions
   *  - `room.self.prioritize_handraise`
   *
   * You need to specify the permissions when [creating the Video Room
   * Token](https://developer.signalwire.com/apis/reference/create_room_token)
   * on the server side.
   *
   * @example
   * ```typescript
   * await room.setPrioritizeHandraise(true)
   * ```
   */
  setPrioritizeHandraise(
    prioritize: boolean
  ): RoomMethods.SetPrioritizeHandraise
>>>>>>> 31bca0d0
}

/**
 * RealTime Video API
 */
export type RealTimeVideoEventsHandlerMapping = Record<
  GlobalVideoEvents,
  (room: RoomSession) => void
>

export type RealTimeVideoEvents = {
  [k in keyof RealTimeVideoEventsHandlerMapping]: RealTimeVideoEventsHandlerMapping[k]
}

export interface RealTimeVideoListeners {
  onRoomStarted?: (room: RoomSession) => unknown
  onRoomEnded?: (room: RoomSession) => unknown
}

export type RealTimeVideoListenersEventsMapping = {
  onRoomStarted: RoomStarted
  onRoomEnded: RoomEnded
}

/**
 * RealTime Video Room API
 */
// TODO: replace `any` with proper types.
export type RealTimeRoomEventsHandlerMapping = Record<
  VideoLayoutEventNames,
  (layout: any) => void
> &
  Record<
    Exclude<VideoMemberEventNames, MemberUpdated | MemberUpdatedEventNames>,
    (member: RoomSessionMember) => void
  > &
  Record<
    Extract<VideoMemberEventNames, MemberUpdated | MemberUpdatedEventNames>,
    (member: RoomSessionMemberUpdated) => void
  > &
  Record<MemberTalkingEventNames, (member: RoomSessionMember) => void> &
  Record<RoomStarted | RoomEnded, (roomSession: RoomSession) => void> &
  Record<RoomUpdated, (roomSession: RoomSession) => void> &
  Record<
    RoomAudienceCount,
    (params: VideoRoomAudienceCountEventParams) => void
  > &
  Record<RoomSubscribed, (roomSessionFull: RoomSession) => void> &
  Record<PlaybackStarted, (playback: RoomSessionPlayback) => void> &
  Record<PlaybackUpdated, (playback: RoomSessionPlayback) => void> &
  Record<PlaybackEnded, (playback: RoomSessionPlayback) => void> &
  Record<RecordingStarted, (recording: RoomSessionRecording) => void> &
  Record<RecordingUpdated, (recording: RoomSessionRecording) => void> &
  Record<RecordingEnded, (recording: RoomSessionRecording) => void> &
  Record<StreamStarted, (stream: RoomSessionStream) => void> &
  Record<StreamEnded, (stream: RoomSessionStream) => void>

export type RealTimeRoomEvents = {
  [k in keyof RealTimeRoomEventsHandlerMapping]: RealTimeRoomEventsHandlerMapping[k]
}

export interface RealTimeRoomListeners {
  onRoomSubscribed?: (room: RoomSession) => unknown
  onRoomStarted?: (room: RoomSession) => unknown
  onRoomUpdated?: (room: RoomSession) => unknown
  onRoomEnded?: (room: RoomSession) => unknown
  onRoomAudienceCount?: (params: VideoRoomAudienceCountEventParams) => unknown
  onLayoutChanged?: (layout: any) => unknown
  onMemberJoined?: (member: RoomSessionMember) => unknown
  onMemberUpdated?: (member: RoomSessionMember) => unknown
  onMemberListUpdated?: (member: RoomSessionMember) => unknown
  onMemberLeft?: (member: RoomSessionMember) => unknown
  onMemberDeaf?: (member: RoomSessionMember) => unknown
  onMemberVisible?: (member: RoomSessionMember) => unknown
  onMemberAudioMuted?: (member: RoomSessionMember) => unknown
  onMemberVideoMuted?: (member: RoomSessionMember) => unknown
  onMemberInputVolume?: (member: RoomSessionMember) => unknown
  onMemberOutputVolume?: (member: RoomSessionMember) => unknown
  onMemberInputSensitivity?: (member: RoomSessionMember) => unknown
  onMemberTalking?: (member: RoomSessionMember) => unknown
  onMemberTalkingStarted?: (member: RoomSessionMember) => unknown
  onMemberTalkingEnded?: (member: RoomSessionMember) => unknown
  onPlaybackStarted?: (playback: RoomSessionPlayback) => unknown
  onPlaybackUpdated?: (playback: RoomSessionPlayback) => unknown
  onPlaybackEnded?: (playback: RoomSessionPlayback) => unknown
  onRecordingStarted?: (recording: RoomSessionRecording) => unknown
  onRecordingUpdated?: (recording: RoomSessionRecording) => unknown
  onRecordingEnded?: (recording: RoomSessionRecording) => unknown
  onStreamStarted?: (stream: RoomSessionStream) => unknown
  onStreamEnded?: (stream: RoomSessionStream) => unknown
}

type MemberUpdatedEventMapping = {
  [K in MemberUpdatedEventNames]: K
}

export type RealtimeRoomListenersEventsMapping = Record<
  OnRoomSubscribed,
  RoomSubscribed
> &
  Record<OnRoomStarted, RoomStarted> &
  Record<OnRoomUpdated, RoomUpdated> &
  Record<OnRoomEnded, RoomEnded> &
  Record<OnRoomAudienceCount, RoomAudienceCount> &
  Record<OnLayoutChanged, VideoLayoutEventNames> &
  Record<OnMemberJoined, MemberJoined> &
  Record<OnMemberUpdated, MemberUpdated> &
  Record<OnMemberLeft, MemberLeft> &
  Record<OnMemberListUpdated, MemberListUpdated> &
  Record<OnMemberTalking, MemberTalking> &
  Record<OnMemberTalkingStarted, MemberTalkingStarted> &
  Record<OnMemberTalkingEnded, MemberTalkingEnded> &
  Record<OnMemberDeaf, MemberUpdatedEventMapping['member.updated.deaf']> &
  Record<OnMemberVisible, MemberUpdatedEventMapping['member.updated.visible']> &
  Record<
    OnMemberAudioMuted,
    MemberUpdatedEventMapping['member.updated.audioMuted']
  > &
  Record<
    OnMemberVideoMuted,
    MemberUpdatedEventMapping['member.updated.videoMuted']
  > &
  Record<
    OnMemberInputVolume,
    MemberUpdatedEventMapping['member.updated.inputVolume']
  > &
  Record<
    OnMemberOutputVolume,
    MemberUpdatedEventMapping['member.updated.outputVolume']
  > &
  Record<
    OnMemberInputSensitivity,
    MemberUpdatedEventMapping['member.updated.inputSensitivity']
  > &
  Record<OnPlaybackStarted, PlaybackStarted> &
  Record<OnPlaybackUpdated, PlaybackUpdated> &
  Record<OnPlaybackEnded, PlaybackEnded> &
  Record<OnRecordingStarted, RecordingStarted> &
  Record<OnRecordingUpdated, RecordingUpdated> &
  Record<OnRecordingEnded, RecordingEnded> &
  Record<OnStreamStarted, StreamStarted> &
  Record<OnStreamEnded, StreamEnded>

/**
 * RealTime Room CallPlayback API
 */
export type RealTimeRoomPlaybackEvents = Record<
  VideoPlaybackEventNames,
  (playback: RoomSessionPlayback) => void
>

export interface RealTimeRoomPlaybackListeners {
  onStarted?: (playback: RoomSessionPlayback) => unknown
  onUpdated?: (playback: RoomSessionPlayback) => unknown
  onEnded?: (playback: RoomSessionPlayback) => unknown
}

export type RealtimeRoomPlaybackListenersEventsMapping = Record<
  'onStarted',
  PlaybackStarted
> &
  Record<'onUpdated', PlaybackUpdated> &
  Record<'onEnded', PlaybackEnded>

/**
 * RealTime Room CallRecording API
 */
export type RealTimeRoomRecordingEvents = Record<
  VideoRecordingEventNames,
  (recording: RoomSessionRecording) => void
>
export interface RealTimeRoomRecordingListeners {
  onStarted?: (recording: RoomSessionRecording) => unknown
  onUpdated?: (recording: RoomSessionRecording) => unknown
  onEnded?: (recording: RoomSessionRecording) => unknown
}

export type RealtimeRoomRecordingListenersEventsMapping = Record<
  'onStarted',
  RecordingStarted
> &
  Record<'onUpdated', RecordingUpdated> &
  Record<'onEnded', RecordingEnded>

/**
 * RealTime Room CallStream API
 */
export type RealTimeRoomStreamEvents = Record<
  VideoStreamEventNames,
  (stream: RoomSessionStream) => void
>

export interface RealTimeRoomStreamListeners {
  onStarted?: (stream: RoomSessionStream) => unknown
  onEnded?: (stream: RoomSessionStream) => unknown
}

export type RealtimeRoomStreamListenersEventsMapping = Record<
  'onStarted',
  StreamStarted
> &
  Record<'onEnded', StreamEnded><|MERGE_RESOLUTION|>--- conflicted
+++ resolved
@@ -749,10 +749,6 @@
    * ```
    */
   startStream(params: RoomMethods.StartStreamParams): RoomSessionStreamPromise
-<<<<<<< HEAD
-  // lock(): Rooms.Lock
-  // unlock(): Rooms.Unlock
-=======
   /**
    * Lock the room
    *
@@ -821,7 +817,6 @@
   setPrioritizeHandraise(
     prioritize: boolean
   ): RoomMethods.SetPrioritizeHandraise
->>>>>>> 31bca0d0
 }
 
 /**
