import {
  extendComponent,
  VideoRoomSessionMethods,
  EventEmitter,
  VideoRoomEventParams,
  Optional,
  validateEventsToSubscribe,
  VideoMemberEntity,
} from '@signalwire/core'
import {
  RealTimeRoomEvents,
  RealTimeRoomListeners,
  RealtimeRoomListenersEventsMapping,
  VideoRoomSessionContract,
} from '../types'
import {
  RoomSessionMember,
  RoomSessionMemberAPI,
  RoomSessionMemberEventParams,
} from './RoomSessionMember'
import { RoomMethods } from './methods'
import { BaseVideo } from './BaseVideo'
import { Video } from './Video'

export interface RoomSessionFullState extends Omit<RoomSession, 'members'> {
  /** List of members that are part of this room session */
  members?: RoomSessionMember[]
}

export interface RoomSession
  extends VideoRoomSessionContract,
    BaseVideo<RealTimeRoomListeners, RealTimeRoomEvents> {
  /**
   * Returns a list of members currently in the room.
   *
   * @example
   * ```typescript
   * await room.getMembers()
   * ```
   */
  getMembers(): Promise<{ members: RoomSessionMember[] }>
  /** @internal */
  setPayload(payload: Optional<VideoRoomEventParams, 'room'>): void
}

type RoomSessionPayload = Optional<VideoRoomEventParams, 'room'>

export interface RoomSessionOptions {
  video: Video
  payload: RoomSessionPayload
}

export class RoomSession extends BaseVideo<
  RealTimeRoomListeners,
  RealTimeRoomEvents
> {
  private _payload: RoomSessionPayload
  protected _eventMap: RealtimeRoomListenersEventsMapping = {
    onRoomSubscribed: 'room.subscribed',
    onRoomStarted: 'room.started',
    onRoomUpdated: 'room.updated',
    onRoomEnded: 'room.ended',
    onRoomAudienceCount: 'room.audienceCount',
    onLayoutChanged: 'layout.changed',
    onMemberJoined: 'member.joined',
    onMemberUpdated: 'member.updated',
    onMemberLeft: 'member.left',
    onMemberListUpdated: 'memberList.updated',
    onMemberTalking: 'member.talking',
    onMemberTalkingStarted: 'member.talking.started',
    onMemberTalkingEnded: 'member.talking.ended',
    onMemberDeaf: 'member.updated.deaf',
    onMemberVisible: 'member.updated.visible',
    onMemberAudioMuted: 'member.updated.audioMuted',
    onMemberVideoMuted: 'member.updated.videoMuted',
    onMemberInputVolume: 'member.updated.inputVolume',
    onMemberOutputVolume: 'member.updated.outputVolume',
    onMemberInputSensitivity: 'member.updated.inputSensitivity',
    onPlaybackStarted: 'playback.started',
    onPlaybackUpdated: 'playback.updated',
    onPlaybackEnded: 'playback.ended',
    onRecordingStarted: 'recording.started',
    onRecordingUpdated: 'recording.updated',
    onRecordingEnded: 'recording.ended',
    onStreamStarted: 'stream.started',
    onStreamEnded: 'stream.ended',
  }

  constructor(options: RoomSessionOptions) {
    super(options.video._sw)

    this._payload = options.payload
  }

  get id() {
    return this._payload.room_session.id
  }

  get roomSessionId() {
    return this._payload.room_session.id
  }

  get roomId() {
    return this._payload.room_session.room_id
  }

  get name() {
    return this._payload.room_session.name
  }

  get displayName() {
    return this._payload.room_session.display_name
  }

  get hideVideoMuted() {
    return this._payload.room_session.hide_video_muted
  }

  get layoutName() {
    return this._payload.room_session.layout_name
  }

  get meta() {
    return this._payload.room_session.meta
  }

  get previewUrl() {
    return this._payload.room_session.preview_url
  }

  get recording() {
    return this._payload.room_session.recording
  }

  get streaming() {
    return this._payload.room_session.streaming
  }

  get locked() {
    return this._payload.room_session.locked
  }

  get eventChannel() {
    return this._payload.room_session.event_channel
  }

<<<<<<< HEAD
=======
  get prioritizeHandraise() {
    return this._payload.room_session.prioritize_handraise
  }

>>>>>>> 31bca0d0
  get updated() {
    // TODO: Fix type issue
    return this._payload.room_session
      .updated as VideoRoomSessionContract['updated']
  }

  /** @internal */
  protected override getSubscriptions() {
    const eventNamesWithPrefix = this.eventNames().map(
      (event) => `video.${String(event)}`
    ) as EventEmitter.EventNames<RealTimeRoomEvents>[]
    return validateEventsToSubscribe(eventNamesWithPrefix)
  }

  /** @internal */
  setPayload(payload: Optional<VideoRoomEventParams, 'room'>) {
    this._payload = payload
  }

  getMembers() {
    return new Promise<{
      members: VideoMemberEntity[]
    }>(async (resolve, reject) => {
      try {
        const { members } = await this._client.execute<
          void,
          { members: RoomSessionMemberEventParams['member'][] }
        >({
          method: 'video.members.get',
          params: {
            room_session_id: this.roomSessionId,
          },
        })

        const memberInstances: RoomSessionMember[] = []
        members.forEach((member) => {
          let memberInstance = this._client.instanceMap.get<RoomSessionMember>(
            member.id
          )
          if (!memberInstance) {
            memberInstance = new RoomSessionMemberAPI({
              roomSession: this,
              payload: {
                room_id: this.roomId,
                room_session_id: this.roomSessionId,
                member,
              },
            })
          } else {
            memberInstance.setPayload({
              member,
            } as RoomSessionMemberEventParams)
          }
          memberInstances.push(memberInstance)
          this._client.instanceMap.set<RoomSessionMember>(
            memberInstance.id,
            memberInstance
          )
        })

        resolve({ members: memberInstances })
      } catch (error) {
        reject(error)
      }
    })
  }
}

export const RoomSessionAPI = extendComponent<
  RoomSession,
  Omit<VideoRoomSessionMethods, 'getMembers'>
>(RoomSession, {
  videoMute: RoomMethods.videoMuteMember,
  videoUnmute: RoomMethods.videoUnmuteMember,
  audioMute: RoomMethods.audioMuteMember,
  audioUnmute: RoomMethods.audioUnmuteMember,
  deaf: RoomMethods.deafMember,
  undeaf: RoomMethods.undeafMember,
  setInputVolume: RoomMethods.setInputVolumeMember,
  setOutputVolume: RoomMethods.setOutputVolumeMember,
  setMicrophoneVolume: RoomMethods.setInputVolumeMember,
  setSpeakerVolume: RoomMethods.setOutputVolumeMember,
  setInputSensitivity: RoomMethods.setInputSensitivityMember,
  removeMember: RoomMethods.removeMember,
  removeAllMembers: RoomMethods.removeAllMembers,
  setHideVideoMuted: RoomMethods.setHideVideoMuted,
  getLayouts: RoomMethods.getLayouts,
  setLayout: RoomMethods.setLayout,
  setPositions: RoomMethods.setPositions,
  setMemberPosition: RoomMethods.setMemberPosition,
  getRecordings: RoomMethods.getRecordings,
  startRecording: RoomMethods.startRecording,
  getPlaybacks: RoomMethods.getPlaybacks,
  play: RoomMethods.play,
  getMeta: RoomMethods.getMeta,
  setMeta: RoomMethods.setMeta,
  updateMeta: RoomMethods.updateMeta,
  deleteMeta: RoomMethods.deleteMeta,
  getMemberMeta: RoomMethods.getMemberMeta,
  setMemberMeta: RoomMethods.setMemberMeta,
  updateMemberMeta: RoomMethods.updateMemberMeta,
  deleteMemberMeta: RoomMethods.deleteMemberMeta,
  promote: RoomMethods.promote,
  demote: RoomMethods.demote,
  getStreams: RoomMethods.getStreams,
  startStream: RoomMethods.startStream,
<<<<<<< HEAD
  // lock: RoomMethods.lock,
  // unlock: RoomMethods.unlock,
=======
  lock: RoomMethods.lock,
  unlock: RoomMethods.unlock,
  setRaisedHand: RoomMethods.setRaisedHand,
  setPrioritizeHandraise: RoomMethods.setPrioritizeHandraise,
>>>>>>> 31bca0d0
})<|MERGE_RESOLUTION|>--- conflicted
+++ resolved
@@ -144,13 +144,10 @@
     return this._payload.room_session.event_channel
   }
 
-<<<<<<< HEAD
-=======
   get prioritizeHandraise() {
     return this._payload.room_session.prioritize_handraise
   }
 
->>>>>>> 31bca0d0
   get updated() {
     // TODO: Fix type issue
     return this._payload.room_session
@@ -257,13 +254,8 @@
   demote: RoomMethods.demote,
   getStreams: RoomMethods.getStreams,
   startStream: RoomMethods.startStream,
-<<<<<<< HEAD
-  // lock: RoomMethods.lock,
-  // unlock: RoomMethods.unlock,
-=======
   lock: RoomMethods.lock,
   unlock: RoomMethods.unlock,
   setRaisedHand: RoomMethods.setRaisedHand,
   setPrioritizeHandraise: RoomMethods.setPrioritizeHandraise,
->>>>>>> 31bca0d0
 })