--- conflicted
+++ resolved
@@ -61,11 +61,8 @@
 import { CallPrompt, createCallPromptObject } from './CallPrompt'
 import { CallTap, createCallTapObject } from './CallTap'
 import { CallDetect, createCallDetectObject } from './CallDetect'
-<<<<<<< HEAD
+import { DeviceBuilder } from './DeviceBuilder'
 import { CallDocs } from './Call.docs'
-=======
-import { DeviceBuilder } from './DeviceBuilder'
->>>>>>> 61838b07
 
 type EmitterTransformsEvents =
   | 'calling.playback.start'
