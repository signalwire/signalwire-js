--- conflicted
+++ resolved
@@ -1,14 +1,6 @@
-import {
-  connect,
-  BaseComponentOptions,
-  toExternalJSON,
+import { connect, BaseComponentOptions, toExternalJSON } from '@signalwire/core'
+import type {
   DisconnectableClientContract,
-} from '@signalwire/core'
-import type {
-<<<<<<< HEAD
-=======
-  DisconnectableClientContract,
->>>>>>> 4c0909dd
   EventTransform,
   CallingCallReceiveEventParams,
   VoiceDeviceBuilder,
@@ -41,14 +33,9 @@
 
 type EmitterTransformsEvents = 'calling.call.received'
 
-<<<<<<< HEAD
 /** @ignore */
 export interface Voice
   extends DisconnectableClientContract<Voice, VoiceClientApiEvents> {
-=======
-export interface Voice
-  extends DisconnectableClientContract<Voice, RealTimeVoiceApiEvents> {
->>>>>>> 4c0909dd
   /** @internal */
   _session: RealtimeClient
   dial(dialer: VoiceDeviceBuilder): Promise<Call>
