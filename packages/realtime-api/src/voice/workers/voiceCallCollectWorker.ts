import {
  getLogger,
  SagaIterator,
  sagaEffects,
  SDKActions,
  VoiceCallCollectAction,
  SDKWorker,
} from '@signalwire/core'
import type { Client } from '../../client/index'
import { CallCollectListeners } from '../../types'
import type { Call } from '../Call'
import { CallPrompt } from '../CallPrompt'
import { CallCollect } from '../CallCollect'

interface VoiceCallCollectWorkerInitialState {
  controlId: string
  listeners?: CallCollectListeners
}

export const voiceCallCollectWorker: SDKWorker<Client> = function* (
  options
): SagaIterator {
  getLogger().trace('voiceCallCollectWorker started')
  const {
    channels: { swEventChannel },
    instanceMap: { get, set, remove },
    initialState,
  } = options

  const { controlId } = initialState as VoiceCallCollectWorkerInitialState

  function* worker(action: VoiceCallCollectAction) {
    const { payload } = action

    if (payload.control_id !== controlId) return

    const callInstance = get<Call>(payload.call_id)
    if (!callInstance) {
      throw new Error('Missing call instance for collect')
    }
<<<<<<< HEAD

    const actionInstance = get<CallPrompt | CallCollect>(payload.control_id)
    if (!actionInstance) {
      throw new Error('Missing the instance')
    }
    actionInstance.setPayload(payload)
    set<CallPrompt | CallCollect>(payload.control_id, actionInstance)

    let eventPrefix = 'collect' as 'collect' | 'prompt'
    if (actionInstance instanceof CallPrompt) {
      eventPrefix = 'prompt'
    }

    // These two variables are here to solve the TypeScript problems
    const promptInstance: CallPrompt = actionInstance as CallPrompt
    const collectInstance: CallCollect = actionInstance as CallCollect

    /**
     * Only when partial_results: true
     */
    if (payload.final === false) {
      if (eventPrefix === 'prompt') {
        callInstance.emit('prompt.updated', promptInstance)
        promptInstance.emit('prompt.updated', promptInstance)
      } else {
        callInstance.emit('collect.updated', collectInstance)
        collectInstance.emit('collect.updated', collectInstance)
      }
      return false
    }

    switch (payload.result.type) {
      case 'start_of_input': {
        if (eventPrefix === 'prompt') return false
        callInstance.emit('collect.startOfInput', collectInstance)
        collectInstance.emit('collect.startOfInput', collectInstance)
        return false
      }
      case 'no_input':
      case 'no_match':
      case 'error': {
        if (eventPrefix === 'prompt') {
          callInstance.emit('prompt.failed', promptInstance)
          promptInstance.emit('prompt.failed', promptInstance)
        } else {
          callInstance.emit('collect.failed', collectInstance)
          collectInstance.emit('collect.failed', collectInstance)
        }
        remove<CallPrompt | CallCollect>(payload.control_id)
        return true
      }
      case 'speech':
      case 'digit': {
=======

    const actionInstance = get<CallPrompt | CallCollect>(payload.control_id)
    if (!actionInstance) {
      throw new Error('Missing the instance')
    }
    actionInstance.setPayload(payload)
    set<CallPrompt | CallCollect>(payload.control_id, actionInstance)

    let eventPrefix = 'collect' as 'collect' | 'prompt'
    if (actionInstance instanceof CallPrompt) {
      eventPrefix = 'prompt'
    }

    // These two variables are here to solve the TypeScript problems
    const promptInstance: CallPrompt = actionInstance as CallPrompt
    const collectInstance: CallCollect = actionInstance as CallCollect

    /**
     * Only when partial_results: true
     */
    if (payload.final === false) {
      if (eventPrefix === 'prompt') {
        callInstance.emit('prompt.updated', promptInstance)
        promptInstance.emit('prompt.updated', promptInstance)
      } else {
        callInstance.emit('collect.updated', collectInstance)
        collectInstance.emit('collect.updated', collectInstance)
      }
      return false
    }

    switch (payload.result.type) {
      case 'start_of_input': {
        if (eventPrefix === 'prompt') return false
        callInstance.emit('collect.startOfInput', collectInstance)
        collectInstance.emit('collect.startOfInput', collectInstance)
        return false
      }
      case 'no_input':
      case 'no_match':
      case 'error': {
        if (payload.state === 'collecting') return false

        if (eventPrefix === 'prompt') {
          callInstance.emit('prompt.failed', promptInstance)
          promptInstance.emit('prompt.failed', promptInstance)
        } else {
          callInstance.emit('collect.failed', collectInstance)
          collectInstance.emit('collect.failed', collectInstance)
        }
        remove<CallPrompt | CallCollect>(payload.control_id)

        return true
      }
      case 'speech':
      case 'digit': {
        if (payload.state === 'collecting') return false

>>>>>>> 31bca0d0
        if (eventPrefix === 'prompt') {
          callInstance.emit('prompt.ended', promptInstance)
          promptInstance.emit('prompt.ended', promptInstance)
        } else {
          callInstance.emit('collect.ended', collectInstance)
          collectInstance.emit('collect.ended', collectInstance)
        }
        remove<CallPrompt | CallCollect>(payload.control_id)
<<<<<<< HEAD
=======

>>>>>>> 31bca0d0
        return false
      }
      default:
        getLogger().warn(
          // @ts-expect-error
          `Unknown prompt result type: "${payload.result.type}"`
        )
        return false
    }
  }

  while (true) {
    const action = yield sagaEffects.take(
      swEventChannel,
      (action: SDKActions) => action.type === 'calling.call.collect'
    )

    const shouldStop = yield sagaEffects.fork(worker, action)

    if (shouldStop.result()) break
  }

  getLogger().trace('voiceCallCollectWorker ended')
}<|MERGE_RESOLUTION|>--- conflicted
+++ resolved
@@ -38,61 +38,6 @@
     if (!callInstance) {
       throw new Error('Missing call instance for collect')
     }
-<<<<<<< HEAD
-
-    const actionInstance = get<CallPrompt | CallCollect>(payload.control_id)
-    if (!actionInstance) {
-      throw new Error('Missing the instance')
-    }
-    actionInstance.setPayload(payload)
-    set<CallPrompt | CallCollect>(payload.control_id, actionInstance)
-
-    let eventPrefix = 'collect' as 'collect' | 'prompt'
-    if (actionInstance instanceof CallPrompt) {
-      eventPrefix = 'prompt'
-    }
-
-    // These two variables are here to solve the TypeScript problems
-    const promptInstance: CallPrompt = actionInstance as CallPrompt
-    const collectInstance: CallCollect = actionInstance as CallCollect
-
-    /**
-     * Only when partial_results: true
-     */
-    if (payload.final === false) {
-      if (eventPrefix === 'prompt') {
-        callInstance.emit('prompt.updated', promptInstance)
-        promptInstance.emit('prompt.updated', promptInstance)
-      } else {
-        callInstance.emit('collect.updated', collectInstance)
-        collectInstance.emit('collect.updated', collectInstance)
-      }
-      return false
-    }
-
-    switch (payload.result.type) {
-      case 'start_of_input': {
-        if (eventPrefix === 'prompt') return false
-        callInstance.emit('collect.startOfInput', collectInstance)
-        collectInstance.emit('collect.startOfInput', collectInstance)
-        return false
-      }
-      case 'no_input':
-      case 'no_match':
-      case 'error': {
-        if (eventPrefix === 'prompt') {
-          callInstance.emit('prompt.failed', promptInstance)
-          promptInstance.emit('prompt.failed', promptInstance)
-        } else {
-          callInstance.emit('collect.failed', collectInstance)
-          collectInstance.emit('collect.failed', collectInstance)
-        }
-        remove<CallPrompt | CallCollect>(payload.control_id)
-        return true
-      }
-      case 'speech':
-      case 'digit': {
-=======
 
     const actionInstance = get<CallPrompt | CallCollect>(payload.control_id)
     if (!actionInstance) {
@@ -144,14 +89,12 @@
           collectInstance.emit('collect.failed', collectInstance)
         }
         remove<CallPrompt | CallCollect>(payload.control_id)
-
         return true
       }
       case 'speech':
       case 'digit': {
         if (payload.state === 'collecting') return false
 
->>>>>>> 31bca0d0
         if (eventPrefix === 'prompt') {
           callInstance.emit('prompt.ended', promptInstance)
           promptInstance.emit('prompt.ended', promptInstance)
@@ -160,10 +103,6 @@
           collectInstance.emit('collect.ended', collectInstance)
         }
         remove<CallPrompt | CallCollect>(payload.control_id)
-<<<<<<< HEAD
-=======
-
->>>>>>> 31bca0d0
         return false
       }
       default:
