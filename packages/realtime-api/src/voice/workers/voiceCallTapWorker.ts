import {
  getLogger,
  SagaIterator,
  sagaEffects,
  SDKActions,
  SDKWorker,
  VoiceCallTapAction,
} from '@signalwire/core'
import type { Client } from '../../client/index'
import { CallTapListeners } from '../../types'
import type { Call } from '../Call'
import { CallTap } from '../CallTap'

interface VoiceCallTapWorkerInitialState {
  controlId: string
  listeners?: CallTapListeners
}

export const voiceCallTapWorker: SDKWorker<Client> = function* (
  options
): SagaIterator {
  getLogger().trace('voiceCallTapWorker started')
  const {
    channels: { swEventChannel },
    instanceMap: { get, set, remove },
    initialState,
  } = options

  const { controlId, listeners } =
    initialState as VoiceCallTapWorkerInitialState

  function* worker(action: VoiceCallTapAction) {
    const { payload } = action

    if (payload.control_id !== controlId) return

    const callInstance = get(payload.call_id) as Call
    if (!callInstance) {
      throw new Error('Missing call instance for tap')
    }

    let tapInstance = get<CallTap>(payload.control_id)
    if (!tapInstance) {
      tapInstance = new CallTap({
        call: callInstance,
        payload,
        listeners,
      })
    } else {
      tapInstance.setPayload(payload)
    }
    set(payload.control_id, tapInstance)

    switch (payload.state) {
      case 'tapping':
        callInstance.emit('tap.started', tapInstance)
<<<<<<< HEAD
        tapInstance.emit('tap.ended', tapInstance)
=======
        tapInstance.emit('tap.started', tapInstance)
>>>>>>> 31bca0d0
        return false
      case 'finished':
        callInstance.emit('tap.ended', tapInstance)
        tapInstance.emit('tap.ended', tapInstance)
        remove<CallTap>(payload.control_id)
        return true
      default:
        getLogger().warn(`Unknown tap state: "${payload.state}"`)
        return false
    }
  }

  while (true) {
    const action = yield sagaEffects.take(
      swEventChannel,
      (action: SDKActions) => action.type === 'calling.call.tap'
    )

    const shouldStop = yield sagaEffects.fork(worker, action)

    if (shouldStop.result()) break
  }

  getLogger().trace('voiceCallTapWorker ended')
}<|MERGE_RESOLUTION|>--- conflicted
+++ resolved
@@ -54,11 +54,7 @@
     switch (payload.state) {
       case 'tapping':
         callInstance.emit('tap.started', tapInstance)
-<<<<<<< HEAD
-        tapInstance.emit('tap.ended', tapInstance)
-=======
         tapInstance.emit('tap.started', tapInstance)
->>>>>>> 31bca0d0
         return false
       case 'finished':
         callInstance.emit('tap.ended', tapInstance)
