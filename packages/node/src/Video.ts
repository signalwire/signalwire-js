--- conflicted
+++ resolved
@@ -1,14 +1,10 @@
-<<<<<<< HEAD
-import { RoomCustomMethods, connect, toExternalJSON } from '@signalwire/core'
-=======
 import {
   RoomCustomMethods,
   connect,
-  toCamelCaseObject,
+  toExternalJSON,
   InternalRoomEvent,
   EventTransform,
 } from '@signalwire/core'
->>>>>>> e4c7ed21
 import { BaseConsumer } from './BaseConsumer'
 import { Room } from './Room'
 
@@ -53,21 +49,12 @@
             return room
           },
           payloadTransform: (payload: any) => {
-            return toCamelCaseObject(payload)
+            return toExternalJSON(payload)
           },
         },
-<<<<<<< HEAD
-        payloadTransform: (payload: any) => {
-          return toExternalJSON(payload)
-        },
-      },
-    ],
-  ])
-=======
       ],
     ])
   }
->>>>>>> e4c7ed21
 }
 
 const customMethods: RoomCustomMethods<any> = {
