import {
  connect,
  BaseComponentContract,
  BaseRPCResult,
  ExecuteExtendedOptions,
  Rooms,
  VideoMemberEntity,
  VideoPosition,
  BaseConnectionContract,
  MemberCommandParams,
  MemberCommandWithVolumeParams,
  MemberCommandWithValueParams,
  SetAudioFlagsParams,
  toSnakeCaseKeys,
  CallLayoutChangedEventParams,
  CallSessionMethods,
} from '@signalwire/core'
import {
  BaseRoomSessionConnection,
  BaseRoomSessionOptions,
} from '../BaseRoomSession'
import {
  BaseRoomSessionContract,
  ExecuteMemberActionParams,
  CallSessionContract,
  CallSessionEvents,
  RequestMemberParams,
} from '../utils/interfaces'
import { getCallIdKey, getStorage } from '../utils/storage'
import { fabricWorker } from './workers'
import { CallSessionMember } from './CallSessionMember'
import { makeAudioElementSaga } from '../features/mediaElements/mediaElementsSagas'
import { CallCapabilitiesContract } from './interfaces/capabilities'
import { createCallSessionValidateProxy } from './utils/validationProxy'

export interface CallSession
  extends CallSessionContract,
    CallSessionMethods,
    BaseRoomSessionContract,
    BaseConnectionContract<CallSessionEvents>,
    BaseComponentContract {}

export interface CallSessionOptions
  extends Omit<BaseRoomSessionOptions, 'customSagas'> {}

export class CallSessionConnection
  extends BaseRoomSessionConnection<CallSessionEvents>
  implements CallSessionContract
{
  // this is "self" parameter required by the RPC, and is always "the member" on the 1st call segment
  private _self?: CallSessionMember
  // this is "the member" on the last/active call segment
  private _member?: CallSessionMember
  private _currentLayoutEvent: CallLayoutChangedEventParams
  //describes what are methods are allow for the user in a call segment
  private _capabilities?: CallCapabilitiesContract

  constructor(options: CallSessionOptions) {
    super(options)

    this.initWorker()
  }

  override get memberId() {
    return this._member?.memberId
  }

  override dialogParams(rtcPeerId: string) {
    const params = super.dialogParams(rtcPeerId)
    params.dialogParams.attach = this.options.attach || this.resuming
    params.dialogParams.reattaching = this.options.attach || this.resuming
    return params
  }

  set currentLayoutEvent(event: CallLayoutChangedEventParams) {
    this._currentLayoutEvent = event
  }

  get currentLayoutEvent() {
    return this._currentLayoutEvent
  }

  get currentLayout() {
    return this._currentLayoutEvent?.layout
  }

  get currentPosition() {
    return this._currentLayoutEvent?.layout.layers.find(
      (layer) => layer.member_id === this.memberId
    )?.position
  }

  get capabilities(): CallCapabilitiesContract | undefined {
    return this._capabilities
  }

  set capabilities(capabilities: CallCapabilitiesContract | undefined) {
    this._capabilities = capabilities
  }

  get selfMember(): CallSessionMember | undefined {
    return this._self
  }

  set selfMember(member: CallSessionMember | undefined) {
    this._self = member
  }

  set member(member: CallSessionMember) {
    this._member = member
  }

  get member(): CallSessionMember {
    return this._member!
  }

  private initWorker() {
    this.runWorker('fabricWorker', {
      worker: fabricWorker,
    })

    /**
     * By default the SDK attaches the audio to
     * an Audio element (regardless of "rootElement")
     */
    this.runWorker('makeAudioElement', {
      worker: makeAudioElementSaga({
        speakerId: this.options.speakerId,
      }),
    })
  }

  private executeAction<
    InputType,
    OutputType = InputType,
    ParamsType extends MemberCommandParams = MemberCommandParams
  >(
    params: ExecuteMemberActionParams,
    options: ExecuteExtendedOptions<InputType, OutputType, ParamsType> = {}
  ) {
    const { method, channel, memberId, extraParams = {} } = params

    const targetMember =
      !memberId || memberId === 'all'
        ? this.member
        : this.instanceMap.get<CallSessionMember>(memberId)

    if (!targetMember) {
      throw new Error(
        memberId && memberId !== 'all'
          ? `Member ${memberId} not found`
          : 'No target member available'
      )
    }

    return this.execute<InputType, OutputType, ParamsType>(
      {
        method,
        params: {
          ...(channel && { channels: [channel] }),
          self: {
            member_id: this.selfMember?.id,
            call_id: this.selfMember?.callId,
            node_id: this.selfMember?.nodeId,
          },
          target: {
            member_id: memberId === 'all' ? memberId : targetMember.id,
            call_id: targetMember.callId,
            node_id: targetMember.nodeId,
          },
          ...extraParams,
        },
      },
      options
    )
  }

  /** @internal */
  public override async resume() {
    this.logger.warn(`[resume] Call ${this.id}`)
    if (this.peer?.instance) {
      const { connectionState } = this.peer.instance
      this.logger.debug(
        `[resume] connectionState for ${this.id} is '${connectionState}'`
      )
      if (['closed', 'failed', 'disconnected'].includes(connectionState)) {
        // should not resume when selfMember is defined (the SDK didn't lost its state since the `call.joined` was received)
        this.resuming = !this.selfMember
        this.peer.restartIce()
      }
    }
  }

  public async start() {
    return new Promise<void>(async (resolve, reject) => {
      try {
<<<<<<< HEAD
        this.once('room.subscribed', (params) => {
          const persisted = getStorage()?.setItem(
            getCallIdKey(this.options.profileId),
            params.call_id
          )
          if (persisted instanceof Promise) {
            persisted.then(() => resolve())
          } else {
            resolve()
          }
=======
        this.once('room.subscribed', async (params) => {
          await getStorage()?.setItem(
            getCallIdKey(this.options.profileId),
            params.call_id
          )
          this.logger.debug('resolve start after room.subscribed event.')
          resolve()
>>>>>>> fea28aee
        })

        this.once('destroy', () => {
          getStorage()?.removeItem(getCallIdKey(this.options.profileId))
          reject(new Error('Failed to start the call', { cause: this.cause }))
        })

        if (this.options.attach) {
          // Use provided storage or fallback to session storage

          this.options.prevCallId =
            (await getStorage()?.getItem(
              getCallIdKey(this.options.profileId)
            )) ?? undefined

          this.logger.debug(
            `Trying to reattach to previous call: ${this.options.prevCallId}`
          )
        }

        if (this.options.remoteSdp) {
          await super.answer<CallSession>()
        } else {
          await super.invite<CallSession>()
        }
      } catch (error) {
        this.logger.error('WSClient call start', error)
        reject(error)
      }
    })
  }

  public async audioMute(params?: MemberCommandParams) {
    return this.executeAction<BaseRPCResult>({
      method: 'call.mute',
      channel: 'audio',
      memberId: params?.memberId,
    })
  }

  public async audioUnmute(params?: MemberCommandParams) {
    return this.executeAction<BaseRPCResult>({
      method: 'call.unmute',
      channel: 'audio',
      memberId: params?.memberId,
    })
  }

  public async videoMute(params?: MemberCommandParams) {
    return this.executeAction<BaseRPCResult>({
      method: 'call.mute',
      channel: 'video',
      memberId: params?.memberId,
    })
  }

  public async videoUnmute(params?: MemberCommandParams) {
    return this.executeAction<BaseRPCResult>({
      method: 'call.unmute',
      channel: 'video',
      memberId: params?.memberId,
    })
  }

  public async deaf(params?: MemberCommandParams) {
    return this.executeAction<BaseRPCResult>({
      method: 'call.deaf',
      memberId: params?.memberId,
    })
  }

  public async undeaf(params?: MemberCommandParams) {
    return this.executeAction<BaseRPCResult>({
      method: 'call.undeaf',
      memberId: params?.memberId,
    })
  }

  public async getLayouts() {
    return this.executeAction<{ layouts: string[] }>(
      {
        method: 'call.layout.list',
      },
      {
        transformResolve: (payload) => ({
          layouts: payload.layouts,
        }),
      }
    )
  }

  public async getMembers() {
    return this.executeAction<{ members: VideoMemberEntity[] }>(
      {
        method: 'call.member.list',
      },
      {
        transformResolve: (payload) => ({
          members: payload.members,
        }),
      }
    )
  }

  public async removeMember(params: Required<MemberCommandParams>) {
    return this.executeAction<BaseRPCResult>({
      method: 'call.member.remove',
      memberId: params.memberId,
    })
  }

  public async setRaisedHand(params?: Rooms.SetRaisedHandRoomParams) {
    const { raised = true, memberId } = params || {}
    return this.executeAction<BaseRPCResult>({
      method: raised ? 'call.raisehand' : 'call.lowerhand',
      memberId,
    })
  }

  public async setLayout(params: Rooms.SetLayoutParams) {
    const extraParams = {
      layout: params.name,
      positions: params.positions,
    }
    return this.executeAction<BaseRPCResult>({
      method: 'call.layout.set',
      extraParams,
    })
  }

  public async setInputVolume(params: MemberCommandWithVolumeParams) {
    return this.executeAction<BaseRPCResult>({
      method: 'call.microphone.volume.set',
      memberId: params.memberId,
      extraParams: {
        volume: params.volume,
      },
    })
  }

  public async setOutputVolume(params: MemberCommandWithVolumeParams) {
    return this.executeAction<BaseRPCResult>({
      method: 'call.speaker.volume.set',
      memberId: params.memberId,
      extraParams: {
        volume: params.volume,
      },
    })
  }

  public async setInputSensitivity(params: MemberCommandWithValueParams) {
    return this.executeAction<BaseRPCResult>({
      method: 'call.microphone.sensitivity.set',
      memberId: params.memberId,
      extraParams: {
        sensitivity: params.value,
      },
    })
  }

  public async setPositions(params: Rooms.SetPositionsParams) {
    const targets: {
      target: RequestMemberParams
      position: VideoPosition
    }[] = []

    Object.entries(params.positions).forEach(([key, value]) => {
      const targetMember =
        key === 'self'
          ? this.member
          : this.instanceMap.get<CallSessionMember>(key)

      if (targetMember) {
        targets.push({
          target: {
            member_id: targetMember.id,
            call_id: targetMember.callId!,
            node_id: targetMember.nodeId!,
          },
          position: value,
        })
      }
    })

    if (!targets.length) {
      throw new Error('Invalid targets')
    }

    return this.execute({
      method: 'call.member.position.set',
      params: {
        self: {
          member_id: this.selfMember?.id,
          call_id: this.selfMember?.callId,
          node_id: this.selfMember?.nodeId,
        },
        targets,
      },
    })
  }

  public async lock() {
    return this.executeAction<BaseRPCResult>({
      method: 'call.lock',
    })
  }

  public async unlock() {
    return this.executeAction<BaseRPCResult>({
      method: 'call.unlock',
    })
  }

  public async setAudioFlags(params: SetAudioFlagsParams) {
    const { memberId, ...rest } = params
    return this.executeAction<BaseRPCResult>({
      method: 'call.audioflags.set',
      memberId,
      extraParams: toSnakeCaseKeys(rest),
    })
  }

  public async end(params?: MemberCommandParams): Promise<void> {
    await this.executeAction<BaseRPCResult>({
      method: 'call.end',
      memberId: params?.memberId,
    })
  }
}

export const isCallSession = (room: unknown): room is CallSession => {
  return room instanceof CallSessionConnection
}

/** @internal */
export const createCallSessionObject = (
  params: CallSessionOptions
): CallSession => {
  const room = connect<CallSessionEvents, CallSessionConnection, CallSession>({
    store: params.store,
    Component: CallSessionConnection,
  })(params)

  return createCallSessionValidateProxy(room)
}<|MERGE_RESOLUTION|>--- conflicted
+++ resolved
@@ -192,9 +192,8 @@
   }
 
   public async start() {
-    return new Promise<void>(async (resolve, reject) => {
+    return new Promise<void>((resolve, reject) => {
       try {
-<<<<<<< HEAD
         this.once('room.subscribed', (params) => {
           const persisted = getStorage()?.setItem(
             getCallIdKey(this.options.profileId),
@@ -205,15 +204,6 @@
           } else {
             resolve()
           }
-=======
-        this.once('room.subscribed', async (params) => {
-          await getStorage()?.setItem(
-            getCallIdKey(this.options.profileId),
-            params.call_id
-          )
-          this.logger.debug('resolve start after room.subscribed event.')
-          resolve()
->>>>>>> fea28aee
         })
 
         this.once('destroy', () => {
