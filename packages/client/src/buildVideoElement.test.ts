--- conflicted
+++ resolved
@@ -2,13 +2,11 @@
 import { actions } from '@signalwire/core'
 import {
   configureFullStack,
+  dispatchMockedCallJoined,
   dispatchMockedRoomSubscribed,
 } from './testUtils'
 import { buildVideoElement, BuildVideoElementParams } from './buildVideoElement'
-<<<<<<< HEAD
-=======
 import { CallSession, createCallSessionObject } from './unified/CallSession'
->>>>>>> 76306a77
 import {
   createVideoRoomSessionObject,
   VideoRoomSession,
@@ -16,6 +14,470 @@
 import { addOverlayPrefix, SDK_PREFIX } from './utils/roomSession'
 
 describe('buildVideoElement', () => {
+  describe('with CallSession', () => {
+    let room: CallSession
+    let stack: ReturnType<typeof configureFullStack>
+    let store: any
+    let jsdom: JSDOM
+    const callId = 'call-id-1'
+    const mockPeer = {
+      uuid: callId,
+      onRemoteSdp: jest.fn(),
+    }
+
+    const setupRoomForTests = () => {
+      // @ts-expect-error
+      room.getRTCPeerById = jest.fn((_id: string) => mockPeer)
+      // @ts-expect-error
+      room.runRTCPeerWorkers(callId)
+    }
+
+    beforeEach(() => {
+      stack = configureFullStack()
+      store = stack.store
+      room = createCallSessionObject({
+        store,
+      })
+      setupRoomForTests()
+
+      jsdom = new JSDOM('<!doctype html><html><body></body></html>')
+      global.document = jsdom.window.document
+      global.HTMLDivElement = jsdom.window.HTMLDivElement
+    })
+
+    afterEach(() => {
+      jest.clearAllMocks()
+      // @ts-expect-error
+      delete global.document
+      // @ts-expect-error
+      delete global.HTMLDivElement
+    })
+
+    it('should take a video element and return it with unsubscribe function', async () => {
+      const mockRootEl = document.createElement('div')
+      const result = await buildVideoElement({ room, rootElement: mockRootEl })
+
+      expect(result).toHaveProperty('element')
+      expect(result).toHaveProperty('unsubscribe')
+      expect(result.element).toBeInstanceOf(HTMLDivElement)
+      expect(result.unsubscribe).toBeInstanceOf(Function)
+    })
+
+    it('should create a video element and return it with unsubscribe function', async () => {
+      const result = await buildVideoElement({ room })
+
+      expect(result).toHaveProperty('element')
+      expect(result).toHaveProperty('unsubscribe')
+      expect(result.element).toBeInstanceOf(HTMLDivElement)
+      expect(result.unsubscribe).toBeInstanceOf(Function)
+    })
+
+    it('should unsubscribe from all events on unsubscribe', async () => {
+      const mockVideoEl = document.createElement('div')
+      const result = await buildVideoElement({ room, rootElement: mockVideoEl })
+
+      // Mock the room.off function to spy on it
+      room.off = jest.fn()
+
+      result.unsubscribe()
+
+      expect(room.off).toHaveBeenCalledWith('track', expect.any(Function))
+      expect(room.off).toHaveBeenCalledWith(
+        'layout.changed',
+        expect.any(Function)
+      )
+      expect(room.off).toHaveBeenCalledWith(
+        'member.updated.videoMuted',
+        expect.any(Function)
+      )
+      expect(room.off).toHaveBeenCalledWith('destroy', expect.any(Function))
+    })
+
+    describe('with remoteVideoTrack', () => {
+      const layoutEventPayload = {
+        jsonrpc: '2.0',
+        id: '79996d32-aefd-4e37-b1c1-382144334122',
+        method: 'signalwire.event',
+        params: {
+          event_type: 'layout.changed',
+          event_channel: [
+            'signalwire_12fee1d5-b000-408f-8e3a-7cb3bbe9755e_1ad23ed0-18e0-4167-a953-a59f2976c02c_f15c5e3a-e5d6-4607-9a3d-c5af0aa9236a',
+          ],
+          timestamp: 1716832047176777,
+          params: {
+            room_id: '8facb303-63da-41c5-9f6b-4c97255cdec2',
+            room_session_id: callId,
+            layout: {
+              layers: [
+                {
+                  layer_index: 0,
+                  z_index: 0,
+                  member_id: 'member-id-1',
+                  playing_file: false,
+                  position: 'standard-1',
+                  visible: true,
+                  x: 0,
+                  y: 0,
+                  width: 100,
+                  height: 100,
+                },
+                {
+                  layer_index: 1,
+                  z_index: 1,
+                  playing_file: false,
+                  position: 'playback',
+                  visible: true,
+                  x: 0,
+                  y: 0,
+                  width: 100,
+                  height: 100,
+                },
+                {
+                  layer_index: 2,
+                  z_index: 2,
+                  playing_file: false,
+                  position: 'full-screen',
+                  visible: true,
+                  x: 0,
+                  y: 0,
+                  width: 100,
+                  height: 100,
+                },
+              ],
+              id: 'grid-responsive',
+              name: 'Grid',
+            },
+          },
+        },
+      }
+
+      const renderAndStartVideo = (
+        params?: Omit<BuildVideoElementParams, 'room'>
+      ) => {
+        const { rootElement: element } = params || {}
+        let mockRootEl: HTMLElement
+        if (!element) {
+          mockRootEl = document.createElement('div')
+          mockRootEl.id = 'rootElement'
+        } else {
+          mockRootEl = element
+        }
+        document.body.appendChild(mockRootEl)
+
+        const promise = buildVideoElement({
+          room,
+          rootElement: mockRootEl,
+          ...params,
+        })
+
+        const videoElement = mockRootEl.querySelector('video')
+        expect(videoElement).not.toBeNull()
+
+        // Create and dispatch the 'canplay' event using a more specific Event
+        const canplayEvent = document.createEvent('HTMLEvents')
+        canplayEvent.initEvent('canplay', true, true)
+        videoElement!.dispatchEvent(canplayEvent)
+
+        return promise
+      }
+
+      beforeEach(() => {
+        const newPeerMock = {
+          ...mockPeer,
+          hasVideoSender: true,
+          // @ts-expect-error
+          remoteVideoTrack: new MediaStreamTrack('video'),
+        }
+        // @ts-expect-error
+        room.getRTCPeerById = jest.fn((_id: string) => newPeerMock)
+        // @ts-expect-error
+        room.localStream = new MediaStream([])
+      })
+
+      it('should make video element that contains a remote video track', async () => {
+        const result = await renderAndStartVideo()
+
+        expect(result).toHaveProperty('element')
+        expect(result).toHaveProperty('unsubscribe')
+
+        const videoElement = result.element.querySelector('video')
+        // Check if srcObject contains the remote video track
+        expect(videoElement!.srcObject).toBeInstanceOf(MediaStream)
+        const mediaStream = videoElement!.srcObject as MediaStream
+        // @ts-expect-error
+        expect(mediaStream.getTracks()).toContain(room.peer.remoteVideoTrack)
+
+        const mcuLayers = result.element.querySelector('.mcuLayers')
+        expect(mcuLayers).not.toBeNull()
+        expect(mcuLayers!.childElementCount).toBe(0)
+      })
+
+      it('should render the mcuLayers with video and member overlay', async () => {
+        // mock a call.joined event
+        dispatchMockedCallJoined({
+          session: stack.session,
+          callId: callId,
+          roomId: 'room-id-1',
+          roomSessionId: callId,
+          memberId: 'member-id-1',
+          nodeId: 'node-id-1',
+          originCallId: callId,
+          capabilities: [],
+        })
+
+        // @ts-expect-error
+        stack.session.dispatch(actions.socketMessageAction(layoutEventPayload))
+
+        const result = await renderAndStartVideo()
+
+        expect(result).toHaveProperty('element')
+        expect(result).toHaveProperty('unsubscribe')
+
+        const mcuLayers = result.element.querySelector('.mcuLayers')
+        expect(mcuLayers).not.toBeNull()
+        expect(mcuLayers!.childElementCount).toBe(2)
+
+        const children = Array.from(mcuLayers!.children)
+
+        // Check if the video overlay is present
+        const videoOverlay = children.find((child) =>
+          child.id.startsWith(SDK_PREFIX)
+        )
+        expect(videoOverlay).toBeDefined()
+        expect(videoOverlay?.id.startsWith(SDK_PREFIX)).toBe(true)
+
+        // Check if the member overlay is present
+        const memberOverlay = children.find((child) =>
+          child.id.startsWith(addOverlayPrefix('member-id-1'))
+        )
+        expect(memberOverlay).toBeDefined()
+        expect(
+          memberOverlay?.id.startsWith(addOverlayPrefix('member-id-1'))
+        ).toBe(true)
+      })
+
+      it('should not render the video overlay if applyLocalVideoOverlay is false', async () => {
+        // mock a call.joined event
+        dispatchMockedCallJoined({
+          session: stack.session,
+          callId: callId,
+          roomId: 'room-id-1',
+          roomSessionId: callId,
+          memberId: 'member-id-1',
+          nodeId: 'node-id-1',
+          originCallId: callId,
+          capabilities: [],
+        })
+
+        // @ts-expect-error
+        stack.session.dispatch(actions.socketMessageAction(layoutEventPayload))
+
+        const result = await renderAndStartVideo({
+          applyLocalVideoOverlay: false,
+        })
+
+        expect(result).toHaveProperty('element')
+        expect(result).toHaveProperty('unsubscribe')
+
+        const mcuLayers = result.element.querySelector('.mcuLayers')
+        expect(mcuLayers).not.toBeNull()
+        expect(mcuLayers!.childElementCount).toBe(1)
+
+        const children = Array.from(mcuLayers!.children)
+
+        // Check if the video overlay is present
+        const videoOverlay = children.find((child) =>
+          child.id.startsWith(SDK_PREFIX)
+        )
+        expect(videoOverlay).not.toBeDefined()
+
+        // Check if the member overlay is present
+        const memberOverlay = children.find((child) =>
+          child.id.startsWith(addOverlayPrefix('member-id-1'))
+        )
+        expect(memberOverlay).toBeDefined()
+        expect(
+          memberOverlay?.id.startsWith(addOverlayPrefix('member-id-1'))
+        ).toBe(true)
+      })
+
+      it('should not render the member overlay if applyMemberOverlay is false', async () => {
+        // mock a call.joined event
+        dispatchMockedCallJoined({
+          session: stack.session,
+          callId: callId,
+          roomId: 'room-id-1',
+          roomSessionId: callId,
+          memberId: 'member-id-1',
+          nodeId: 'node-id-1',
+          originCallId: callId,
+          capabilities: [],
+        })
+
+        // @ts-expect-error
+        stack.session.dispatch(actions.socketMessageAction(layoutEventPayload))
+
+        const result = await renderAndStartVideo({ applyMemberOverlay: false })
+
+        expect(result).toHaveProperty('element')
+        expect(result).toHaveProperty('unsubscribe')
+
+        const mcuLayers = result.element.querySelector('.mcuLayers')
+        expect(mcuLayers).not.toBeNull()
+        expect(mcuLayers!.childElementCount).toBe(1)
+
+        const children = Array.from(mcuLayers!.children)
+
+        // Check if the video overlay is present
+        const videoOverlay = children.find((child) =>
+          child.id.startsWith(SDK_PREFIX)
+        )
+        expect(videoOverlay).toBeDefined()
+        expect(videoOverlay?.id.startsWith(SDK_PREFIX)).toBe(true)
+
+        // Check if the member overlay is present
+        const memberOverlay = children.find((child) =>
+          child.id.startsWith(addOverlayPrefix('member-id-1'))
+        )
+        expect(memberOverlay).not.toBeDefined()
+      })
+
+      it('should render two elements if the IDs are different', async () => {
+        // mock a call.joined event
+        dispatchMockedCallJoined({
+          session: stack.session,
+          callId: callId,
+          roomId: 'room-id-1',
+          roomSessionId: callId,
+          memberId: 'member-id-1',
+          nodeId: 'node-id-1',
+          originCallId: callId,
+          capabilities: [],
+        })
+
+        // @ts-expect-error
+        stack.session.dispatch(actions.socketMessageAction(layoutEventPayload))
+
+        const mockRootEl1 = document.createElement('div')
+        mockRootEl1.id = 'rootElement1'
+
+        const result1 = await renderAndStartVideo({ rootElement: mockRootEl1 })
+        expect(result1).toHaveProperty('element')
+        expect(result1).toHaveProperty('unsubscribe')
+
+        const mcuLayers1 = result1.element.querySelector('.mcuLayers')
+        expect(mcuLayers1).not.toBeNull()
+        expect(mcuLayers1!.childElementCount).toBe(2)
+
+        const mockRootEl2 = document.createElement('div')
+        mockRootEl2.id = 'rootElement2'
+
+        const result2 = await renderAndStartVideo({ rootElement: mockRootEl2 })
+        expect(result2).toHaveProperty('element')
+        expect(result2).toHaveProperty('unsubscribe')
+
+        const mcuLayers2 = result2.element.querySelector('.mcuLayers')
+        expect(mcuLayers2).not.toBeNull()
+        expect(mcuLayers2!.childElementCount).toBe(2)
+
+        expect(mcuLayers1).not.toBe(mcuLayers2)
+      })
+
+      it('should render only one element if the IDs are same', async () => {
+        // mock a call.joined event
+        dispatchMockedCallJoined({
+          session: stack.session,
+          callId: callId,
+          roomId: 'room-id-1',
+          roomSessionId: callId,
+          memberId: 'member-id-1',
+          nodeId: 'node-id-1',
+          originCallId: callId,
+          capabilities: [],
+        })
+        // @ts-expect-error
+        stack.session.dispatch(actions.socketMessageAction(layoutEventPayload))
+
+        const mockRootEl = document.createElement('div')
+        mockRootEl.id = 'rootElement1'
+
+        const result1 = await renderAndStartVideo({ rootElement: mockRootEl })
+        expect(result1).toHaveProperty('element')
+        expect(result1).toHaveProperty('unsubscribe')
+
+        const mcuLayers1 = result1.element.querySelector('.mcuLayers')
+        expect(mcuLayers1).not.toBeNull()
+        expect(mcuLayers1!.childElementCount).toBe(2)
+
+        const result2 = await renderAndStartVideo({ rootElement: mockRootEl })
+        expect(result2).toHaveProperty('element')
+        expect(result2).toHaveProperty('unsubscribe')
+
+        const mcuLayers2 = result2.element.querySelector('.mcuLayers')
+        expect(mcuLayers2).not.toBeNull()
+        expect(mcuLayers2!.childElementCount).toBe(2)
+
+        expect(mcuLayers1).toBe(mcuLayers2)
+      })
+
+      it('should mirror the video overlay', async () => {
+        // mock a call.joined event
+        dispatchMockedCallJoined({
+          session: stack.session,
+          callId: callId,
+          roomId: 'room-id-1',
+          roomSessionId: callId,
+          memberId: 'member-id-1',
+          nodeId: 'node-id-1',
+          originCallId: callId,
+          capabilities: [],
+        })
+        // @ts-expect-error
+        stack.session.dispatch(actions.socketMessageAction(layoutEventPayload))
+
+        const result = await renderAndStartVideo()
+        const mcuLayers = result.element.querySelector('.mcuLayers')
+        const videoElement = mcuLayers!.querySelector('video')
+
+        expect(room.localVideoOverlay!.mirrored).toBe(true)
+        expect(videoElement!.style.transform).toBe('scale(-1, 1)')
+
+        room.localVideoOverlay!.setMirror(false)
+        expect(room.localVideoOverlay!.mirrored).toBe(false)
+        expect(videoElement!.style.transform).toBe('scale(1, 1)')
+
+        room.localVideoOverlay!.setMirror(true)
+        expect(room.localVideoOverlay!.mirrored).toBe(true)
+        expect(videoElement!.style.transform).toBe('scale(-1, 1)')
+      })
+
+      it('should hide the video overlay', async () => {
+        // mock a call.joined event
+        dispatchMockedCallJoined({
+          session: stack.session,
+          callId: callId,
+          roomId: 'room-id-1',
+          roomSessionId: callId,
+          memberId: 'member-id-1',
+          nodeId: 'node-id-1',
+          originCallId: callId,
+          capabilities: [],
+        })
+        // @ts-expect-error
+        stack.session.dispatch(actions.socketMessageAction(layoutEventPayload))
+
+        await renderAndStartVideo()
+
+        expect(room.localVideoOverlay!.status).toBe('hidden')
+
+        room.localVideoOverlay!.show()
+        expect(room.localVideoOverlay!.status).toBe('visible')
+
+        room.localVideoOverlay!.hide()
+        expect(room.localVideoOverlay!.status).toBe('hidden')
+      })
+    })
+  })
 
   describe('with VideoRoomSession', () => {
     let room: VideoRoomSession
@@ -88,6 +550,10 @@
       expect(room.off).toHaveBeenCalledWith('track', expect.any(Function))
       expect(room.off).toHaveBeenCalledWith(
         'layout.changed',
+        expect.any(Function)
+      )
+      expect(room.off).toHaveBeenCalledWith(
+        'member.updated.videoMuted',
         expect.any(Function)
       )
       expect(room.off).toHaveBeenCalledWith('destroy', expect.any(Function))
