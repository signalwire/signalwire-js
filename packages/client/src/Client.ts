--- conflicted
+++ resolved
@@ -1,14 +1,5 @@
 import { ConnectionOptions } from '@signalwire/webrtc'
-<<<<<<< HEAD
-
-// Basic call parameters interface
-interface CallParams {
-  token: string  // Made required to match SessionOptions
-  rootElement?: HTMLElement | string
-}
-=======
 import { CallParams } from './unified/interfaces'
->>>>>>> 76306a77
 
 export interface MakeRoomOptions extends CallParams, ConnectionOptions {
   /** Local media stream to override the local video and audio stream tracks */
