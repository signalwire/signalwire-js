--- conflicted
+++ resolved
@@ -1,11 +1,7 @@
 import {
-<<<<<<< HEAD
-=======
   CallLayoutChangedEventParams as CallLayoutChangedEventParams,
->>>>>>> 76306a77
   getLogger,
   uuid,
-  VideoLayoutChangedEventParams,
 } from '@signalwire/core'
 import {
   buildVideo,
@@ -17,17 +13,14 @@
 } from './utils/videoElement'
 import { addSDKPrefix } from './utils/roomSession'
 import { OverlayMap, LocalVideoOverlay } from './VideoOverlays'
-<<<<<<< HEAD
-=======
 import { CallSession, isCallSession } from './unified/CallSession'
->>>>>>> 76306a77
 import { VideoRoomSession, isVideoRoomSession } from './video/VideoRoomSession'
 
 export interface BuildVideoElementParams {
   applyLocalVideoOverlay?: boolean
   applyMemberOverlay?: boolean
   mirrorLocalVideoOverlay?: boolean
-  room: VideoRoomSession
+  room: CallSession | VideoRoomSession
   rootElement?: HTMLElement
 }
 
@@ -86,7 +79,8 @@
     })
 
     const processLayoutChanged = (params: any) => {
-      if ((room as any).peer?.hasVideoSender && room.localStream) {
+      // @ts-expect-error
+      if (room.peer?.hasVideoSender && room.localStream) {
         makeLayout({
           layout: params.layout,
           localStream: room.localStream,
@@ -97,7 +91,7 @@
       }
     }
 
-    const layoutChangedHandler = (params: VideoLayoutChangedEventParams) => {
+    const layoutChangedHandler = (params: CallLayoutChangedEventParams) => {
       getLogger().debug('Received layout.changed - videoTrack', hasVideoTrack)
       if (hasVideoTrack) {
         processLayoutChanged(params)
@@ -123,7 +117,8 @@
     }
 
     // If the remote video already exist, inject the remote stream to the video element
-    const videoTrack = (room as any).peer?.remoteVideoTrack as MediaStreamTrack | null
+    // @ts-expect-error
+    const videoTrack = room.peer?.remoteVideoTrack as MediaStreamTrack | null
     if (videoTrack) {
       await processVideoTrack(videoTrack)
     }
@@ -139,11 +134,14 @@
       cleanupElement(rootElement)
       overlayMap.clear() // Use "delete" rather than "clear" if we want to update the reference
       room.overlayMap = overlayMap
-      // Since CallSession was removed, only handle VideoRoomSession
-      if (isVideoRoomSession(room)) {
+      if (isCallSession(room)) {
         room.off('track', trackHandler)
         room.off('layout.changed', layoutChangedHandler)
         room.off('destroy', unsubscribe)
+      } else if (isVideoRoomSession(room)) {
+        room.off('track', trackHandler)
+        room.off('layout.changed', layoutChangedHandler)
+        room.off('destroy', unsubscribe)
       }
       localVideoOverlay.detachListeners()
     }
@@ -153,8 +151,11 @@
      * there are cases (promote/demote) where we need to handle multiple `track`
      * events and update the videoEl with the new track.
      */
-    // Since CallSession was removed, only handle VideoRoomSession
-    if (isVideoRoomSession(room)) {
+    if (isCallSession(room)) {
+      room.on('track', trackHandler)
+      room.on('layout.changed', layoutChangedHandler)
+      room.once('destroy', unsubscribe)
+    } else if (isVideoRoomSession(room)) {
       room.on('track', trackHandler)
       room.on('layout.changed', layoutChangedHandler)
       room.once('destroy', unsubscribe)
