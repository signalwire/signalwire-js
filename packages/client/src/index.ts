/**
<<<<<<< HEAD
 * Welcome to the technical documentation for the SignalWire Client JavaScript SDK.
=======
 * Welcome to the technical documentation for the Unified Client JavaScript SDK(a.k.a Call SDK).
>>>>>>> 76306a77
 * @module
 */

export {
  BaseComponentOptions,
  BaseConnectionState,
  ClientEvents,
  EmitterContract,
  RTCTrackEventName,
  UserOptions,
  SessionStatus,
  SessionEvents,
  VideoLayout,
  InternalVideoLayout,
  VideoPosition,
  VideoPositions,
  CallUpdatedEventParams,
  CallLeftEventParams,
  CallStateEventParams,
  CallPlayEventParams,
  CallConnectEventParams,
<<<<<<< HEAD
=======
  CallRoomEventParams as CoreRoomEventParams,
>>>>>>> 76306a77
  ConversationMessageEventName,
  ConversationMessageEvent,
  ConversationEventParams,
  ConversationEvent,
  // EventEmitter,
  SetAudioFlagsParams,
  CallSessionEventParams,
<<<<<<< HEAD
=======
  CallLayoutChangedEventParams,
>>>>>>> 76306a77
  MemberJoinedEventParams,
  MemberUpdatedEventParams,
  MemberLeftEventParams,
  MemberTalkingEventParams,
  MemberEventParams,
  MemberEntity,
  InternalMemberEntity,
} from '@signalwire/core'

export {
  BaseConnectionOptions,
  ConnectionOptions,
  MicrophoneAnalyzer,
} from '@signalwire/webrtc'
<<<<<<< HEAD

=======
>>>>>>> 76306a77
export {
  CallJoinedEventParams,
  RoomSessionObjectEventsHandlerMap,
  RoomSessionObjectEvents,
  RoomEventNames,
  StartScreenShareOptions,
} from './utils/interfaces'
<<<<<<< HEAD
=======
export {
  // From interfaces/address.ts
  ResourceType,
  GetAddressResponse,
  Address,
  GetAddressesParams,
  GetAddressByIdParams,
  GetAddressByNameParams,
  GetAddressParams,
  GetAddressResult,
  GetAddressesResponse,
  GetAddressesResult,
  // From interfaces/capabilities.ts
  CapabilityOnOffStateContract,
  MemberCapabilityContract,
  CallCapabilitiesContract,
  // From interfaces/conversation.ts
  ConversationContract,
  SendConversationMessageParams,
  SendConversationMessageResponse,
  SendConversationMessageResult,
  GetConversationsParams,
  ConversationResponse,
  GetConversationsResponse,
  GetConversationsResult,
  ConversationSubscribeCallback,
  ConversationSubscribeResult,
  ConversationChatMessagesSubscribeParams,
  ConversationChatMessagesSubscribeResult,
  JoinConversationParams,
  JoinConversationResponse,
  JoinConversationResult,
  GetMessagesParams,
  ConversationMessage,
  GetMessagesResult,
  ConversationChatMessage,
  GetConversationChatMessageParams,
  GetConversationChatMessageResult,
  GetConversationMessagesResponse,
  GetConversationMessagesParams,
  GetConversationMessagesResult,
  ConversationAPISendMessageParams,
  ConversationAPIGetMessagesParams,
  // From interfaces/device.ts
  RegisterDeviceType,
  RegisterDeviceParams,
  UnregisterDeviceParams,
  RegisterDeviceResponse,
  RegisterDeviceResult,
  // From interfaces/incomingCallManager.ts
  IncomingInviteSource,
  IncomingInvite,
  IncomingInviteWithSource,
  IncomingCallNotification,
  IncomingCallHandler,
  IncomingCallHandlers,
  // From interfaces/wsClient.ts
  OnlineParams,
  HandlePushNotificationParams,
  HandlePushNotificationResult,
  DialParams,
  ReattachParams,
  // From interfaces/index.ts
  SignalWireClient,
  SignalWireContract,
  SignalWireClientParams,
  GetSubscriberInfoResponse,
  GetSubscriberInfoResult,
  PaginatedResponse,
  PaginatedResult,
} from './unified'

/**
 * The Call namespace contains the classes and functions that you need to
 * create a unified communication application that includes Audio/Video calling
 * with Chat/Messaging capabilties.
 */
export * as Call from './unified'
export { SignalWire } from './unified'
export * from './unified'
>>>>>>> 76306a77

export { RoomSessionScreenShare } from './RoomSessionScreenShare'
export { RoomSessionDevice } from './RoomSessionDevice'
export {
  BaseRoomSession,
  BaseRoomSessionOptions,
  BaseRoomSessionConnection,
  BaseRoomSessionEvents,
  createBaseRoomSessionObject,
} from './BaseRoomSession'

/**
 * The WebRTC namespace includes functions that give you access to the input and
 * output media devices available on the user's machine. For example, you can
 * use these functions to request permission and get access to the media stream
 * from a webcam, from a microphone, or from a screen sharing.
 */
export * as WebRTC from './webrtc'

<<<<<<< HEAD
/**
 * Build Video Element
 */
export { buildVideoElement } from './buildVideoElement'
export { LocalVideoOverlay, OverlayMap, UserOverlay } from './VideoOverlays'

/**
 * Device Preference Management
 */
export { DeviceManager } from './device/DeviceManager'
export {
  DeviceType,
  DevicePreference,
  DeviceState,
  DeviceOptions,
  DevicePreferenceConfig,
  DeviceManagerEvents,
  DeviceManagerAPI,
  RecoveryStrategy,
  RecoveryResult,
  DevicePreferenceStorage,
  DeviceChangeEvent,
  DeviceChanges,
  DeviceMonitorEvents,
  RecoveryAttempt,
  RecoveryStatus,
  DeviceRecoveryEngineOptions,
  RecoveryStrategyDefinition,
  RecoveryStrategyResult,
  DeviceRecoveryEngineEvents,
} from './device/types'
export {
  LocalStorageAdapter,
  MemoryStorageAdapter,
  createStorageAdapter,
} from './device/DevicePreferenceStorage'
export { DeviceMonitor } from './device/DeviceMonitor'
export { DeviceRecoveryEngine } from './device/DeviceRecoveryEngine'

// Redux exports - temporarily commented out due to build issues
// export { default as deviceReducer } from './device/deviceSlice'
// export * from './device/deviceSlice'
// export * from './device/deviceSelectors'

// Redux integration helpers
// export * from './device/deviceReduxIntegration'

=======
>>>>>>> 76306a77
/**
 * Video namespace contains video room session functionality
 */
export * as Video from './video'<|MERGE_RESOLUTION|>--- conflicted
+++ resolved
@@ -1,9 +1,5 @@
 /**
-<<<<<<< HEAD
- * Welcome to the technical documentation for the SignalWire Client JavaScript SDK.
-=======
  * Welcome to the technical documentation for the Unified Client JavaScript SDK(a.k.a Call SDK).
->>>>>>> 76306a77
  * @module
  */
 
@@ -25,10 +21,7 @@
   CallStateEventParams,
   CallPlayEventParams,
   CallConnectEventParams,
-<<<<<<< HEAD
-=======
   CallRoomEventParams as CoreRoomEventParams,
->>>>>>> 76306a77
   ConversationMessageEventName,
   ConversationMessageEvent,
   ConversationEventParams,
@@ -36,10 +29,7 @@
   // EventEmitter,
   SetAudioFlagsParams,
   CallSessionEventParams,
-<<<<<<< HEAD
-=======
   CallLayoutChangedEventParams,
->>>>>>> 76306a77
   MemberJoinedEventParams,
   MemberUpdatedEventParams,
   MemberLeftEventParams,
@@ -54,10 +44,6 @@
   ConnectionOptions,
   MicrophoneAnalyzer,
 } from '@signalwire/webrtc'
-<<<<<<< HEAD
-
-=======
->>>>>>> 76306a77
 export {
   CallJoinedEventParams,
   RoomSessionObjectEventsHandlerMap,
@@ -65,8 +51,6 @@
   RoomEventNames,
   StartScreenShareOptions,
 } from './utils/interfaces'
-<<<<<<< HEAD
-=======
 export {
   // From interfaces/address.ts
   ResourceType,
@@ -147,17 +131,9 @@
 export * as Call from './unified'
 export { SignalWire } from './unified'
 export * from './unified'
->>>>>>> 76306a77
 
 export { RoomSessionScreenShare } from './RoomSessionScreenShare'
 export { RoomSessionDevice } from './RoomSessionDevice'
-export {
-  BaseRoomSession,
-  BaseRoomSessionOptions,
-  BaseRoomSessionConnection,
-  BaseRoomSessionEvents,
-  createBaseRoomSessionObject,
-} from './BaseRoomSession'
 
 /**
  * The WebRTC namespace includes functions that give you access to the input and
@@ -167,57 +143,8 @@
  */
 export * as WebRTC from './webrtc'
 
-<<<<<<< HEAD
 /**
  * Build Video Element
  */
 export { buildVideoElement } from './buildVideoElement'
-export { LocalVideoOverlay, OverlayMap, UserOverlay } from './VideoOverlays'
-
-/**
- * Device Preference Management
- */
-export { DeviceManager } from './device/DeviceManager'
-export {
-  DeviceType,
-  DevicePreference,
-  DeviceState,
-  DeviceOptions,
-  DevicePreferenceConfig,
-  DeviceManagerEvents,
-  DeviceManagerAPI,
-  RecoveryStrategy,
-  RecoveryResult,
-  DevicePreferenceStorage,
-  DeviceChangeEvent,
-  DeviceChanges,
-  DeviceMonitorEvents,
-  RecoveryAttempt,
-  RecoveryStatus,
-  DeviceRecoveryEngineOptions,
-  RecoveryStrategyDefinition,
-  RecoveryStrategyResult,
-  DeviceRecoveryEngineEvents,
-} from './device/types'
-export {
-  LocalStorageAdapter,
-  MemoryStorageAdapter,
-  createStorageAdapter,
-} from './device/DevicePreferenceStorage'
-export { DeviceMonitor } from './device/DeviceMonitor'
-export { DeviceRecoveryEngine } from './device/DeviceRecoveryEngine'
-
-// Redux exports - temporarily commented out due to build issues
-// export { default as deviceReducer } from './device/deviceSlice'
-// export * from './device/deviceSlice'
-// export * from './device/deviceSelectors'
-
-// Redux integration helpers
-// export * from './device/deviceReduxIntegration'
-
-=======
->>>>>>> 76306a77
-/**
- * Video namespace contains video room session functionality
- */
-export * as Video from './video'+export { LocalVideoOverlay, OverlayMap, UserOverlay } from './VideoOverlays'