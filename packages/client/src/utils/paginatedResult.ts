<<<<<<< HEAD
// Placeholder interfaces for removed unified module
interface PaginatedResponse<T> {
  data: T[]
  links: {
    self?: string
    next?: string
    prev?: string
    first?: string
  }
}

type CreateHttpClient = <T>(url: string) => Promise<{ body: T }>
=======
import { PaginatedResponse } from '../unified/interfaces'
import { CreateHttpClient } from '../unified/createHttpClient'
>>>>>>> 76306a77

export function buildPaginatedResult<T>(
  body: PaginatedResponse<T>,
  client: CreateHttpClient
) {
  const anotherPage = async (url?: string) => {
    if (!url) return Promise.resolve(undefined)
    const { body } = await client<PaginatedResponse<T>>(url)
    return buildPaginatedResult<T>(body, client)
  }

  return {
    data: body.data,
    self: async () => {
      const { self } = body.links
      return anotherPage(self)
    },
    nextPage: async () => {
      const { next } = body.links
      return anotherPage(next)
    },
    prevPage: async () => {
      const { prev } = body.links
      return anotherPage(prev)
    },
    firstPage: async () => {
      const { first } = body.links
      return anotherPage(first)
    },
    hasNext: Boolean(body.links.next),
    hasPrev: Boolean(body.links.prev),
  }
}<|MERGE_RESOLUTION|>--- conflicted
+++ resolved
@@ -1,20 +1,5 @@
-<<<<<<< HEAD
-// Placeholder interfaces for removed unified module
-interface PaginatedResponse<T> {
-  data: T[]
-  links: {
-    self?: string
-    next?: string
-    prev?: string
-    first?: string
-  }
-}
-
-type CreateHttpClient = <T>(url: string) => Promise<{ body: T }>
-=======
 import { PaginatedResponse } from '../unified/interfaces'
 import { CreateHttpClient } from '../unified/createHttpClient'
->>>>>>> 76306a77
 
 export function buildPaginatedResult<T>(
   body: PaginatedResponse<T>,
