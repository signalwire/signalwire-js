--- conflicted
+++ resolved
@@ -1,12 +1,8 @@
 import { getLogger, MemberUpdatedEventParams } from '@signalwire/core'
 import { VideoRoomSession, isVideoRoomSession } from './video/VideoRoomSession'
-<<<<<<< HEAD
-=======
 import { CallSession, isCallSession } from './unified/CallSession'
->>>>>>> 76306a77
 import { VideoMemberUpdatedHandlerParams } from './utils/interfaces'
 import { OVERLAY_PREFIX, SDK_PREFIX } from './utils/roomSession'
-
 export type OverlayMap = Map<string, UserOverlay>
 
 interface UserOverlayOptions {
@@ -66,12 +62,12 @@
 interface LocalVideoOverlayOptions {
   id: string
   mirrorLocalVideoOverlay: boolean
-  room: VideoRoomSession
+  room: CallSession | VideoRoomSession
 }
 
 export class LocalVideoOverlay extends UserOverlay {
   private _mirrored: boolean
-  private _room: VideoRoomSession
+  private _room: CallSession | VideoRoomSession
 
   constructor(options: LocalVideoOverlayOptions) {
     super(options)
@@ -96,8 +92,12 @@
   }
 
   private attachListeners() {
-    // Since CallSession was removed, only handle VideoRoomSession
-    if (isVideoRoomSession(this._room)) {
+    if (isCallSession(this._room)) {
+      this._room.on(
+        'member.updated.videoMuted',
+        this.fabricMemberVideoMutedHandler
+      )
+    } else if (isVideoRoomSession(this._room)) {
       this._room.on(
         'member.updated.videoMuted',
         this.videoMemberVideoMutedHandler
@@ -107,8 +107,12 @@
 
   /** @internal */
   public detachListeners() {
-    // Since CallSession was removed, only handle VideoRoomSession
-    if (isVideoRoomSession(this._room)) {
+    if (isCallSession(this._room)) {
+      this._room.off(
+        'member.updated.videoMuted',
+        this.fabricMemberVideoMutedHandler
+      )
+    } else if (isVideoRoomSession(this._room)) {
       this._room.off(
         'member.updated.videoMuted',
         this.videoMemberVideoMutedHandler
