// Importing directly from `@signalwire/web` will take the
// `production` bundle while importing from `../../src` will
// hot-reload as we make changes.

import { createSession } from '../../src'

// @ts-ignore
window._makeClient = async ({ project, token }) => {
  const client = await createSession({
    host: 'relay.swire.io',
    project,
    token,
<<<<<<< HEAD
    onReady: async () => {
      console.log('JWTSession Ready')
    },
=======
    autoConnect: true,
>>>>>>> e1fc7cc6
  })

  // @ts-ignore
  window.__client = client
  return client
}<|MERGE_RESOLUTION|>--- conflicted
+++ resolved
@@ -10,13 +10,10 @@
     host: 'relay.swire.io',
     project,
     token,
-<<<<<<< HEAD
     onReady: async () => {
       console.log('JWTSession Ready')
     },
-=======
     autoConnect: true,
->>>>>>> e1fc7cc6
   })
 
   // @ts-ignore
