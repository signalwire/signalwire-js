<<<<<<< HEAD
import { UserOptions } from '@signalwire/core'
=======
import { logger, UserOptions, BaseComponent } from '@signalwire/core'
>>>>>>> 476cc54a
import { createClient } from './createClient'
import { videoElementFactory } from './utils/videoElementFactory'

interface CreateRTCSessionOptions extends UserOptions {
  audio: MediaStreamConstraints['audio']
  video: MediaStreamConstraints['video']
  iceServers?: RTCIceServer[]
  rootElementId?: string
  applyLocalVideoOverlay?: boolean
}

export const createRTCSession = (roomOptions: CreateRTCSessionOptions) => {
  return new Promise(async (resolve, _reject) => {
    const {
      audio = true,
      video = true,
      iceServers,
      rootElementId,
      applyLocalVideoOverlay = true,
      ...userOptions
    } = roomOptions

    const client = await createClient({
      ...userOptions,
      autoConnect: true,
    })

    const room = client.rooms.makeCall({
      destinationNumber: 'room',
      callerName: '',
      callerNumber: '',
      audio,
      video,
      negotiateAudio: true,
      negotiateVideo: true,
      experimental: true,
      iceServers,
    })

    if (rootElementId) {
      const {
        rtcTrackHandler,
        destroyHandler,
        layoutChangedHandler,
        showOverlay,
        hideOverlay,
      } = videoElementFactory({ rootElementId, applyLocalVideoOverlay })
      room.on('layout.changed', (params: any) => {
        layoutChangedHandler({
          layout: params.layout,
          // @ts-ignore
          localVideoTrack: room.localVideoTrack,
          // @ts-ignore
          myMemberId: room.memberId,
        })
      })
      room.on('member.updated', (params: any) => {
        try {
          const {
            member: { id, video_muted = null },
          } = params
          // @ts-ignore
          logger.info('Member updated', id, video_muted, room.memberId)
          // @ts-ignore
          if (video_muted !== null && id === room.memberId) {
            video_muted ? hideOverlay(id) : showOverlay(id)
          }
        } catch (error) {
          logger.warn('Member updated error', error)
        }
      })
      room.on('track', rtcTrackHandler)
      room.on('destroy', destroyHandler)
    }

    // WebRTC connection left the room.
    room.on('destroy', () => {
      client.disconnect()
    })

    resolve(room)
  })
}<|MERGE_RESOLUTION|>--- conflicted
+++ resolved
@@ -1,8 +1,4 @@
-<<<<<<< HEAD
-import { UserOptions } from '@signalwire/core'
-=======
-import { logger, UserOptions, BaseComponent } from '@signalwire/core'
->>>>>>> 476cc54a
+import { logger, UserOptions } from '@signalwire/core'
 import { createClient } from './createClient'
 import { videoElementFactory } from './utils/videoElementFactory'
 
