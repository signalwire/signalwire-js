<<<<<<< HEAD
import { JWTSession } from '@signalwire/core'
import { createWebRTCCall } from '@signalwire/webrtc'

export { JWTSession, createWebRTCCall }
=======
import { uuid, logger, JWTSession, createSession } from '@signalwire/core'
import * as webrtc from '@signalwire/webrtc'

export const sum = (a: number, b: number) => {
  if ('development' === process.env.NODE_ENV) {
    logger.warn(`Core feature ${uuid()}`)
    logger.info('WebRTC feature', webrtc.sum(a, b))
  }

  return a + b
}

export { JWTSession, createSession }
>>>>>>> e1fc7cc6
<|MERGE_RESOLUTION|>--- conflicted
+++ resolved
@@ -1,20 +1,3 @@
-<<<<<<< HEAD
-import { JWTSession } from '@signalwire/core'
-import { createWebRTCCall } from '@signalwire/webrtc'
+import { JWTSession, createSession } from '@signalwire/core'
 
-export { JWTSession, createWebRTCCall }
-=======
-import { uuid, logger, JWTSession, createSession } from '@signalwire/core'
-import * as webrtc from '@signalwire/webrtc'
-
-export const sum = (a: number, b: number) => {
-  if ('development' === process.env.NODE_ENV) {
-    logger.warn(`Core feature ${uuid()}`)
-    logger.info('WebRTC feature', webrtc.sum(a, b))
-  }
-
-  return a + b
-}
-
-export { JWTSession, createSession }
->>>>>>> e1fc7cc6
+export { JWTSession, createSession }