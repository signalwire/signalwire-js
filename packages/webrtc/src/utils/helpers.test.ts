--- conflicted
+++ resolved
@@ -1,15 +1,15 @@
-<<<<<<< HEAD
-import {
+import { 
   getMediaConstraints,
   candidatePriority,
   getBestCandidate,
   findBetterCandidates,
-} from '../utils/helpers'
-=======
-import { filterIceServers, getMediaConstraints, getUserMedia } from './helpers'
+  filterIceServers, 
+  getMediaConstraints, 
+  getUserMedia 
+} from './helpers'
 import { getUserMedia as _getUserMedia } from './getUserMedia'
 import { assureDeviceId } from './deviceHelpers'
->>>>>>> 699d5fa7
+
 
 jest.mock('./getUserMedia', () => ({
   getUserMedia: jest.fn(),
@@ -173,7 +173,6 @@
       expect(output[0].urls).toBe('')
       expect(output[1].urls).toEqual(['turn:1.2.3.4?transport=tcp'])
     })
-<<<<<<< HEAD
 
     describe('candidatePriority()', () => {
       it('should return 4 for relay candidates', () => {
@@ -311,7 +310,4 @@
         expect(result).toEqual([relay])
       })
     })
-=======
-  })
->>>>>>> 699d5fa7
-})+})
