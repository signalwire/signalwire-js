import { getLogger, EventEmitter } from '@signalwire/core'
import * as WebRTC from './webrtcHelpers'

/**
 * Maps permission's names from `DevicePermissionDescriptor["name"]`
 * to `MediaDeviceKind`
 */
const PERMISSIONS_MAPPING: Record<DevicePermissionName, MediaDeviceKind> = {
  camera: 'videoinput',
  microphone: 'audioinput',
  speaker: 'audiooutput',
}

const _getMediaDeviceKindByName = (name?: DevicePermissionName) => {
  if (!name) {
    return undefined
  }

  return PERMISSIONS_MAPPING[name]
}

/**
 * For browsers not supporting the Permissions API
 * @param {string} kind
 * @returns
 */
const _legacyCheckPermissions = async (kind?: MediaDeviceKind) => {
  const devices: MediaDeviceInfo[] = await WebRTC.enumerateDevicesByKind(kind)
  if (!devices.length) {
    getLogger().warn(`No ${kind} devices to check for permissions!`)
    return null
  }
  return devices.every(({ deviceId, label }) => Boolean(deviceId && label))
}

// DevicePermissionDescriptor['name]
type DevicePermissionName = 'camera' | 'microphone' | 'speaker'

/**
 * Asynchronously returns whether we have permissions to access the specified
 * resource. Some common parameter values for `name` are `"camera"`,
 * `"microphone"`, and `"speaker"`. In those cases, prefer the dedicated methods
 * {@link checkCameraPermissions}, {@link checkMicrophonePermissions}, and
 * {@link checkSpeakerPermissions}.
 * @param name name of the resource
 *
 * @example
 * ```typescript
 * await SignalWire.WebRTC.checkPermissions("camera")
 * // true: we have permission for using the camera
 * ```
 */
export const checkPermissions = async (name?: DevicePermissionName) => {
  if (
    'permissions' in navigator &&
    typeof navigator.permissions.query === 'function' &&
    name
  ) {
    try {
      /**
       * `navigator.permissions.query` can throw if `name` is not a
       * valid enumation value for `PermissionName`. As of today, some
       * browsers like Fireforx will throw with `name: "camera"`
       */
      // @ts-expect-error
      const status = await navigator.permissions.query({ name })

      return status.state === 'granted'
    } catch (e) {}
  }

  return _legacyCheckPermissions(_getMediaDeviceKindByName(name))
}

/**
 * Asynchronously returns whether we have permissions to access the camera.
 *
 * @example
 * ```typescript
 * await SignalWire.WebRTC.checkCameraPermissions()
 * // true
 * ```
 */
export const checkCameraPermissions = () => checkPermissions('camera')

/**
 * Asynchronously returns whether we have permissions to access the microphone.
 *
 * @example
 * ```typescript
 * await SignalWire.WebRTC.checkMicrophonePermissions()
 * // true
 * ```
 */
export const checkMicrophonePermissions = () => checkPermissions('microphone')

/**
 * Asynchronously returns whether we have permissions to access the speakers.
 *
 * @example
 * ```typescript
 * await SignalWire.WebRTC.checkSpeakerPermissions()
 * // true
 * ```
 */
export const checkSpeakerPermissions = () => checkPermissions('speaker')

const _constraintsByKind = (
  kind?: DevicePermissionName | 'all'
): MediaStreamConstraints => {
  return {
    audio:
      !kind || kind === 'all' || kind === 'microphone' || kind === 'speaker',
    video: !kind || kind === 'all' || kind === 'camera',
  }
}

/**
 * After prompting the user for permission, returns an array of media input and
 * output devices available on this machine. If `kind` is not null, only the
 * devices of the specified kind are returned. Possible values of the `kind`
 * parameters are `"camera"`, `"microphone"`, and `"speaker"`, which
 * respectively correspond to functions
 * {@link getCameraDevicesWithPermissions},
 * {@link getMicrophoneDevicesWithPermissions}, and
 * {@link getSpeakerDevicesWithPermissions}.
 *
 * @param kind filter for this device category
 * @param fullList By default, only devices for which
 * we have been granted permissions are returned. To obtain a list of devices regardless of
 * the permissions, pass `fullList=true`. Note however that some values such as
 * `name` and `deviceId` could be omitted.
 *
 * @example
 * ```typescript
 * await SignalWire.WebRTC.getDevicesWithPermissions("camera")
 * // [
 * //   {
 * //     "deviceId": "Rug5Bk...4TMhY=",
 * //     "kind": "videoinput",
 * //     "label": "HD FaceTime Camera",
 * //     "groupId": "Su/dzw...ccfnY="
 * //   }
 * // ]
 * ```
 */
export const getDevicesWithPermissions = async (
  kind?: DevicePermissionName,
  fullList: boolean = false
): Promise<MediaDeviceInfo[]> => {
  const hasPerms = await checkPermissions(kind)
  if (hasPerms === false) {
    const constraints = _constraintsByKind(kind)
    const stream = await WebRTC.getUserMedia(constraints)
    WebRTC.stopStream(stream)
  }
  return getDevices(kind, fullList)
}

/**
 * After prompting the user for permission, returns an array of camera devices.
 *
 * @example
 * ```typescript
 * await SignalWire.WebRTC.getCameraDevicesWithPermissions()
 * // [
 * //   {
 * //     "deviceId": "Rug5Bk...4TMhY=",
 * //     "kind": "videoinput",
 * //     "label": "HD FaceTime Camera",
 * //     "groupId": "Su/dzw...ccfnY="
 * //   }
 * // ]
 * ```
 */
export const getCameraDevicesWithPermissions = () =>
  getDevicesWithPermissions('camera')

/**
 * After prompting the user for permission, returns an array of microphone devices.
 *
 * @example
 * ```typescript
 * await SignalWire.WebRTC.getMicrophoneDevicesWithPermissions()
 * // [
 * //   {
 * //     "deviceId": "ADciLf...NYgF8=",
 * //     "kind": "audioinput",
 * //     "label": "Internal Microphone",
 * //     "groupId": "rgZgKM...NW1hU="
 * //   }
 * // ]
 * ```
 */
export const getMicrophoneDevicesWithPermissions = () =>
  getDevicesWithPermissions('microphone')

/**
 * After prompting the user for permission, returns an array of speaker devices.
 *
 * @example
 * ```typescript
 * await SignalWire.WebRTC.getSpeakerDevicesWithPermissions()
 * // [
 * //   {
 * //     "deviceId": "ADciLf...NYgF8=",
 * //     "kind": "audiooutput",
 * //     "label": "External Speaker",
 * //     "groupId": "rgZgKM...NW1hU="
 * //   }
 * // ]
 * ```
 */
export const getSpeakerDevicesWithPermissions = () =>
  getDevicesWithPermissions('speaker')

const _filterDevices = (
  devices: MediaDeviceInfo[],
  options: { excludeDefault?: boolean; targets?: MediaDeviceKind[] } = {}
) => {
  const found: string[] = []
  return devices.filter(({ deviceId, kind, groupId }) => {
    if (!deviceId || (options.targets && !options.targets?.includes(kind))) {
      return false
    }
    if (!groupId) {
      return true
    }
    const key = `${kind}-${groupId}`
    const checkDefault = options?.excludeDefault ? deviceId !== 'default' : true
    if (!found.includes(key) && checkDefault) {
      found.push(key)
      return true
    }
    return false
  })
}

/**
 * Enumerates the media input and output devices available on this machine. If
 * `name` is not null, only the devices of the specified kind are returned.
 * Possible values of the `name` parameters are `"camera"`, `"microphone"`, and
 * `"speaker"`, which respectively correspond to functions
 * {@link getCameraDevices}, {@link getMicrophoneDevices}, and
 * {@link getSpeakerDevices}.
 *
 * @param name filter for this device category
 * @param fullList By default, only devices for which
 * we have permissions are returned. To obtain a list of devices regardless of
 * the permissions, pass `fullList=true`. Note however that some values such as
 * `name` and `deviceId` could be omitted.
 *
 * @example
 * ```typescript
 * await SignalWire.WebRTC.getDevices("camera", true)
 * // [
 * //   {
 * //     "deviceId": "",
 * //     "kind": "videoinput",
 * //     "label": "",
 * //     "groupId": "3c4f97...828fec"
 * //   }
 * // ]
 * ```
 * In this case, `deviceId` and `label` are omitted because we lack permissions.
 * Without `fullList=true`, this device would not have been returned.
 */
export const getDevices = async (
  name?: DevicePermissionName,
  fullList: boolean = false
): Promise<MediaDeviceInfo[]> => {
  const devices: MediaDeviceInfo[] = await WebRTC.enumerateDevicesByKind(
    _getMediaDeviceKindByName(name)
  )
  if (fullList === true) {
    return devices
  }

  return _filterDevices(devices)
}

/**
 * Returns an array of camera devices that can be accessed on this device (for which we have permissions).
 *
 * @example
 * ```typescript
 * await SignalWire.WebRTC.getCameraDevices()
 * // [
 * //   {
 * //     "deviceId": "Rug5Bk...4TMhY=",
 * //     "kind": "videoinput",
 * //     "label": "HD FaceTime Camera",
 * //     "groupId": "Su/dzw...ccfnY="
 * //   }
 * // ]
 * ```
 */
export const getCameraDevices = () => getDevices('camera')

/**
 * Returns an array of microphone devices that can be accessed on this device (for which we have permissions).
 *
 * @example
 * ```typescript
 * await SignalWire.WebRTC.getMicrophoneDevices()
 * // [
 * //   {
 * //     "deviceId": "ADciLf...NYgF8=",
 * //     "kind": "audioinput",
 * //     "label": "Internal Microphone",
 * //     "groupId": "rgZgKM...NW1hU="
 * //   }
 * // ]
 * ```
 */
export const getMicrophoneDevices = () => getDevices('microphone')

/**
 * Returns an array of speaker devices that can be accessed on this device (for which we have permissions).
 *
 * @example
 * ```typescript
 * await SignalWire.WebRTC.getSpeakerDevices()
 * // [
 * //   {
 * //     "deviceId": "ADciLf...NYgF8=",
 * //     "kind": "audiooutput",
 * //     "label": "External Speaker",
 * //     "groupId": "rgZgKM...NW1hU="
 * //   }
 * // ]
 * ```
 */
export const getSpeakerDevices = () => getDevices('speaker')

/**
 * Assure a deviceId exists in the current device list from the browser.
 * It checks for deviceId or label - in case the UA changed the deviceId randomly
 */
export const assureDeviceId = async (
  id: string,
  label: string,
  name: DevicePermissionName
): Promise<string | null> => {
  const devices = await getDevices(name, true)
  for (let i = 0; i < devices.length; i++) {
    const { deviceId, label: deviceLabel } = devices[i]
    if (id === deviceId || label === deviceLabel) {
      return deviceId
    }
  }

  return null
}

/**
 * Helper methods to assure a deviceId without asking the user the "kind"
 */
export const assureVideoDevice = (id: string, label: string) =>
  assureDeviceId(id, label, 'camera')
export const assureAudioInDevice = (id: string, label: string) =>
  assureDeviceId(id, label, 'microphone')
export const assureAudioOutDevice = (id: string, label: string) =>
  assureDeviceId(id, label, 'speaker')

/**
 * Prompts the user to grant permissions for the devices matching the specified set of constraints.
 * @param constraints an optional [MediaStreamConstraints](https://developer.mozilla.org/en-US/docs/Web/API/MediaStreamConstraints)
 *                    object specifying requirements for the returned [MediaStream](https://developer.mozilla.org/en-US/docs/Web/API/MediaStream).
 *
 * @example
 * To only request audio permissions:
 *
 * ```typescript
 * await SignalWire.WebRTC.requestPermissions({audio: true, video: false})
 * ```
 *
 * @example
 * To request permissions for both audio and video, specifying constraints for the video:
 * ```typescript
 * const constraints = {
 *   audio: true,
 *   video: {
 *     width: { min: 1024, ideal: 1280, max: 1920 },
 *     height: { min: 576, ideal: 720, max: 1080 }
 *   }
 * }
 * await SignalWire.WebRTC.requestPermissions(constraints)
 * ```
 */
export const requestPermissions = async (
  constraints: MediaStreamConstraints
) => {
  try {
    const stream = await WebRTC.getUserMedia(constraints)
    WebRTC.stopStream(stream)
  } catch (error) {
    throw error
  }
}

const _deviceInfoToMap = (devices: MediaDeviceInfo[]) => {
  const map = new Map<string, MediaDeviceInfo>()

  devices.forEach((deviceInfo) => {
    if (deviceInfo.deviceId) {
      map.set(deviceInfo.deviceId, deviceInfo)
    }
  })

  return map
}

const _getDeviceListDiff = (
  oldDevices: MediaDeviceInfo[],
  newDevices: MediaDeviceInfo[]
) => {
  const current = _deviceInfoToMap(oldDevices)
  const removals = _deviceInfoToMap(oldDevices)
  const updates: MediaDeviceInfo[] = []

  getLogger().debug('[_getDeviceListDiff] <- oldDevices', oldDevices)
  getLogger().debug('[_getDeviceListDiff] -> newDevices', newDevices)

  const additions = newDevices.filter((newDevice) => {
    const id = newDevice.deviceId
    const oldDevice = current.get(id)

    if (oldDevice) {
      removals.delete(id)

      if (newDevice.label !== oldDevice.label) {
        updates.push(newDevice)
      }
    }

    return oldDevice === undefined
  })

  return {
    updated: updates.map((value) => {
      return {
        type: 'updated' as const,
        payload: value,
      }
    }),

    // Removed devices
    removed: Array.from(removals, ([_, value]) => value).map((value) => {
      return {
        type: 'removed' as const,
        payload: value,
      }
    }),

    added: additions.map((value) => {
      return {
        type: 'added' as const,
        payload: value,
      }
    }),
  }
}

const TARGET_PERMISSIONS_MAP: Record<
  DevicePermissionName,
  () => Promise<boolean | null>
> = {
  camera: checkCameraPermissions,
  microphone: checkMicrophonePermissions,
  speaker: checkSpeakerPermissions,
}

const DEFAULT_TARGETS: DevicePermissionName[] = [
  'camera',
  'microphone',
  'speaker',
]
const ALLOWED_TARGETS_MSG = `Allowed targets are: '${DEFAULT_TARGETS.join(
  "', '"
)}'`

type TargetPermission = Record<
  'supported' | 'unsupported',
  [Partial<DevicePermissionName>, boolean][]
>

const CHECK_SUPPORT_MAP: Partial<Record<DevicePermissionName, () => boolean>> =
  {
    speaker: WebRTC.supportsMediaOutput,
  }

const checkTargetPermissions = async (options: {
  targets: DevicePermissionName[]
}): Promise<TargetPermission> => {
  const targets = options.targets
  const permissions = await Promise.all(
    targets.map((target) => TARGET_PERMISSIONS_MAP[target]())
  )

  return permissions.reduce(
    (reducer, permission, index) => {
      const target = targets[index] as DevicePermissionName

      /**
       * If we don't specify a check for the target we'll assume
       * there's no need to check for support
       */
      const platformSupportStatus =
        target in CHECK_SUPPORT_MAP ? CHECK_SUPPORT_MAP[target]?.() : true

      const supportStatus: keyof TargetPermission = platformSupportStatus
        ? 'supported'
        : 'unsupported'

      reducer[supportStatus].push([target, !!permission])

      return reducer
    },
    { supported: [], unsupported: [] } as TargetPermission
  )
}

const validateTargets = async (options: {
  targets?: DevicePermissionName[]
}): Promise<DevicePermissionName[]> => {
  const targets = (options.targets ?? DEFAULT_TARGETS).filter((target) => {
    if (!DEFAULT_TARGETS.includes(target)) {
      getLogger().warn(
        `We'll ignore the "${target}" target as it is not allowed. ${ALLOWED_TARGETS_MSG}.`
      )
      return false
    }
    return true
  })
  if (!targets.length) {
    throw new Error(
      `At least one "target" is required for createDeviceWatcher(). ${ALLOWED_TARGETS_MSG}.`
    )
  }
  const permissions = await checkTargetPermissions({ targets })

  if (
    permissions.unsupported.length > 0 &&
    targets.length === permissions.unsupported.length
  ) {
    throw new Error(
      `The platform doesn't support "${targets.join(
        ', '
      )}" as target/s, which means it's not possible to watch for changes on those devices.`
    )
  } else if (permissions.supported.every(([_, status]) => !status)) {
    throw new Error(
      'You must ask the user for permissions before being able to listen for device changes. Try calling getUserMedia() before calling `createDeviceWatcher()`.'
    )
  }

  let needPermissionsTarget: DevicePermissionName[] = []
  const filteredTargets: DevicePermissionName[] = permissions.supported.reduce(
    (reducer, [target, status]) => {
      if (!status) {
        needPermissionsTarget.push(target)
      } else {
        reducer.push(target)
      }

      return reducer
    },
    [] as DevicePermissionName[]
  )

  /**
   * If the length of these two arrays is different it means whether
   * we have unsupported devices or that the user hasn't granted the
   * permissions for certain targets
   */
  if (filteredTargets.length !== targets.length) {
    const unsupportedTargets =
      permissions.unsupported.length > 0
        ? `The platform doesn't support "${permissions.unsupported
            .map(([t]) => t)
            .join(
              ', '
            )}" as target/s, which means it's not possible to watch for changes on those devices. `
        : ''

    const needPermissions =
      needPermissionsTarget.length > 0
        ? `The user hasn't granted permissions for the following targets: ${needPermissionsTarget.join(
            ', '
          )}. `
        : ''

    getLogger().warn(
      `${unsupportedTargets}${needPermissions}We'll be watching for the following targets instead: "${filteredTargets.join(
        ', '
      )}"`
    )
  }

  getLogger().debug(`Watching these targets: "${filteredTargets.join(', ')}"`)
  return filteredTargets
}

interface CreateDeviceWatcherOptions {
  targets?: DevicePermissionName[]
}

// prettier-ignore
type DeviceWatcherEventNames =
  | 'added'
  | 'changed'
  | 'removed'
  | 'updated'

type DeviceWatcherChangePayload<T extends DeviceWatcherEventNames> = {
  type: T
  payload: MediaDeviceInfo
}

type DeviceWatcherChange<T extends DeviceWatcherEventNames> = {
  changes: DeviceWatcherChangePayload<T>[]
  devices: MediaDeviceInfo[]
}

interface DeviceWatcherEvents {
  added: (params: DeviceWatcherChange<'added'>) => void
  removed: (params: DeviceWatcherChange<'removed'>) => void
  updated: (params: DeviceWatcherChange<'updated'>) => void
  changed: (params: {
    changes: {
      added: DeviceWatcherChangePayload<'added'>[]
      removed: DeviceWatcherChangePayload<'removed'>[]
      updated: DeviceWatcherChangePayload<'updated'>[]
    }
    devices: MediaDeviceInfo[]
  }) => void
}

/**
 * Asynchronously returns an event emitter that notifies changes in the devices.
 * The possible events are:
 *
 *  - "added": a device has been added
 *  - "removed": a device has been removed
 *  - "updated": a device has been updated
 *  - "changed": any of the previous events occurred
 *
 * In all cases, your event handler gets as parameter an object `e` with the
 * following keys:
 *
 *  - `e.changes`: the changed devices. For "added", "removed", and "updated"
 *    event handlers, you only get the object associated to the respective event
 *    (i.e., only a list of added devices, removed devices, or updated devices).
 *    For "changed" event handlers, you get all three lists.
 *  - `e.devices`: the new list of devices
 *
 * For device-specific helpers, see {@link createCameraDeviceWatcher},
 * {@link createMicrophoneDeviceWatcher}, and {@link createSpeakerDeviceWatcher}.
 *
 * @param options if null, the event emitter is associated to all devices for
 * which we have permission. Otherwise, you can pass an object
 * `{targets: string}`, where the value for key targets is a list of categories.
 * Allowed categories are `"camera"`, `"microphone"`, and `"speaker"`.
 *
 * @example
 * Creating an event listener on the "changed" event and printing the received parameter after both connecting and disconnecting external headphones:
 * ```typescript
 * await SignalWire.WebRTC.getUserMedia({audio: true, video: false})
 * h = await SignalWire.WebRTC.createDeviceWatcher()
 * h.on('changed', (c) => console.log(c))
 * ```
 *
 * @example
 * Getting notified just for changes about audio input and output devices, ignoring the camera:
 * ```typescript
 * h = await SignalWire.WebRTC.createDeviceWatcher({targets: ['microphone', 'speaker']})
 * h.on('changed', (c) => console.log(c))
 * ```
 */
export const createDeviceWatcher = async (
  options: CreateDeviceWatcherOptions = {}
) => {
  const targets = await validateTargets({ targets: options.targets })
  const emitter = new EventEmitter<DeviceWatcherEvents>()
  const currentDevices = await WebRTC.enumerateDevices()
  const kinds = targets?.reduce((reducer, name) => {
    const kind = _getMediaDeviceKindByName(name)

    if (kind) {
      reducer.push(kind)
    }

    return reducer
  }, [] as MediaDeviceKind[])

  let knownDevices = _filterDevices(currentDevices, {
    excludeDefault: true,
    targets: kinds,
  })

  const deviceChangeHandler = async () => {
    const currentDevices = await WebRTC.enumerateDevices()
    const oldDevices = knownDevices
    const newDevices = _filterDevices(currentDevices, {
      excludeDefault: true,
      targets: kinds,
    })

    knownDevices = newDevices

    const changes = _getDeviceListDiff(oldDevices, newDevices)
    const hasAddedDevices = changes.added.length > 0
    const hasRemovedDevices = changes.removed.length > 0
    const hasUpdatedDevices = changes.updated.length > 0

    if (hasAddedDevices || hasRemovedDevices || hasUpdatedDevices) {
      emitter.emit('changed', { changes: changes, devices: newDevices })
    }

    if (hasAddedDevices) {
      emitter.emit('added', {
        changes: changes.added,
        devices: newDevices,
      })
    }
    if (hasRemovedDevices) {
      emitter.emit('removed', {
        changes: changes.removed,
        devices: newDevices,
      })
    }
    if (hasUpdatedDevices) {
      emitter.emit('updated', {
        changes: changes.updated,
        devices: newDevices,
      })
    }
  }
  WebRTC.getMediaDevicesApi().addEventListener(
    'devicechange',
    deviceChangeHandler
  )

  return emitter
}

/**
 * Asynchronously returns an event emitter that notifies changes in all
 * microphone devices. This is equivalent to calling
 * `createDeviceWatcher({ targets: ['microphone'] })`, so refer to
 * {@link createDeviceWatcher} for additional information about the returned
 * event emitter.
 */
export const createMicrophoneDeviceWatcher = () =>
  createDeviceWatcher({ targets: ['microphone'] })

/**
 * Asynchronously returns an event emitter that notifies changes in all speaker
 * devices. This is equivalent to calling
 * `createDeviceWatcher({ targets: ['speaker'] })`, so refer to
 * {@link createDeviceWatcher} for additional information about the returned
 * event emitter.
 */
export const createSpeakerDeviceWatcher = () =>
  createDeviceWatcher({ targets: ['speaker'] })

/**
 * Asynchronously returns an event emitter that notifies changes in all camera
 * devices. This is equivalent to calling
 * `createDeviceWatcher({ targets: ['camera'] })`, so refer to
 * {@link createDeviceWatcher} for additional information about the returned
 * event emitter.
 */
export const createCameraDeviceWatcher = () =>
  createDeviceWatcher({ targets: ['camera'] })

const isMediaStream = (options: any): options is MediaStream => {
  return typeof options.getTracks === 'function'
}

const getMicrophoneAnalyzerMediaStream = async (
  options: string | MediaTrackConstraints | MediaStream
) => {
  if (isMediaStream(options)) {
    return options
  }

  let constraints: MediaStreamConstraints
  if (typeof options === 'string') {
    constraints = {
      audio: {
        deviceId: options,
      },
    }
  } else {
    constraints = {
      audio: options,
    }
  }

  return WebRTC.getUserMedia(constraints)
}

const createAnalyzer = (audioContext: AudioContext) => {
  const analyser = audioContext.createAnalyser()
  analyser.fftSize = 64
  analyser.minDecibels = -90
  analyser.maxDecibels = -10
  analyser.smoothingTimeConstant = 0.85

  return analyser
}

const MAX_VOLUME = 100

interface MicrophoneAnalyzerEvents {
  volumeChanged: (volume: number) => void
  destroyed: (reason: null | 'error' | 'disconnected') => void
}

<<<<<<< HEAD
/**
 * Initializes a microphone analyzer. You can use a MicrophoneAnalyzer to track
 * the input audio volume.
 *
 * To stop the analyzer, plase call the `destroy()` method on the object
 * returned by this method.
 *
 * The returned object emits the following events:
 *
 *   - `volumeChanged`: instantaneous volume from 0 to 100
 *   - `destroyed`: the object has been destroyed. You get a parameter
 *     describing the reason, which can be `null` (if you called `destroy()`),
 *     `"error"` (in case of errors), or `"disconnected"` (if the device was
 *     disconnected).
 *
 * @example
 *
 * ```js
 * const micAnalyzer = await createMicrophoneAnalyzer('device-id')
 *
 * micAnalyzer.on('volumeChanged', (vol) => {
 *   console.log("Volume: ", vol)
 * })
 * micAnalyzer.on('destroyed', (reason) => {
 *   console.log('Microphone analyzer destroyed', reason)
 * })
 *
 * micAnalyzer.destroy()
 * ```
 *
 * @param options either the id of the device to analize, or
 * [MediaStreamConstraints](https://developer.mozilla.org/en-US/docs/Web/API/MediaStreamConstraints),
 * or a
 * [MediaStream](https://developer.mozilla.org/en-US/docs/Web/API/MediaStream).
 *
 * @returns a MicrophoneAnalyzer.
 */
=======
interface MicrophoneAnalyzer extends EventEmitter<MicrophoneAnalyzerEvents> {
  destroy(): void
}

>>>>>>> 9d4c12fe
export const createMicrophoneAnalyzer = async (
  options: string | MediaTrackConstraints | MediaStream
): Promise<MicrophoneAnalyzer> => {
  const stream = await getMicrophoneAnalyzerMediaStream(options)

  if (!stream) {
    throw new Error('Failed to get the audio stream')
  }

  const emitter = new EventEmitter<MicrophoneAnalyzerEvents>()
  const audioContext = new (window.AudioContext ||
    (window as any).webkitAudioContext)()
  const analyser = createAnalyzer(audioContext)
  let rafId: number | undefined
  let volume: number | undefined

  try {
    audioContext.createMediaStreamSource(stream).connect(analyser)
  } catch (error) {
    throw new Error('No audio track found')
  }

  /**
   * If the device gets disconnected, we'll notify the user of
   * the change.
   */
  stream.getAudioTracks().forEach((track) => {
    track.addEventListener('ended', () => {
      emitter.emit('destroyed', 'disconnected')
    })
  })

  const startMetering = () => {
    try {
      const dataArray = new Uint8Array(analyser.frequencyBinCount)
      analyser.getByteFrequencyData(dataArray)
      /**
       * dataArray contains the values of the volume
       * gathered within a single requestAnimationFrame With
       * reduce and divide by 20 we translate the array
       * values into a 0-100 scale to draw the green bars
       * for the voice/volume energy.
       */
      const latestVol =
        dataArray.reduce((final, value) => final + value, 0) / 20

      if (volume !== latestVol) {
        volume = latestVol
        emitter.emit('volumeChanged', Math.min(volume, MAX_VOLUME))
      }
      rafId = requestAnimationFrame(startMetering)
    } catch (e) {
      emitter.emit('destroyed', 'error')
    }
  }
  rafId = requestAnimationFrame(startMetering)

  const destroy = () => {
    if (rafId) {
      cancelAnimationFrame(rafId)
    }
    audioContext.close()
    /**
     * If the user provided a MediaStream, we don't need to
     * close it.
     */
    if (!isMediaStream(options)) {
      stream.getTracks().forEach((track) => track.stop())
    }
    emitter.emit('destroyed', null)
    emitter.removeAllListeners()
  }

  return new Proxy<MicrophoneAnalyzer>(
    // @ts-expect-error
    emitter,
    {
      get(target, prop: keyof MicrophoneAnalyzer, receiver: any) {
        if (prop === 'destroy') {
          return destroy
        }
        return Reflect.get(target, prop, receiver)
      },
    }
  )
}<|MERGE_RESOLUTION|>--- conflicted
+++ resolved
@@ -819,7 +819,10 @@
   destroyed: (reason: null | 'error' | 'disconnected') => void
 }
 
-<<<<<<< HEAD
+interface MicrophoneAnalyzer extends EventEmitter<MicrophoneAnalyzerEvents> {
+  destroy(): void
+}
+
 /**
  * Initializes a microphone analyzer. You can use a MicrophoneAnalyzer to track
  * the input audio volume.
@@ -857,12 +860,6 @@
  *
  * @returns a MicrophoneAnalyzer.
  */
-=======
-interface MicrophoneAnalyzer extends EventEmitter<MicrophoneAnalyzerEvents> {
-  destroy(): void
-}
-
->>>>>>> 9d4c12fe
 export const createMicrophoneAnalyzer = async (
   options: string | MediaTrackConstraints | MediaStream
 ): Promise<MicrophoneAnalyzer> => {
