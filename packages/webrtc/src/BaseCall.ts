--- conflicted
+++ resolved
@@ -34,12 +34,7 @@
   'member.left',
 ]
 
-<<<<<<< HEAD
 export class BaseCall extends BaseComponent implements Emitter {
-  public id = uuid()
-=======
-export class BaseCall extends BaseComponent {
->>>>>>> edc5cd44
   public nodeId = ''
   public direction: Direction
   public peer: RTCPeer
