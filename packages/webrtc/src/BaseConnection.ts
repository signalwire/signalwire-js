import {
  VertoBye,
  VertoInfo,
  VertoInvite,
  BaseComponent,
  selectors,
  BaseComponentOptions,
  BaseConnectionState,
  Rooms,
  JSONRPCRequest,
  EventEmitter,
  BaseConnectionContract,
  VertoModify,
  componentSelectors,
  actions,
  Task,
  isSATAuth,
  WebRTCMethod,
  // VertoAttach,
  VertoAnswer,
} from '@signalwire/core'
import type { ReduxComponent } from '@signalwire/core'
import RTCPeer from './RTCPeer'
import {
  ConnectionOptions,
  BaseConnectionEvents,
  OnVertoByeParams,
} from './utils/interfaces'
import { stopTrack, getUserMedia, streamIsValid } from './utils'
import { sdpRemoveLocalCandidates } from './utils/sdpHelpers'
import * as workers from './workers'
import {
  AUDIO_CONSTRAINTS,
  AUDIO_CONSTRAINTS_SCREENSHARE,
  DEFAULT_CALL_OPTIONS,
  INVITE_VERSION,
  VIDEO_CONSTRAINTS,
} from './utils/constants'

export type BaseConnectionOptions = ConnectionOptions & BaseComponentOptions

export class BaseConnection<
    EventTypes extends EventEmitter.ValidEventTypes = BaseConnectionEvents
  >
  extends BaseComponent<EventTypes>
  implements
    Rooms.BaseRoomInterface<EventTypes>,
    BaseConnectionContract<EventTypes>
{
  public direction: 'inbound' | 'outbound'
  public options: BaseConnectionOptions
  /** @internal */
  public leaveReason: BaseConnectionContract<EventTypes>['leaveReason'] =
    undefined
  /** @internal */
  public cause: string
  /** @internal */
  public causeCode: string
  /** @internal */
  public gotEarly = false

  /** @internal */
  public doReinvite = false

  private state: BaseConnectionState = 'new'
  private prevState: BaseConnectionState = 'new'
  private activeRTCPeerId: string
  private rtcPeerMap = new Map<string, RTCPeer<EventTypes>>()
  private sessionAuthTask: Task
  protected resuming = false

  constructor(options: BaseConnectionOptions) {
    super(options)

    this.options = {
      ...DEFAULT_CALL_OPTIONS,
      ...options,
    }
    this._checkDefaultMediaConstraints()

    this.setState('new')
    this.logger.trace('New Call with Options:', this.options)

    this._initPeer()
  }

  get id() {
    return this.__uuid
  }

  get active() {
    return this.state === 'active'
  }

  get trying() {
    return this.state === 'trying'
  }

  get memberId() {
    // @ts-expect-error
    return this.component.memberId
  }

  get previewUrl() {
    // @ts-expect-error
    return this.component.previewUrl
  }

  get roomId() {
    // @ts-expect-error
    return this.component.roomId
  }

  get roomSessionId() {
    // @ts-expect-error
    return this.component.roomSessionId
  }

  get nodeId() {
    // @ts-expect-error
    return this.component.nodeId || this.options.nodeId
  }

  get callId() {
    return this.peer?.uuid || ''
  }

  get localStream() {
    return this.peer?.localStream
  }

  set localStream(stream) {
    if (this.peer) {
      this.peer.localStream = stream
    }
  }

  get remoteStream() {
    return this.peer?.remoteStream
  }

  get iceServers() {
    return this.options?.iceServers ?? this.select(selectors.getIceServers)
  }

  get component(): ReduxComponent {
    return (
      this.select((state) =>
        componentSelectors.getComponent(state, this.callId)
      ) || {}
    )
  }

<<<<<<< HEAD
=======
  /** @internal */
  dialogParams(rtcPeerId: string) {
    const {
      destinationNumber,
      attach,
      callerName,
      callerNumber,
      remoteCallerName,
      remoteCallerNumber,
      userVariables,
      screenShare,
      additionalDevice,
      pingSupported = true,
    } = this.options

    return {
      dialogParams: {
        id: rtcPeerId,
        destinationNumber,
        attach,
        reattaching: attach,
        callerName,
        callerNumber,
        remoteCallerName,
        remoteCallerNumber,
        userVariables,
        screenShare,
        additionalDevice,
        pingSupported,
        version: INVITE_VERSION,
      },
    }
  }

>>>>>>> 5e453914
  get cameraId() {
    return this.peer ? this.peer.getDeviceId('video') : null
  }

  get cameraLabel() {
    return this.peer ? this.peer.getDeviceLabel('video') : null
  }

  get microphoneId() {
    return this.peer ? this.peer.getDeviceId('audio') : null
  }

  get microphoneLabel() {
    return this.peer ? this.peer.getDeviceLabel('audio') : null
  }

  get withAudio() {
    return Boolean(this.peer?.hasAudioReceiver)
  }

  get withVideo() {
    return Boolean(this.peer?.hasVideoReceiver)
  }

  get localAudioTrack() {
    return this.peer ? this.peer.localAudioTrack : null
  }

  get localVideoTrack() {
    return this.peer ? this.peer.localVideoTrack : null
  }

  get peer() {
    return this.getRTCPeerById(this.activeRTCPeerId)
  }

  set peer(rtcPeer: RTCPeer<EventTypes> | undefined) {
    if (!rtcPeer) {
      this.logger.warn('Invalid RTCPeer', rtcPeer)
      return
    }
    this.logger.debug('Set RTCPeer', rtcPeer.uuid, rtcPeer)
    this.rtcPeerMap.set(rtcPeer.uuid, rtcPeer)

    if (this.peer && this.peer.instance && this.callId !== rtcPeer.uuid) {
      const oldPeerId = this.peer.uuid
      this.logger.debug('>>> Stop old RTCPeer', oldPeerId)
      // Hangup the previous RTCPeer
      this.hangup(oldPeerId).catch(console.error)
      this.peer.detachAndStop()

      // Remove RTCPeer from local cache to stop answering to ping/pong
      // this.rtcPeerMap.delete(oldPeerId)
    }

    this.logger.debug('>>> Replace RTCPeer with', rtcPeer.uuid)
    this.activeRTCPeerId = rtcPeer.uuid
  }

  // Overload for BaseConnection events
  override emit<E extends EventEmitter.EventNames<BaseConnectionEvents>>(
    event: E,
    ...args: EventEmitter.EventArgs<BaseConnectionEvents, E>
  ): boolean

  // Overload for additional events
  override emit<E extends EventEmitter.EventNames<EventTypes>>(
    event: E,
    ...args: EventEmitter.EventArgs<EventTypes, E>
  ): boolean

  // Implementation for the overloaded emit
  override emit<E extends EventEmitter.EventNames<EventTypes>>(
    event: E,
    ...args: EventEmitter.EventArgs<EventTypes, E>
  ): boolean {
    return super.emit(event, ...args)
  }

  /** @internal */
  dialogParams(rtcPeerId: string) {
    const {
      destinationNumber,
      attach,
      callerName,
      callerNumber,
      remoteCallerName,
      remoteCallerNumber,
      userVariables,
      screenShare,
      additionalDevice,
      pingSupported = true,
    } = this.options

    return {
      dialogParams: {
        id: rtcPeerId,
        destinationNumber,
        attach,
        reattaching: attach,
        callerName,
        callerNumber,
        remoteCallerName,
        remoteCallerNumber,
        userVariables,
        screenShare,
        additionalDevice,
        pingSupported,
        version: INVITE_VERSION,
      },
    }
  }

  getRTCPeerById(rtcPeerId: string) {
    return this.rtcPeerMap.get(rtcPeerId)
  }

  appendRTCPeer(rtcPeer: RTCPeer<EventTypes>) {
    return this.rtcPeerMap.set(rtcPeer.uuid, rtcPeer)
  }

  setActiveRTCPeer(rtcPeerId: string) {
    this.peer = this.getRTCPeerById(rtcPeerId)
  }

  setLocalStream(stream: MediaStream): Promise<MediaStream> {
    return new Promise(async (resolve, reject) => {
      try {
        if (!this.peer || !this.localStream) {
          return reject(new Error('Invalid RTCPeerConnection.'))
        }
        if (!streamIsValid(stream)) {
          return reject(new Error('Invalid stream provided.'))
        }
        const prevAudioTracks = this.localStream.getAudioTracks()
        const newAudioTracks = stream.getAudioTracks()
        if (newAudioTracks.length <= 0) {
          this.logger.info(
            'No audio track found in the stream provided. Audio will be unaffected.'
          )
        } else {
          prevAudioTracks.forEach((track) => {
            stopTrack(track)
            this.localStream?.removeTrack(track)
          })
          newAudioTracks.forEach((track) => {
            this.localStream?.addTrack(track)
          })
        }
        const prevVideoTracks = this.localStream.getVideoTracks()
        const newVideoTracks = stream.getVideoTracks()
        if (newVideoTracks.length <= 0) {
          this.logger.info(
            'No video track found in the stream provided. Video will be unaffected.'
          )
        } else {
          prevVideoTracks.forEach((track) => {
            stopTrack(track)
            this.localStream?.removeTrack(track)
          })
          newVideoTracks.forEach((track) => {
            this.localStream?.addTrack(track)
          })
        }
        await this.updateStream(this.localStream)
        this.logger.debug('setLocalStream done')
        resolve(this.localStream)
      } catch (error) {
        this.logger.error('setLocalStream', error)
        reject(error)
      }
    })
  }

  /**
   * @internal
   * Verto messages have to be wrapped into an execute
   * request and sent using the proper RPC WebRTCMethod.
   */
  private vertoExecute(params: {
    message: JSONRPCRequest
    callID?: string
    node_id?: string
    subscribe?: EventEmitter.EventNames<EventTypes>[]
  }) {
    return this.execute({
      method: this._getRPCMethod(),
      params,
    })
  }

  /** @internal */
  _getRPCMethod(): WebRTCMethod {
    const authState = this.select(selectors.getAuthState)
    if (authState && isSATAuth(authState)) {
      return 'webrtc.verto'
    }
    return 'video.message'
  }

  /** @internal */
  async _triggerNewRTCPeer() {
    this.logger.debug('_triggerNewRTCPeer Start')
    try {
      this.logger.debug('Build a new RTCPeer')
      const rtcPeer = this._buildPeer('offer')
      this.logger.debug('Trigger start for the new RTCPeer!')
      await rtcPeer.start()
    } catch (error) {
      this.logger.error('Error building new RTCPeer to promote/demote', error)
    }
  }

  updateCamera(constraints: MediaTrackConstraints) {
    return this.updateConstraints({
      video: {
        aspectRatio: 16 / 9,
        ...constraints,
      },
    })
  }

  updateMicrophone(constraints: MediaTrackConstraints) {
    return this.updateConstraints({
      audio: constraints,
    })
  }

  /** @internal */
  private manageSendersWithConstraints(constraints: MediaStreamConstraints) {
    if (constraints.audio === false) {
      this.logger.info('Switching off the microphone')
      this.stopOutboundAudio()
    }

    if (constraints.video === false) {
      this.logger.info('Switching off the camera')
      this.stopOutboundVideo()
    }

    return constraints.audio || constraints.video
  }

  /**
   * @internal
   */
  private updateConstraints(
    constraints: MediaStreamConstraints,
    { attempt = 0 } = {}
  ): Promise<void> {
    if (attempt > 1) {
      return Promise.reject(new Error('Failed to update constraints'))
    }

    return new Promise(async (resolve, reject) => {
      try {
        if (!this.peer) {
          return reject(new Error('Invalid RTCPeerConnection.'))
        }
        if (!Object.keys(constraints).length) {
          return reject(new Error('Invalid audio/video constraints.'))
        }

        this.logger.debug(
          'updateConstraints trying constraints',
          this.__uuid,
          constraints
        )
        const shouldContinueWithUpdate =
          this.manageSendersWithConstraints(constraints)

        if (!shouldContinueWithUpdate) {
          this.logger.debug(
            'Either `video` and `audio` (or both) constraints were set to `false` so their corresponding senders (if any) were stopped'
          )
          return resolve()
        }

        /**
         * On some devices/browsers you cannot open more than one MediaStream at
         * a time, per process. When this happens we'll try to do the following:
         * 1. Stop the current media tracks
         * 2. Try to get new media tracks with the new constraints
         * 3. If we get an error: restore the media tracks using the previous
         *    constraints.
         * @see
         * https://bugzilla.mozilla.org/show_bug.cgi?id=1238038
         *
         * Instead of just replace the track, force-stop the current one to free
         * up the device
         */

        let oldConstraints: MediaStreamConstraints = {}
        this.localStream?.getTracks().forEach((track) => {
          /**
           * We'll keep a reference of the original constraints so if something
           * fails we should be able to restore them.
           */
          // @ts-expect-error
          oldConstraints[track.kind] = track.getConstraints()

          // @ts-expect-error
          if (constraints[track.kind] !== undefined) {
            this.logger.debug('updateConstraints stop old tracks first?')
            this.logger.debug('Track readyState:', track.kind, track.readyState)
            stopTrack(track)
            track.stop()
            this.localStream?.removeTrack(track)
          }
        })

        let newStream!: MediaStream
        try {
          this.logger.info('updateConstraints with', constraints)
          newStream = await getUserMedia(constraints)
        } catch (error) {
          this.logger.error(
            'Error updating device constraints:',
            error.name,
            error.message,
            error
          )

          this.logger.info('Restoring previous constraints', oldConstraints)
          await this.updateConstraints(oldConstraints, {
            attempt: attempt + 1,
          })

          return reject(error)
        }

        await this.updateStream(newStream)
        this.logger.debug('updateConstraints done')
        resolve()
      } catch (error) {
        this.logger.error('updateConstraints', error)
        reject(error)
      } finally {
        this.peer?._attachAudioTrackListener()
        this.peer?._attachVideoTrackListener()
      }
    })
  }

  private async updateStream(stream: MediaStream) {
    if (!this.peer) {
      throw new Error('Invalid RTCPeerConnection.')
    }

    // Store the previous tracks for device.updated event
    const prevVideoTrack = this.localVideoTrack
    const prevAudioTrack = this.localAudioTrack

    // Detach listeners because updateStream will trigger the track ended event
    this.peer._detachAudioTrackListener()
    this.peer._detachVideoTrackListener()

    this.logger.debug('updateStream got stream', stream)
    if (!this.localStream) {
      this.localStream = new MediaStream()
    }
    const { instance } = this.peer
    const tracks = stream.getTracks()
    this.logger.debug(`updateStream got ${tracks.length} tracks`)
    for (let i = 0; i < tracks.length; i++) {
      const newTrack = tracks[i]
      this.logger.debug('updateStream apply track: ', newTrack)
      const transceiver = instance
        .getTransceivers()
        .find(({ mid, sender, receiver }) => {
          if (sender.track && sender.track.kind === newTrack.kind) {
            this.logger.debug('Found transceiver by sender')
            return true
          }
          if (receiver.track && receiver.track.kind === newTrack.kind) {
            this.logger.debug('Found transceiver by receiver')
            return true
          }
          if (mid === null) {
            this.logger.debug('Found disassociated transceiver')
            return true
          }
          return false
        })
      if (transceiver && transceiver.sender) {
        this.logger.debug(
          'updateStream got transceiver',
          transceiver.currentDirection,
          transceiver.mid
        )
        await transceiver.sender.replaceTrack(newTrack)
        this.logger.debug('updateStream replaceTrack')
        transceiver.direction = 'sendrecv'
        this.logger.debug('updateStream set to sendrecv')
        this.localStream.getTracks().forEach((track) => {
          if (track.kind === newTrack.kind && track.id !== newTrack.id) {
            this.logger.debug(
              'updateStream stop old track and apply new one - '
            )
            stopTrack(track)
            this.localStream?.removeTrack(track)
          }
        })
        this.localStream.addTrack(newTrack)
      } else {
        this.logger.debug(
          'updateStream no transceiver found. addTrack and start dancing!'
        )
        this.peer.type = 'offer'
        this.doReinvite = true
        this.localStream.addTrack(newTrack)
        instance.addTrack(newTrack, this.localStream)
      }
      this.logger.debug('updateStream simply update mic/cam')
      if (newTrack.kind === 'audio') {
        this.emit('microphone.updated', {
          previous: {
            deviceId: prevAudioTrack?.id,
            label: prevAudioTrack?.label,
          },
          current: {
            deviceId: newTrack?.id,
            label: newTrack?.label,
          },
        })
        this.options.micId = newTrack.getSettings().deviceId
      } else if (newTrack.kind === 'video') {
        this.emit('camera.updated', {
          previous: {
            deviceId: prevVideoTrack?.id,
            label: prevVideoTrack?.label,
          },
          current: {
            deviceId: newTrack?.id,
            label: newTrack?.label,
          },
        })
        this.options.camId = newTrack.getSettings().deviceId
      }
    }
    this.logger.debug('updateStream done')
  }

  runRTCPeerWorkers(rtcPeerId: string) {
    this.runWorker('vertoEventWorker', {
      worker: workers.vertoEventWorker,
      initialState: { rtcPeerId },
    })

    const main = !(this.options.additionalDevice || this.options.screenShare)

    if (main) {
      this.runWorker('roomSubscribedWorker', {
        worker: workers.roomSubscribedWorker,
        initialState: { rtcPeerId },
      })

      this.runWorker('promoteDemoteWorker', {
        worker: workers.promoteDemoteWorker,
        initialState: { rtcPeerId },
      })
    }
  }

  /** @internal */
  invite<T>(): Promise<T> {
    return new Promise(async (resolve, reject) => {
      this.direction = 'outbound'
      this.peer = this._buildPeer('offer')
      try {
        await this.peer.start()
        resolve(this as any as T)
      } catch (error) {
        this.logger.error('Invite error', error)
        reject(error)
      }
    })
  }

  /** @internal */
  answer<T>(): Promise<T> {
    return new Promise(async (resolve, reject) => {
      this.direction = 'inbound'
      if (!this.peer) {
        this.peer = this._buildPeer('answer')
      }
      try {
        await this.peer.start()
        resolve(this as any as T)
      } catch (error) {
        this.logger.error('Answer error', error)
        reject(error)
      }
    })
  }

  /** @internal */
  onLocalSDPReady(rtcPeer: RTCPeer<EventTypes>) {
    if (!rtcPeer.instance.localDescription) {
      this.logger.error('Missing localDescription', rtcPeer)
      throw new Error('Invalid RTCPeerConnection localDescription')
    }
    const { type, sdp } = rtcPeer.instance.localDescription
    const mungedSDP = this._mungeSDP(sdp)
    this.logger.debug('LOCAL SDP \n', `Type: ${type}`, '\n\n', mungedSDP)
    switch (type) {
      case 'offer':
        this._watchSessionAuth()
        // If we have a remoteDescription already, send reinvite
        if (!this.resuming && rtcPeer.instance.remoteDescription) {
          return this.executeUpdateMedia(mungedSDP, rtcPeer.uuid)
        } else {
          return this.executeInvite(mungedSDP, rtcPeer.uuid)
        }
      case 'answer':
        return this.executeAnswer(mungedSDP, rtcPeer.uuid)
      default:
        return this.logger.error(
          `Unknown SDP type: '${type}' on call ${this.id}`
        )
    }
  }

  /** @internal */
  _closeWSConnection() {
    this._watchSessionAuth()
    this.store.dispatch(actions.sessionForceCloseAction())
  }

  private _watchSessionAuth() {
    if (this.sessionAuthTask) {
      this.sessionAuthTask.cancel()
    }
    this.sessionAuthTask = this.runWorker('sessionAuthWorker', {
      worker: workers.sessionAuthWorker,
    })
  }

  /** @internal */
  async resume() {
    this.logger.warn(`[resume] Call ${this.id}`)
    if (this.peer?.instance) {
      const { connectionState } = this.peer.instance
      this.logger.debug(
        `[resume] connectionState for ${this.id} is '${connectionState}'`
      )
      if (connectionState !== 'closed') {
        this.resuming = true
        this.peer.restartIce()
      }
    }
  }

  /**
   * Send the `verto.invite` only if the state is either `new` or `requesting`
   *   - new: the first time we send out the offer.
   *   - requesting: we received a redirectDestination so need to send it again
   *     specifying nodeId.
   *
   * @internal
   */
  async executeInvite(sdp: string, rtcPeerId: string, nodeId?: string) {
    const rtcPeer = this.getRTCPeerById(rtcPeerId)
    if (!rtcPeer || (rtcPeer.instance.remoteDescription && !this.resuming)) {
      throw new Error(
        `RTCPeer '${rtcPeerId}' already has a remoteDescription. Invalid invite.`
      )
    }
    // Set state to `requesting` only when `new`, otherwise keep it as `requesting`.
    if (this.state === 'new') {
      this.setState('requesting')
    }
    try {
      const ssOpts = this.options.screenShare
        ? {
            layout: this.options.layout,
            positions: this.options.positions,
          }
        : {}
      const message = VertoInvite({
        ...this.dialogParams(rtcPeerId),
        ...ssOpts,
        sdp,
      })

      let subscribe: EventEmitter.EventNames<EventTypes>[] = []
      if (this.options.screenShare) {
        /** @ts-expect-error - Only being used for debugging purposes */
        subscribe = ['video.room.screenshare']
      } else if (this.options.additionalDevice) {
        /** @ts-expect-error - Only being used for debugging purposes */
        subscribe = ['video.room.additionaldevice']
      } else {
        subscribe = this.getSubscriptions()
      }
      this.logger.debug('Subscribing to', subscribe)

      const response: any = await this.vertoExecute({
        message,
        callID: rtcPeerId,
        node_id: nodeId ?? this.options.nodeId,
        subscribe,
      })
      this.logger.debug('Invite response', response)

      this.resuming = false
    } catch (error) {
      this.setState('hangup')
      throw error
    }
  }

  /**
   * Send the `verto.answer` only if the state is `new`
   *   - new: the first time we send out the answer.
   * @internal
   */
  async executeAnswer(sdp: string, rtcPeerId: string, nodeId?: string) {
    // Set state to `answering` only when `new`, otherwise keep it as `answering`.
    if (this.state === 'new') {
      this.setState('answering')
    }
    try {
      const message = VertoAnswer({
        ...this.dialogParams(rtcPeerId),
        sdp,
      })
      const response: any = await this.vertoExecute({
        message,
        callID: rtcPeerId,
        node_id: nodeId ?? this.options.nodeId,
        subscribe: this.getSubscriptions(),
      })
      this.logger.debug('Answer response', response)

      this.resuming = false

      /** Call is active so set the RTCPeer */
      this.setActiveRTCPeer(rtcPeerId)
    } catch (error) {
      this.setState('hangup')
      throw error
    }
  }

  /** @internal */
  async executeUpdateMedia(sdp: string, rtcPeerId: string) {
    try {
      const message = VertoModify({
        ...this.dialogParams(rtcPeerId),
        sdp,
        action: 'updateMedia',
      })
      const response: any = await this.vertoExecute({
        message,
        callID: rtcPeerId,
        node_id: this.nodeId,
      })
      if (!response.sdp) {
        this.logger.error('UpdateMedia invalid SDP answer', response)
      }

      this.logger.debug('UpdateMedia response', response)
      if (!this.peer) {
        return this.logger.error('Invalid RTCPeer to updateMedia')
      }
      await this.peer.onRemoteSdp(response.sdp)
    } catch (error) {
      this.logger.error('UpdateMedia error', error)
      // this.setState('hangup')
      throw error
    }
  }

  async hangup(id?: string) {
    const rtcPeerId = id ?? this.callId
    if (!rtcPeerId) {
      throw new Error('Invalid RTCPeer ID to hangup')
    }

    try {
      const message = VertoBye(this.dialogParams(rtcPeerId))
      await this.vertoExecute({
        message,
        callID: rtcPeerId,
        node_id: this.nodeId,
      })
    } catch (error) {
      this.logger.error('Hangup error:', error)
    } finally {
      if (rtcPeerId !== this.callId) {
        return this.logger.warn(
          'Prevent setState hangup',
          rtcPeerId,
          this.callId
        )
      }
      this.setState('hangup')
    }
  }

  async hangupAll() {
    const rtcPeerId = this.callId
    if (!rtcPeerId) {
      throw new Error('Invalid RTCPeer ID to hangup')
    }

    try {
      const message = VertoBye({
        cause: 'REJECT_ALL',
        causeCode: '825',
        ...this.dialogParams(rtcPeerId),
      })
      await this.vertoExecute({
        message,
        callID: rtcPeerId,
        node_id: this.nodeId,
      })
    } catch (error) {
      this.logger.error('HangupAll error:', error)
    } finally {
      this.setState('hangup')
    }
  }

  async sendDigits(dtmf: string) {
    const rtcPeerId = this.callId
    if (!rtcPeerId) {
      throw new Error('Invalid RTCPeer ID to send DTMF')
    }
    const message = VertoInfo({ ...this.dialogParams(rtcPeerId), dtmf })
    await this.vertoExecute({
      message,
      callID: rtcPeerId,
      node_id: this.nodeId,
    })
  }

  /** @internal */
  doReinviteWithRelayOnly() {
    if (this.peer && this.active) {
      this.peer.restartIceWithRelayOnly()
    }
  }

  /** @internal */
  stopOutboundAudio() {
    if (this.peer && this.active) {
      this.peer.stopTrackSender('audio')
    }
  }

  /** @internal */
  restoreOutboundAudio() {
    if (this.peer && this.active) {
      this.peer.restoreTrackSender('audio')
    }
  }

  /** @internal */
  stopOutboundVideo() {
    if (this.peer && this.active) {
      this.peer.stopTrackSender('video')
    }
  }

  /** @internal */
  restoreOutboundVideo() {
    if (this.peer && this.active) {
      this.peer.restoreTrackSender('video')
    }
  }

  /** @internal */
  setState(state: BaseConnectionState) {
    this.prevState = this.state
    this.state = state
    this.logger.trace(
      `Call ${this.id} state change from ${this.prevState} to ${this.state}`
    )

    this.emit(this.state, this)

    switch (state) {
      case 'purge': {
        this._finalize()
        break
      }
      case 'hangup': {
        this.setState('destroy')
        break
      }
      case 'destroy':
        this._finalize()
        break
    }
  }

  /** @internal */
  updateMediaOptions(options: {
    audio?: boolean | MediaTrackConstraints
    video?: boolean | MediaTrackConstraints
    negotiateAudio?: boolean
    negotiateVideo?: boolean
  }) {
    this.logger.debug('updateMediaOptions', { ...options })
    this.options = {
      ...this.options,
      ...options,
    }
    this._checkDefaultMediaConstraints()
  }

  /** @internal */
  public onVertoBye = (params: OnVertoByeParams) => {
    this.logger.debug('onVertoBye', params)
    const {
      rtcPeerId,
      byeCause = 'NORMAL_CLEARING',
      byeCauseCode = '16',
      redirectDestination,
    } = params
    this.cause = String(byeCause)
    this.causeCode = String(byeCauseCode)
    const rtcPeer = this.getRTCPeerById(rtcPeerId)
    if (!rtcPeer) {
      return this.logger.warn('Invalid RTCPeer to hangup', params)
    }
    if (redirectDestination && rtcPeer.localSdp) {
      this.logger.debug(
        'Redirect Destination to:',
        redirectDestination,
        'for RTCPeer:',
        rtcPeer.uuid
      )
      // Force nodeId to redirectDestination
      this.executeInvite(rtcPeer.localSdp, rtcPeer.uuid, redirectDestination)
      return
    }

    // Notify RTCPeer for the bad signaling error
    rtcPeer.onRemoteBye({ code: this.causeCode, message: this.cause })

    // Set state to hangup only if the rtcPeer is the current one
    if (this.activeRTCPeerId === rtcPeer?.uuid) {
      this.logger.debug('onVertoBye go hangup')
      this.setState('hangup')
    }
  }

  /**
   * Allow to define logic to munge the SDP
   *
   * @internal
   * */
  private _mungeSDP(sdp: string) {
    return sdpRemoveLocalCandidates(sdp)
  }

  /**
   * Always use VIDEO_CONSTRAINTS if video: true
   * Always use AUDIO_CONSTRAINTS (or the SS one) if audio: true
   *
   * @internal
   */
  private _checkDefaultMediaConstraints() {
    if (this.options.video === true) {
      this.options.video = VIDEO_CONSTRAINTS
    }
    if (this.options.audio === true) {
      this.options.audio = this.options.screenShare
        ? AUDIO_CONSTRAINTS_SCREENSHARE
        : AUDIO_CONSTRAINTS
    }
  }

  private _initPeer() {
    // Build only for answer to be able to reject
    if (this.options.remoteSdp) {
      this.peer = this._buildPeer('answer')
    }
  }

  private _buildPeer(type: RTCSdpType) {
    const rtcPeer = new RTCPeer(this, type)
    this.appendRTCPeer(rtcPeer)
    this.runRTCPeerWorkers(rtcPeer.uuid)

    return rtcPeer
  }

  /** @internal */
  protected _finalize() {
    this.rtcPeerMap.forEach((rtcPeer) => {
      rtcPeer.stop()
    })
    this.rtcPeerMap.clear()
  }
}<|MERGE_RESOLUTION|>--- conflicted
+++ resolved
@@ -151,43 +151,6 @@
     )
   }
 
-<<<<<<< HEAD
-=======
-  /** @internal */
-  dialogParams(rtcPeerId: string) {
-    const {
-      destinationNumber,
-      attach,
-      callerName,
-      callerNumber,
-      remoteCallerName,
-      remoteCallerNumber,
-      userVariables,
-      screenShare,
-      additionalDevice,
-      pingSupported = true,
-    } = this.options
-
-    return {
-      dialogParams: {
-        id: rtcPeerId,
-        destinationNumber,
-        attach,
-        reattaching: attach,
-        callerName,
-        callerNumber,
-        remoteCallerName,
-        remoteCallerNumber,
-        userVariables,
-        screenShare,
-        additionalDevice,
-        pingSupported,
-        version: INVITE_VERSION,
-      },
-    }
-  }
-
->>>>>>> 5e453914
   get cameraId() {
     return this.peer ? this.peer.getDeviceId('video') : null
   }
