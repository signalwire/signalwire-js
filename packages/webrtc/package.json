{
  "name": "@signalwire/webrtc",
  "description": "SignalWire WebRTC library",
  "author": "SignalWire Team <open.source@signalwire.com>",
  "license": "MIT",
  "version": "3.14.0-dev.202506111650.ad2f5be.0",
  "main": "dist/cjs/webrtc/src/index.js",
  "module": "dist/mjs/webrtc/src/index.js",
  "files": [
    "dist",
    "src"
  ],
  "engines": {
    "node": ">=14"
  },
  "keywords": [
    "signalwire",
    "audio",
    "video",
    "rtc",
    "real time communication",
    "webrtc",
    "relay"
  ],
  "repository": {
    "type": "git",
    "url": "https://github.com/signalwire/signalwire-js"
  },
  "bugs": {
    "url": "https://github.com/signalwire/signalwire-js/issues"
  },
  "homepage": "https://github.com/signalwire/signalwire-js/tree/master/packages/webrtc",
  "scripts": {
    "start": "tsc --watch --project tsconfig.build.json",
    "build": "tsc --project tsconfig.build.json && tsc --project tsconfig.cjs.json",
    "test": "NODE_ENV=test jest",
    "prepublishOnly": "npm run build"
  },
  "dependencies": {
<<<<<<< HEAD
    "@signalwire/core": "4.2.1",
    "sdp-transform": "2.15.0"
=======
    "@signalwire/core": "4.3.0-dev.202506111650.ad2f5be.0",
    "sdp": "^3.2.0"
>>>>>>> 5046808b
  },
  "types": "dist/cjs/webrtc/src/index.d.ts",
  "devDependencies": {
    "@types/sdp-transform": "^2.4.9"
  }
}<|MERGE_RESOLUTION|>--- conflicted
+++ resolved
@@ -37,13 +37,8 @@
     "prepublishOnly": "npm run build"
   },
   "dependencies": {
-<<<<<<< HEAD
-    "@signalwire/core": "4.2.1",
+    "@signalwire/core": "4.3.0-dev.202506111650.ad2f5be.0",
     "sdp-transform": "2.15.0"
-=======
-    "@signalwire/core": "4.3.0-dev.202506111650.ad2f5be.0",
-    "sdp": "^3.2.0"
->>>>>>> 5046808b
   },
   "types": "dist/cjs/webrtc/src/index.d.ts",
   "devDependencies": {
