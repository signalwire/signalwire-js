--- conflicted
+++ resolved
@@ -111,11 +111,7 @@
 					<div class="tsd-signature tsd-kind-icon">apply<wbr>Local<wbr>Video<wbr>Overlay<span class="tsd-signature-symbol">:</span> <span class="tsd-signature-type">boolean</span></div>
 					<aside class="tsd-sources">
 						<ul>
-<<<<<<< HEAD
-							<li>Defined in <a href="https://github.com/signalwire/signalwire-js/blob/de5f833/packages/js/src/Client.ts#L10">packages/js/src/Client.ts:10</a></li>
-=======
-							<li>Defined in <a href="https://github.com/signalwire/video-sdk-poc/blob/b2c35f8/packages/js/src/Client.ts#L10">packages/js/src/Client.ts:10</a></li>
->>>>>>> b9058c82
+							<li>Defined in <a href="https://github.com/signalwire/signalwire-js/blob/66269f4/packages/js/src/Client.ts#L10">packages/js/src/Client.ts:10</a></li>
 						</ul>
 					</aside>
 				</section>
@@ -147,11 +143,7 @@
 					<div class="tsd-signature tsd-kind-icon">root<wbr>Element<wbr>Id<span class="tsd-signature-symbol">:</span> <span class="tsd-signature-type">string</span></div>
 					<aside class="tsd-sources">
 						<ul>
-<<<<<<< HEAD
-							<li>Defined in <a href="https://github.com/signalwire/signalwire-js/blob/de5f833/packages/js/src/Client.ts#L9">packages/js/src/Client.ts:9</a></li>
-=======
-							<li>Defined in <a href="https://github.com/signalwire/video-sdk-poc/blob/b2c35f8/packages/js/src/Client.ts#L9">packages/js/src/Client.ts:9</a></li>
->>>>>>> b9058c82
+							<li>Defined in <a href="https://github.com/signalwire/signalwire-js/blob/66269f4/packages/js/src/Client.ts#L9">packages/js/src/Client.ts:9</a></li>
 						</ul>
 					</aside>
 				</section>
@@ -161,11 +153,7 @@
 					<div class="tsd-signature tsd-kind-icon">stop<wbr>Camera<wbr>While<wbr>Muted<span class="tsd-signature-symbol">:</span> <span class="tsd-signature-type">boolean</span></div>
 					<aside class="tsd-sources">
 						<ul>
-<<<<<<< HEAD
-							<li>Defined in <a href="https://github.com/signalwire/signalwire-js/blob/de5f833/packages/js/src/Client.ts#L11">packages/js/src/Client.ts:11</a></li>
-=======
-							<li>Defined in <a href="https://github.com/signalwire/video-sdk-poc/blob/b2c35f8/packages/js/src/Client.ts#L11">packages/js/src/Client.ts:11</a></li>
->>>>>>> b9058c82
+							<li>Defined in <a href="https://github.com/signalwire/signalwire-js/blob/66269f4/packages/js/src/Client.ts#L11">packages/js/src/Client.ts:11</a></li>
 						</ul>
 					</aside>
 				</section>
@@ -175,11 +163,7 @@
 					<div class="tsd-signature tsd-kind-icon">stop<wbr>Microphone<wbr>While<wbr>Muted<span class="tsd-signature-symbol">:</span> <span class="tsd-signature-type">boolean</span></div>
 					<aside class="tsd-sources">
 						<ul>
-<<<<<<< HEAD
-							<li>Defined in <a href="https://github.com/signalwire/signalwire-js/blob/de5f833/packages/js/src/Client.ts#L12">packages/js/src/Client.ts:12</a></li>
-=======
-							<li>Defined in <a href="https://github.com/signalwire/video-sdk-poc/blob/b2c35f8/packages/js/src/Client.ts#L12">packages/js/src/Client.ts:12</a></li>
->>>>>>> b9058c82
+							<li>Defined in <a href="https://github.com/signalwire/signalwire-js/blob/66269f4/packages/js/src/Client.ts#L12">packages/js/src/Client.ts:12</a></li>
 						</ul>
 					</aside>
 				</section>
