--- conflicted
+++ resolved
@@ -117,11 +117,7 @@
 					<aside class="tsd-sources">
 						<p>Inherited from <a href="video.makeroomoptions.html">MakeRoomOptions</a>.<a href="video.makeroomoptions.html#applylocalvideooverlay">applyLocalVideoOverlay</a></p>
 						<ul>
-<<<<<<< HEAD
-							<li>Defined in <a href="https://github.com/signalwire/signalwire-js/blob/de5f833/packages/js/src/Client.ts#L10">packages/js/src/Client.ts:10</a></li>
-=======
-							<li>Defined in <a href="https://github.com/signalwire/video-sdk-poc/blob/b2c35f8/packages/js/src/Client.ts#L10">packages/js/src/Client.ts:10</a></li>
->>>>>>> b9058c82
+							<li>Defined in <a href="https://github.com/signalwire/signalwire-js/blob/66269f4/packages/js/src/Client.ts#L10">packages/js/src/Client.ts:10</a></li>
 						</ul>
 					</aside>
 				</section>
@@ -153,11 +149,7 @@
 					<div class="tsd-signature tsd-kind-icon">auto<wbr>Join<span class="tsd-signature-symbol">:</span> <span class="tsd-signature-type">boolean</span></div>
 					<aside class="tsd-sources">
 						<ul>
-<<<<<<< HEAD
-							<li>Defined in <a href="https://github.com/signalwire/signalwire-js/blob/de5f833/packages/js/src/createRoomObject.ts#L7">packages/js/src/createRoomObject.ts:7</a></li>
-=======
-							<li>Defined in <a href="https://github.com/signalwire/video-sdk-poc/blob/b2c35f8/packages/js/src/createRoomObject.ts#L7">packages/js/src/createRoomObject.ts:7</a></li>
->>>>>>> b9058c82
+							<li>Defined in <a href="https://github.com/signalwire/signalwire-js/blob/66269f4/packages/js/src/createRoomObject.ts#L7">packages/js/src/createRoomObject.ts:7</a></li>
 						</ul>
 					</aside>
 				</section>
@@ -223,11 +215,7 @@
 					<aside class="tsd-sources">
 						<p>Inherited from <a href="video.makeroomoptions.html">MakeRoomOptions</a>.<a href="video.makeroomoptions.html#rootelementid">rootElementId</a></p>
 						<ul>
-<<<<<<< HEAD
-							<li>Defined in <a href="https://github.com/signalwire/signalwire-js/blob/de5f833/packages/js/src/Client.ts#L9">packages/js/src/Client.ts:9</a></li>
-=======
-							<li>Defined in <a href="https://github.com/signalwire/video-sdk-poc/blob/b2c35f8/packages/js/src/Client.ts#L9">packages/js/src/Client.ts:9</a></li>
->>>>>>> b9058c82
+							<li>Defined in <a href="https://github.com/signalwire/signalwire-js/blob/66269f4/packages/js/src/Client.ts#L9">packages/js/src/Client.ts:9</a></li>
 						</ul>
 					</aside>
 				</section>
@@ -238,11 +226,7 @@
 					<aside class="tsd-sources">
 						<p>Inherited from <a href="video.makeroomoptions.html">MakeRoomOptions</a>.<a href="video.makeroomoptions.html#stopcamerawhilemuted">stopCameraWhileMuted</a></p>
 						<ul>
-<<<<<<< HEAD
-							<li>Defined in <a href="https://github.com/signalwire/signalwire-js/blob/de5f833/packages/js/src/Client.ts#L11">packages/js/src/Client.ts:11</a></li>
-=======
-							<li>Defined in <a href="https://github.com/signalwire/video-sdk-poc/blob/b2c35f8/packages/js/src/Client.ts#L11">packages/js/src/Client.ts:11</a></li>
->>>>>>> b9058c82
+							<li>Defined in <a href="https://github.com/signalwire/signalwire-js/blob/66269f4/packages/js/src/Client.ts#L11">packages/js/src/Client.ts:11</a></li>
 						</ul>
 					</aside>
 				</section>
@@ -253,11 +237,7 @@
 					<aside class="tsd-sources">
 						<p>Inherited from <a href="video.makeroomoptions.html">MakeRoomOptions</a>.<a href="video.makeroomoptions.html#stopmicrophonewhilemuted">stopMicrophoneWhileMuted</a></p>
 						<ul>
-<<<<<<< HEAD
-							<li>Defined in <a href="https://github.com/signalwire/signalwire-js/blob/de5f833/packages/js/src/Client.ts#L12">packages/js/src/Client.ts:12</a></li>
-=======
-							<li>Defined in <a href="https://github.com/signalwire/video-sdk-poc/blob/b2c35f8/packages/js/src/Client.ts#L12">packages/js/src/Client.ts:12</a></li>
->>>>>>> b9058c82
+							<li>Defined in <a href="https://github.com/signalwire/signalwire-js/blob/66269f4/packages/js/src/Client.ts#L12">packages/js/src/Client.ts:12</a></li>
 						</ul>
 					</aside>
 				</section>
