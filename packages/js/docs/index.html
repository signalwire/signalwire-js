<!doctype html>
<html class="default no-js">
<head>
	<meta charset="utf-8">
	<meta http-equiv="X-UA-Compatible" content="IE=edge">
	<title>@signalwire/js</title>
	<meta name="description" content="Documentation for @signalwire/js">
	<meta name="viewport" content="width=device-width, initial-scale=1">
	<link rel="stylesheet" href="assets/css/main.css">
	<script async src="assets/js/search.js" id="search-script"></script>
</head>
<body>
<header>
	<div class="tsd-page-toolbar">
		<div class="container">
			<div class="table-wrap">
				<div class="table-cell" id="tsd-search" data-index="assets/js/search.json" data-base=".">
					<div class="field">
						<label for="tsd-search-field" class="tsd-widget search no-caption">Search</label>
						<input id="tsd-search-field" type="text" />
					</div>
					<ul class="results">
						<li class="state loading">Preparing search index...</li>
						<li class="state failure">The search index is not available</li>
					</ul>
					<a href="index.html" class="title">@signalwire/js</a>
				</div>
				<div class="table-cell" id="tsd-widgets">
					<div id="tsd-filter">
						<a href="#" class="tsd-widget options no-caption" data-toggle="options">Options</a>
						<div class="tsd-filter-group">
							<div class="tsd-select" id="tsd-filter-visibility">
								<span class="tsd-select-label">All</span>
								<ul class="tsd-select-list">
									<li data-value="public">Public</li>
									<li data-value="protected">Public/Protected</li>
									<li data-value="private" class="selected">All</li>
								</ul>
							</div>
							<input type="checkbox" id="tsd-filter-inherited" checked />
							<label class="tsd-widget" for="tsd-filter-inherited">Inherited</label>
						</div>
					</div>
					<a href="#" class="tsd-widget menu no-caption" data-toggle="menu">Menu</a>
				</div>
			</div>
		</div>
	</div>
	<div class="tsd-page-title">
		<div class="container">
			<h1>@signalwire/js</h1>
		</div>
	</div>
</header>
<div class="container container-main">
	<div class="row">
		<div class="col-8 col-content">
<<<<<<< HEAD
			<section class="tsd-panel-group tsd-index-group">
				<h2>Index</h2>
				<section class="tsd-panel tsd-index-panel">
					<div class="tsd-index-content">
						<section class="tsd-index-section ">
							<h3>Namespaces</h3>
							<ul class="tsd-index-list">
								<li class="tsd-kind-namespace"><a href="modules/video.html" class="tsd-kind-icon">Video</a></li>
								<li class="tsd-kind-namespace"><a href="modules/webrtc.html" class="tsd-kind-icon">WebRTC</a></li>
							</ul>
						</section>
						<section class="tsd-index-section ">
							<h3>Interfaces</h3>
							<ul class="tsd-index-list">
								<li class="tsd-kind-interface"><a href="interfaces/basecomponentoptions.html" class="tsd-kind-icon">Base<wbr>Component<wbr>Options</a></li>
								<li class="tsd-kind-interface"><a href="interfaces/connectionoptions.html" class="tsd-kind-icon">Connection<wbr>Options</a></li>
								<li class="tsd-kind-interface"><a href="interfaces/roommembercommon.html" class="tsd-kind-icon">Room<wbr>Member<wbr>Common</a></li>
								<li class="tsd-kind-interface"><a href="interfaces/roommemberproperties.html" class="tsd-kind-icon">Room<wbr>Member<wbr>Properties</a></li>
								<li class="tsd-kind-interface"><a href="interfaces/useroptions.html" class="tsd-kind-icon">User<wbr>Options</a></li>
							</ul>
						</section>
						<section class="tsd-index-section ">
							<h3>Type aliases</h3>
							<ul class="tsd-index-list">
								<li class="tsd-kind-type-alias"><a href="index.html#baseconnectioneventshandlermapping" class="tsd-kind-icon">Base<wbr>Connection<wbr>Events<wbr>Handler<wbr>Mapping</a></li>
								<li class="tsd-kind-type-alias"><a href="index.html#baseconnectionoptions" class="tsd-kind-icon">Base<wbr>Connection<wbr>Options</a></li>
								<li class="tsd-kind-type-alias"><a href="index.html#baseconnectionstate" class="tsd-kind-icon">Base<wbr>Connection<wbr>State</a></li>
								<li class="tsd-kind-type-alias"><a href="index.html#clientevents" class="tsd-kind-icon">Client<wbr>Events</a></li>
								<li class="tsd-kind-type-alias"><a href="index.html#emitter" class="tsd-kind-icon">Emitter</a></li>
								<li class="tsd-kind-type-alias"><a href="index.html#eventshandlermapping" class="tsd-kind-icon">Events<wbr>Handler<wbr>Mapping</a></li>
								<li class="tsd-kind-type-alias"><a href="index.html#layoutchangedeventname" class="tsd-kind-icon">Layout<wbr>Changed<wbr>Event<wbr>Name</a></li>
								<li class="tsd-kind-type-alias"><a href="index.html#layoutevent" class="tsd-kind-icon">Layout<wbr>Event</a></li>
								<li class="tsd-kind-type-alias"><a href="index.html#memberevent" class="tsd-kind-icon">Member<wbr>Event</a></li>
								<li class="tsd-kind-type-alias"><a href="index.html#memberjoinedeventname" class="tsd-kind-icon">Member<wbr>Joined<wbr>Event<wbr>Name</a></li>
								<li class="tsd-kind-type-alias"><a href="index.html#memberlefteventname" class="tsd-kind-icon">Member<wbr>Left<wbr>Event<wbr>Name</a></li>
								<li class="tsd-kind-type-alias"><a href="index.html#membertalkingeventname" class="tsd-kind-icon">Member<wbr>Talking<wbr>Event<wbr>Name</a></li>
								<li class="tsd-kind-type-alias"><a href="index.html#membertalkingeventnames" class="tsd-kind-icon">Member<wbr>Talking<wbr>Event<wbr>Names</a></li>
								<li class="tsd-kind-type-alias"><a href="index.html#memberupdatedeventname" class="tsd-kind-icon">Member<wbr>Updated<wbr>Event<wbr>Name</a></li>
								<li class="tsd-kind-type-alias"><a href="index.html#memberupdatedeventnames" class="tsd-kind-icon">Member<wbr>Updated<wbr>Event<wbr>Names</a></li>
								<li class="tsd-kind-type-alias"><a href="index.html#rtctrackeventname" class="tsd-kind-icon">RTCTrack<wbr>Event<wbr>Name</a></li>
								<li class="tsd-kind-type-alias"><a href="index.html#roomendedeventname" class="tsd-kind-icon">Room<wbr>Ended<wbr>Event<wbr>Name</a></li>
								<li class="tsd-kind-type-alias"><a href="index.html#roomevent" class="tsd-kind-icon">Room<wbr>Event</a></li>
								<li class="tsd-kind-type-alias"><a href="index.html#roomeventnames" class="tsd-kind-icon">Room<wbr>Event<wbr>Names</a></li>
								<li class="tsd-kind-type-alias"><a href="index.html#roommember" class="tsd-kind-icon">Room<wbr>Member</a></li>
								<li class="tsd-kind-type-alias"><a href="index.html#roomobjectevents" class="tsd-kind-icon">Room<wbr>Object<wbr>Events</a></li>
								<li class="tsd-kind-type-alias"><a href="index.html#roomstartedeventname" class="tsd-kind-icon">Room<wbr>Started<wbr>Event<wbr>Name</a></li>
								<li class="tsd-kind-type-alias"><a href="index.html#roomsubscribedeventname" class="tsd-kind-icon">Room<wbr>Subscribed<wbr>Event<wbr>Name</a></li>
								<li class="tsd-kind-type-alias"><a href="index.html#roomupdatedeventname" class="tsd-kind-icon">Room<wbr>Updated<wbr>Event<wbr>Name</a></li>
								<li class="tsd-kind-type-alias"><a href="index.html#sessionevents" class="tsd-kind-icon">Session<wbr>Events</a></li>
								<li class="tsd-kind-type-alias"><a href="index.html#sessionstatus" class="tsd-kind-icon">Session<wbr>Status</a></li>
							</ul>
						</section>
					</div>
				</section>
			</section>
			<section class="tsd-panel-group tsd-member-group ">
				<h2>Type aliases</h2>
				<section class="tsd-panel tsd-member tsd-kind-type-alias">
					<a name="baseconnectioneventshandlermapping" class="tsd-anchor"></a>
					<h3>Base<wbr>Connection<wbr>Events<wbr>Handler<wbr>Mapping</h3>
					<div class="tsd-signature tsd-kind-icon">Base<wbr>Connection<wbr>Events<wbr>Handler<wbr>Mapping<span class="tsd-signature-symbol">:</span> <a href="index.html#eventshandlermapping" class="tsd-signature-type" data-tsd-kind="Type alias">EventsHandlerMapping</a><span class="tsd-signature-symbol"> &amp; </span><span class="tsd-signature-type">Record</span><span class="tsd-signature-symbol">&lt;</span><a href="index.html#baseconnectionstate" class="tsd-signature-type" data-tsd-kind="Type alias">BaseConnectionState</a><span class="tsd-signature-symbol">, </span><span class="tsd-signature-symbol">(</span>params<span class="tsd-signature-symbol">: </span><a href="classes/video.room.html" class="tsd-signature-type" data-tsd-kind="Class">Room</a><span class="tsd-signature-symbol">)</span><span class="tsd-signature-symbol"> =&gt; </span><span class="tsd-signature-type">void</span><span class="tsd-signature-symbol">&gt;</span></div>
					<aside class="tsd-sources">
						<ul>
							<li>Defined in <a href="https://github.com/signalwire/signalwire-js/blob/de5f833/packages/js/src/utils/interfaces.ts#L11">packages/js/src/utils/interfaces.ts:11</a></li>
						</ul>
					</aside>
				</section>
				<section class="tsd-panel tsd-member tsd-kind-type-alias">
					<a name="baseconnectionoptions" class="tsd-anchor"></a>
					<h3>Base<wbr>Connection<wbr>Options</h3>
					<div class="tsd-signature tsd-kind-icon">Base<wbr>Connection<wbr>Options<span class="tsd-signature-symbol">:</span> <a href="interfaces/connectionoptions.html" class="tsd-signature-type" data-tsd-kind="Interface">ConnectionOptions</a><span class="tsd-signature-symbol"> &amp; </span><a href="interfaces/basecomponentoptions.html" class="tsd-signature-type" data-tsd-kind="Interface">BaseComponentOptions</a></div>
					<aside class="tsd-sources">
						<ul>
							<li>Defined in packages/webrtc/dist/webrtc/src/BaseConnection.d.ts:4</li>
						</ul>
					</aside>
				</section>
				<section class="tsd-panel tsd-member tsd-kind-type-alias">
					<a name="baseconnectionstate" class="tsd-anchor"></a>
					<h3>Base<wbr>Connection<wbr>State</h3>
					<div class="tsd-signature tsd-kind-icon">Base<wbr>Connection<wbr>State<span class="tsd-signature-symbol">:</span> <span class="tsd-signature-type">&quot;active&quot;</span><span class="tsd-signature-symbol"> | </span><span class="tsd-signature-type">&quot;answering&quot;</span><span class="tsd-signature-symbol"> | </span><span class="tsd-signature-type">&quot;destroy&quot;</span><span class="tsd-signature-symbol"> | </span><span class="tsd-signature-type">&quot;early&quot;</span><span class="tsd-signature-symbol"> | </span><span class="tsd-signature-type">&quot;hangup&quot;</span><span class="tsd-signature-symbol"> | </span><span class="tsd-signature-type">&quot;held&quot;</span><span class="tsd-signature-symbol"> | </span><span class="tsd-signature-type">&quot;new&quot;</span><span class="tsd-signature-symbol"> | </span><span class="tsd-signature-type">&quot;purge&quot;</span><span class="tsd-signature-symbol"> | </span><span class="tsd-signature-type">&quot;recovering&quot;</span><span class="tsd-signature-symbol"> | </span><span class="tsd-signature-type">&quot;requesting&quot;</span><span class="tsd-signature-symbol"> | </span><span class="tsd-signature-type">&quot;ringing&quot;</span><span class="tsd-signature-symbol"> | </span><span class="tsd-signature-type">&quot;trying&quot;</span></div>
					<aside class="tsd-sources">
						<ul>
							<li>Defined in packages/core/dist/core/src/utils/interfaces.d.ts:84</li>
						</ul>
					</aside>
				</section>
				<section class="tsd-panel tsd-member tsd-kind-type-alias">
					<a name="clientevents" class="tsd-anchor"></a>
					<h3>Client<wbr>Events</h3>
					<div class="tsd-signature tsd-kind-icon">Client<wbr>Events<span class="tsd-signature-symbol">:</span> <span class="tsd-signature-type">Record</span><span class="tsd-signature-symbol">&lt;</span><a href="index.html#sessionevents" class="tsd-signature-type" data-tsd-kind="Type alias">SessionEvents</a><span class="tsd-signature-symbol">, </span><span class="tsd-signature-symbol">(</span><span class="tsd-signature-symbol">)</span><span class="tsd-signature-symbol"> =&gt; </span><span class="tsd-signature-type">void</span><span class="tsd-signature-symbol">&gt;</span></div>
					<aside class="tsd-sources">
						<ul>
							<li>Defined in packages/core/dist/core/src/utils/interfaces.d.ts:83</li>
						</ul>
					</aside>
					<div class="tsd-comment tsd-typography">
						<div class="lead">
							<p>List of all the events the client can listen to.</p>
						</div>
					</div>
				</section>
				<section class="tsd-panel tsd-member tsd-kind-type-alias">
					<a name="emitter" class="tsd-anchor"></a>
					<h3>Emitter</h3>
					<div class="tsd-signature tsd-kind-icon">Emitter<span class="tsd-signature-symbol">:</span> <span class="tsd-signature-type">Pick</span><span class="tsd-signature-symbol">&lt;</span><span class="tsd-signature-type">EventEmitter</span><span class="tsd-signature-symbol">, </span><span class="tsd-signature-type">&quot;on&quot;</span><span class="tsd-signature-symbol"> | </span><span class="tsd-signature-type">&quot;off&quot;</span><span class="tsd-signature-symbol"> | </span><span class="tsd-signature-type">&quot;once&quot;</span><span class="tsd-signature-symbol"> | </span><span class="tsd-signature-type">&quot;emit&quot;</span><span class="tsd-signature-symbol"> | </span><span class="tsd-signature-type">&quot;removeAllListeners&quot;</span><span class="tsd-signature-symbol"> | </span><span class="tsd-signature-type">&quot;eventNames&quot;</span><span class="tsd-signature-symbol">&gt;</span></div>
					<aside class="tsd-sources">
						<ul>
							<li>Defined in packages/core/dist/core/src/utils/interfaces.d.ts:8</li>
						</ul>
					</aside>
					<div class="tsd-comment tsd-typography">
						<div class="lead">
							<p>Minimal interface the emitter must fulfill</p>
						</div>
					</div>
				</section>
				<section class="tsd-panel tsd-member tsd-kind-type-alias">
					<a name="eventshandlermapping" class="tsd-anchor"></a>
					<h3>Events<wbr>Handler<wbr>Mapping</h3>
					<div class="tsd-signature tsd-kind-icon">Events<wbr>Handler<wbr>Mapping<span class="tsd-signature-symbol">:</span> <span class="tsd-signature-type">Record</span><span class="tsd-signature-symbol">&lt;</span><a href="index.html#layoutevent" class="tsd-signature-type" data-tsd-kind="Type alias">LayoutEvent</a><span class="tsd-signature-symbol">, </span><span class="tsd-signature-symbol">(</span>params<span class="tsd-signature-symbol">: </span><span class="tsd-signature-symbol">{ </span>layout<span class="tsd-signature-symbol">: </span><span class="tsd-signature-type">Layout</span><span class="tsd-signature-symbol"> }</span><span class="tsd-signature-symbol">)</span><span class="tsd-signature-symbol"> =&gt; </span><span class="tsd-signature-type">void</span><span class="tsd-signature-symbol">&gt;</span><span class="tsd-signature-symbol"> &amp; </span><span class="tsd-signature-type">Record</span><span class="tsd-signature-symbol">&lt;</span><a href="index.html#memberjoinedeventname" class="tsd-signature-type" data-tsd-kind="Type alias">MemberJoinedEventName</a><span class="tsd-signature-symbol">, </span><span class="tsd-signature-symbol">(</span>params<span class="tsd-signature-symbol">: </span><span class="tsd-signature-symbol">{ </span>member<span class="tsd-signature-symbol">: </span><a href="index.html#roommember" class="tsd-signature-type" data-tsd-kind="Type alias">RoomMember</a><span class="tsd-signature-symbol"> }</span><span class="tsd-signature-symbol">)</span><span class="tsd-signature-symbol"> =&gt; </span><span class="tsd-signature-type">void</span><span class="tsd-signature-symbol">&gt;</span><span class="tsd-signature-symbol"> &amp; </span><span class="tsd-signature-type">Record</span><span class="tsd-signature-symbol">&lt;</span><a href="index.html#memberlefteventname" class="tsd-signature-type" data-tsd-kind="Type alias">MemberLeftEventName</a><span class="tsd-signature-symbol">, </span><span class="tsd-signature-symbol">(</span>params<span class="tsd-signature-symbol">: </span><span class="tsd-signature-symbol">{ </span>member<span class="tsd-signature-symbol">: </span><a href="interfaces/roommembercommon.html" class="tsd-signature-type" data-tsd-kind="Interface">RoomMemberCommon</a><span class="tsd-signature-symbol"> }</span><span class="tsd-signature-symbol">)</span><span class="tsd-signature-symbol"> =&gt; </span><span class="tsd-signature-type">void</span><span class="tsd-signature-symbol">&gt;</span><span class="tsd-signature-symbol"> &amp; </span><span class="tsd-signature-type">Record</span><span class="tsd-signature-symbol">&lt;</span><a href="index.html#memberupdatedeventname" class="tsd-signature-type" data-tsd-kind="Type alias">MemberUpdatedEventName</a><span class="tsd-signature-symbol"> | </span><a href="index.html#memberupdatedeventnames" class="tsd-signature-type" data-tsd-kind="Type alias">MemberUpdatedEventNames</a><span class="tsd-signature-symbol">, </span><span class="tsd-signature-symbol">(</span>params<span class="tsd-signature-symbol">: </span><span class="tsd-signature-type">MemberUpdatedEvent</span><span class="tsd-signature-symbol">[</span><span class="tsd-signature-type">&quot;params&quot;</span><span class="tsd-signature-symbol">]</span><span class="tsd-signature-symbol">)</span><span class="tsd-signature-symbol"> =&gt; </span><span class="tsd-signature-type">void</span><span class="tsd-signature-symbol">&gt;</span><span class="tsd-signature-symbol"> &amp; </span><span class="tsd-signature-type">Record</span><span class="tsd-signature-symbol">&lt;</span><a href="index.html#membertalkingeventnames" class="tsd-signature-type" data-tsd-kind="Type alias">MemberTalkingEventNames</a><span class="tsd-signature-symbol">, </span><span class="tsd-signature-symbol">(</span>params<span class="tsd-signature-symbol">: </span><span class="tsd-signature-type">MemberTalkingEvent</span><span class="tsd-signature-symbol">[</span><span class="tsd-signature-type">&quot;params&quot;</span><span class="tsd-signature-symbol">]</span><span class="tsd-signature-symbol">)</span><span class="tsd-signature-symbol"> =&gt; </span><span class="tsd-signature-type">void</span><span class="tsd-signature-symbol">&gt;</span><span class="tsd-signature-symbol"> &amp; </span><span class="tsd-signature-type">Record</span><span class="tsd-signature-symbol">&lt;</span><a href="index.html#roomevent" class="tsd-signature-type" data-tsd-kind="Type alias">RoomEvent</a><span class="tsd-signature-symbol">, </span><span class="tsd-signature-symbol">(</span>params<span class="tsd-signature-symbol">: </span><span class="tsd-signature-type">RoomEventParams</span><span class="tsd-signature-symbol">)</span><span class="tsd-signature-symbol"> =&gt; </span><span class="tsd-signature-type">void</span><span class="tsd-signature-symbol">&gt;</span><span class="tsd-signature-symbol"> &amp; </span><span class="tsd-signature-type">Record</span><span class="tsd-signature-symbol">&lt;</span><a href="index.html#rtctrackeventname" class="tsd-signature-type" data-tsd-kind="Type alias">RTCTrackEventName</a><span class="tsd-signature-symbol">, </span><span class="tsd-signature-symbol">(</span>event<span class="tsd-signature-symbol">: </span><span class="tsd-signature-type">RTCTrackEvent</span><span class="tsd-signature-symbol">)</span><span class="tsd-signature-symbol"> =&gt; </span><span class="tsd-signature-type">void</span><span class="tsd-signature-symbol">&gt;</span></div>
					<aside class="tsd-sources">
						<ul>
							<li>Defined in packages/core/dist/core/src/types/video.d.ts:142</li>
						</ul>
					</aside>
				</section>
				<section class="tsd-panel tsd-member tsd-kind-type-alias">
					<a name="layoutchangedeventname" class="tsd-anchor"></a>
					<h3>Layout<wbr>Changed<wbr>Event<wbr>Name</h3>
					<div class="tsd-signature tsd-kind-icon">Layout<wbr>Changed<wbr>Event<wbr>Name<span class="tsd-signature-symbol">:</span> <span class="tsd-signature-type">&quot;layout.changed&quot;</span></div>
					<aside class="tsd-sources">
						<ul>
							<li>Defined in packages/core/dist/core/src/types/video.d.ts:24</li>
						</ul>
					</aside>
				</section>
				<section class="tsd-panel tsd-member tsd-kind-type-alias">
					<a name="layoutevent" class="tsd-anchor"></a>
					<h3>Layout<wbr>Event</h3>
					<div class="tsd-signature tsd-kind-icon">Layout<wbr>Event<span class="tsd-signature-symbol">:</span> <a href="index.html#layoutchangedeventname" class="tsd-signature-type" data-tsd-kind="Type alias">LayoutChangedEventName</a></div>
					<aside class="tsd-sources">
						<ul>
							<li>Defined in packages/core/dist/core/src/types/video.d.ts:25</li>
						</ul>
					</aside>
				</section>
				<section class="tsd-panel tsd-member tsd-kind-type-alias">
					<a name="memberevent" class="tsd-anchor"></a>
					<h3>Member<wbr>Event</h3>
					<div class="tsd-signature tsd-kind-icon">Member<wbr>Event<span class="tsd-signature-symbol">:</span> <a href="index.html#memberjoinedeventname" class="tsd-signature-type" data-tsd-kind="Type alias">MemberJoinedEventName</a><span class="tsd-signature-symbol"> | </span><a href="index.html#memberlefteventname" class="tsd-signature-type" data-tsd-kind="Type alias">MemberLeftEventName</a><span class="tsd-signature-symbol"> | </span><a href="index.html#memberupdatedeventname" class="tsd-signature-type" data-tsd-kind="Type alias">MemberUpdatedEventName</a><span class="tsd-signature-symbol"> | </span><a href="index.html#membertalkingeventname" class="tsd-signature-type" data-tsd-kind="Type alias">MemberTalkingEventName</a></div>
					<aside class="tsd-sources">
						<ul>
							<li>Defined in packages/core/dist/core/src/types/video.d.ts:32</li>
						</ul>
					</aside>
				</section>
				<section class="tsd-panel tsd-member tsd-kind-type-alias">
					<a name="memberjoinedeventname" class="tsd-anchor"></a>
					<h3>Member<wbr>Joined<wbr>Event<wbr>Name</h3>
					<div class="tsd-signature tsd-kind-icon">Member<wbr>Joined<wbr>Event<wbr>Name<span class="tsd-signature-symbol">:</span> <span class="tsd-signature-type">&quot;member.joined&quot;</span></div>
					<aside class="tsd-sources">
						<ul>
							<li>Defined in packages/core/dist/core/src/types/video.d.ts:26</li>
						</ul>
					</aside>
				</section>
				<section class="tsd-panel tsd-member tsd-kind-type-alias">
					<a name="memberlefteventname" class="tsd-anchor"></a>
					<h3>Member<wbr>Left<wbr>Event<wbr>Name</h3>
					<div class="tsd-signature tsd-kind-icon">Member<wbr>Left<wbr>Event<wbr>Name<span class="tsd-signature-symbol">:</span> <span class="tsd-signature-type">&quot;member.left&quot;</span></div>
					<aside class="tsd-sources">
						<ul>
							<li>Defined in packages/core/dist/core/src/types/video.d.ts:27</li>
						</ul>
					</aside>
				</section>
				<section class="tsd-panel tsd-member tsd-kind-type-alias">
					<a name="membertalkingeventname" class="tsd-anchor"></a>
					<h3>Member<wbr>Talking<wbr>Event<wbr>Name</h3>
					<div class="tsd-signature tsd-kind-icon">Member<wbr>Talking<wbr>Event<wbr>Name<span class="tsd-signature-symbol">:</span> <span class="tsd-signature-type">&quot;member.talking&quot;</span></div>
					<aside class="tsd-sources">
						<ul>
							<li>Defined in packages/core/dist/core/src/types/video.d.ts:29</li>
						</ul>
					</aside>
				</section>
				<section class="tsd-panel tsd-member tsd-kind-type-alias">
					<a name="membertalkingeventnames" class="tsd-anchor"></a>
					<h3>Member<wbr>Talking<wbr>Event<wbr>Names</h3>
					<div class="tsd-signature tsd-kind-icon">Member<wbr>Talking<wbr>Event<wbr>Names<span class="tsd-signature-symbol">:</span> <a href="index.html#membertalkingeventname" class="tsd-signature-type" data-tsd-kind="Type alias">MemberTalkingEventName</a><span class="tsd-signature-symbol"> | </span><span class="tsd-signature-symbol">`</span><span class="tsd-signature-symbol">${</span><a href="index.html#membertalkingeventname" class="tsd-signature-type" data-tsd-kind="Type alias">MemberTalkingEventName</a><span class="tsd-signature-symbol">}</span><span class="tsd-signature-type">.start</span><span class="tsd-signature-symbol">`</span><span class="tsd-signature-symbol"> | </span><span class="tsd-signature-symbol">`</span><span class="tsd-signature-symbol">${</span><a href="index.html#membertalkingeventname" class="tsd-signature-type" data-tsd-kind="Type alias">MemberTalkingEventName</a><span class="tsd-signature-symbol">}</span><span class="tsd-signature-type">.stop</span><span class="tsd-signature-symbol">`</span></div>
					<aside class="tsd-sources">
						<ul>
							<li>Defined in packages/core/dist/core/src/types/video.d.ts:31</li>
						</ul>
					</aside>
				</section>
				<section class="tsd-panel tsd-member tsd-kind-type-alias">
					<a name="memberupdatedeventname" class="tsd-anchor"></a>
					<h3>Member<wbr>Updated<wbr>Event<wbr>Name</h3>
					<div class="tsd-signature tsd-kind-icon">Member<wbr>Updated<wbr>Event<wbr>Name<span class="tsd-signature-symbol">:</span> <span class="tsd-signature-type">&quot;member.updated&quot;</span></div>
					<aside class="tsd-sources">
						<ul>
							<li>Defined in packages/core/dist/core/src/types/video.d.ts:28</li>
						</ul>
					</aside>
				</section>
				<section class="tsd-panel tsd-member tsd-kind-type-alias">
					<a name="memberupdatedeventnames" class="tsd-anchor"></a>
					<h3>Member<wbr>Updated<wbr>Event<wbr>Names</h3>
					<div class="tsd-signature tsd-kind-icon">Member<wbr>Updated<wbr>Event<wbr>Names<span class="tsd-signature-symbol">:</span> <span class="tsd-signature-symbol">`</span><span class="tsd-signature-symbol">${</span><a href="index.html#memberupdatedeventname" class="tsd-signature-type" data-tsd-kind="Type alias">MemberUpdatedEventName</a><span class="tsd-signature-symbol">}</span><span class="tsd-signature-type">.</span><span class="tsd-signature-symbol">${</span><span class="tsd-signature-symbol">keyof </span><a href="interfaces/roommemberproperties.html" class="tsd-signature-type" data-tsd-kind="Interface">RoomMemberProperties</a><span class="tsd-signature-symbol">}</span><span class="tsd-signature-symbol">`</span></div>
					<aside class="tsd-sources">
						<ul>
							<li>Defined in packages/core/dist/core/src/types/video.d.ts:30</li>
						</ul>
					</aside>
				</section>
				<section class="tsd-panel tsd-member tsd-kind-type-alias">
					<a name="rtctrackeventname" class="tsd-anchor"></a>
					<h3>RTCTrack<wbr>Event<wbr>Name</h3>
					<div class="tsd-signature tsd-kind-icon">RTCTrack<wbr>Event<wbr>Name<span class="tsd-signature-symbol">:</span> <span class="tsd-signature-type">&quot;track&quot;</span></div>
					<aside class="tsd-sources">
						<ul>
							<li>Defined in packages/core/dist/core/src/types/video.d.ts:83</li>
						</ul>
					</aside>
				</section>
				<section class="tsd-panel tsd-member tsd-kind-type-alias">
					<a name="roomendedeventname" class="tsd-anchor"></a>
					<h3>Room<wbr>Ended<wbr>Event<wbr>Name</h3>
					<div class="tsd-signature tsd-kind-icon">Room<wbr>Ended<wbr>Event<wbr>Name<span class="tsd-signature-symbol">:</span> <span class="tsd-signature-type">&quot;room.ended&quot;</span></div>
					<aside class="tsd-sources">
						<ul>
							<li>Defined in packages/core/dist/core/src/types/video.d.ts:4</li>
						</ul>
					</aside>
				</section>
				<section class="tsd-panel tsd-member tsd-kind-type-alias">
					<a name="roomevent" class="tsd-anchor"></a>
					<h3>Room<wbr>Event</h3>
					<div class="tsd-signature tsd-kind-icon">Room<wbr>Event<span class="tsd-signature-symbol">:</span> <a href="index.html#roomstartedeventname" class="tsd-signature-type" data-tsd-kind="Type alias">RoomStartedEventName</a><span class="tsd-signature-symbol"> | </span><a href="index.html#roomendedeventname" class="tsd-signature-type" data-tsd-kind="Type alias">RoomEndedEventName</a><span class="tsd-signature-symbol"> | </span><a href="index.html#roomsubscribedeventname" class="tsd-signature-type" data-tsd-kind="Type alias">RoomSubscribedEventName</a><span class="tsd-signature-symbol"> | </span><a href="index.html#roomupdatedeventname" class="tsd-signature-type" data-tsd-kind="Type alias">RoomUpdatedEventName</a></div>
					<aside class="tsd-sources">
						<ul>
							<li>Defined in packages/core/dist/core/src/types/video.d.ts:7</li>
						</ul>
					</aside>
				</section>
				<section class="tsd-panel tsd-member tsd-kind-type-alias">
					<a name="roomeventnames" class="tsd-anchor"></a>
					<h3>Room<wbr>Event<wbr>Names</h3>
					<div class="tsd-signature tsd-kind-icon">Room<wbr>Event<wbr>Names<span class="tsd-signature-symbol">:</span> <a href="index.html#roomevent" class="tsd-signature-type" data-tsd-kind="Type alias">RoomEvent</a><span class="tsd-signature-symbol"> | </span><a href="index.html#rtctrackeventname" class="tsd-signature-type" data-tsd-kind="Type alias">RTCTrackEventName</a><span class="tsd-signature-symbol"> | </span><a href="index.html#layoutevent" class="tsd-signature-type" data-tsd-kind="Type alias">LayoutEvent</a><span class="tsd-signature-symbol"> | </span><a href="index.html#memberevent" class="tsd-signature-type" data-tsd-kind="Type alias">MemberEvent</a><span class="tsd-signature-symbol"> | </span><a href="index.html#memberupdatedeventnames" class="tsd-signature-type" data-tsd-kind="Type alias">MemberUpdatedEventNames</a><span class="tsd-signature-symbol"> | </span><a href="index.html#membertalkingeventnames" class="tsd-signature-type" data-tsd-kind="Type alias">MemberTalkingEventNames</a></div>
					<aside class="tsd-sources">
						<ul>
							<li>Defined in packages/core/dist/core/src/types/video.d.ts:88</li>
						</ul>
					</aside>
					<div class="tsd-comment tsd-typography">
						<div class="lead">
							<p>List of all the events a RoomObject
							can listen to</p>
						</div>
					</div>
				</section>
				<section class="tsd-panel tsd-member tsd-kind-type-alias">
					<a name="roommember" class="tsd-anchor"></a>
					<h3>Room<wbr>Member</h3>
					<div class="tsd-signature tsd-kind-icon">Room<wbr>Member<span class="tsd-signature-symbol">:</span> <a href="interfaces/roommembercommon.html" class="tsd-signature-type" data-tsd-kind="Interface">RoomMemberCommon</a><span class="tsd-signature-symbol"> &amp; </span><a href="interfaces/roommemberproperties.html" class="tsd-signature-type" data-tsd-kind="Interface">RoomMemberProperties</a><span class="tsd-signature-symbol"> &amp; </span><span class="tsd-signature-symbol">{ </span>type<span class="tsd-signature-symbol">: </span><span class="tsd-signature-type">&quot;member&quot;</span><span class="tsd-signature-symbol"> }</span></div>
					<aside class="tsd-sources">
						<ul>
							<li>Defined in packages/core/dist/core/src/types/video.d.ts:53</li>
						</ul>
					</aside>
				</section>
				<section class="tsd-panel tsd-member tsd-kind-type-alias">
					<a name="roomobjectevents" class="tsd-anchor"></a>
					<h3>Room<wbr>Object<wbr>Events</h3>
					<div class="tsd-signature tsd-kind-icon">Room<wbr>Object<wbr>Events<span class="tsd-signature-symbol">:</span> <span class="tsd-signature-symbol">{</span><span class="tsd-signature-symbol">[ </span><span class="tsd-signature-type">k</span><span class="tsd-signature-symbol"> in </span><a href="index.html#roomeventnames" class="tsd-signature-type" data-tsd-kind="Type alias">RoomEventNames</a><span class="tsd-signature-symbol"> | </span><a href="index.html#baseconnectionstate" class="tsd-signature-type" data-tsd-kind="Type alias">BaseConnectionState</a><span class="tsd-signature-symbol">]</span><span class="tsd-signature-symbol">: </span><a href="index.html#baseconnectioneventshandlermapping" class="tsd-signature-type" data-tsd-kind="Type alias">BaseConnectionEventsHandlerMapping</a><span class="tsd-signature-symbol">[</span><span class="tsd-signature-type">k</span><span class="tsd-signature-symbol">]</span><span class="tsd-signature-symbol"> }</span></div>
					<aside class="tsd-sources">
						<ul>
							<li>Defined in <a href="https://github.com/signalwire/signalwire-js/blob/de5f833/packages/js/src/utils/interfaces.ts#L14">packages/js/src/utils/interfaces.ts:14</a></li>
						</ul>
					</aside>
				</section>
				<section class="tsd-panel tsd-member tsd-kind-type-alias">
					<a name="roomstartedeventname" class="tsd-anchor"></a>
					<h3>Room<wbr>Started<wbr>Event<wbr>Name</h3>
					<div class="tsd-signature tsd-kind-icon">Room<wbr>Started<wbr>Event<wbr>Name<span class="tsd-signature-symbol">:</span> <span class="tsd-signature-type">&quot;room.started&quot;</span></div>
					<aside class="tsd-sources">
						<ul>
							<li>Defined in packages/core/dist/core/src/types/video.d.ts:3</li>
						</ul>
					</aside>
				</section>
				<section class="tsd-panel tsd-member tsd-kind-type-alias">
					<a name="roomsubscribedeventname" class="tsd-anchor"></a>
					<h3>Room<wbr>Subscribed<wbr>Event<wbr>Name</h3>
					<div class="tsd-signature tsd-kind-icon">Room<wbr>Subscribed<wbr>Event<wbr>Name<span class="tsd-signature-symbol">:</span> <span class="tsd-signature-type">&quot;room.subscribed&quot;</span></div>
					<aside class="tsd-sources">
						<ul>
							<li>Defined in packages/core/dist/core/src/types/video.d.ts:5</li>
						</ul>
					</aside>
				</section>
				<section class="tsd-panel tsd-member tsd-kind-type-alias">
					<a name="roomupdatedeventname" class="tsd-anchor"></a>
					<h3>Room<wbr>Updated<wbr>Event<wbr>Name</h3>
					<div class="tsd-signature tsd-kind-icon">Room<wbr>Updated<wbr>Event<wbr>Name<span class="tsd-signature-symbol">:</span> <span class="tsd-signature-type">&quot;room.updated&quot;</span></div>
					<aside class="tsd-sources">
						<ul>
							<li>Defined in packages/core/dist/core/src/types/video.d.ts:6</li>
						</ul>
					</aside>
				</section>
				<section class="tsd-panel tsd-member tsd-kind-type-alias">
					<a name="sessionevents" class="tsd-anchor"></a>
					<h3>Session<wbr>Events</h3>
					<div class="tsd-signature tsd-kind-icon">Session<wbr>Events<span class="tsd-signature-symbol">:</span> <span class="tsd-signature-symbol">`</span><span class="tsd-signature-type">session.</span><span class="tsd-signature-symbol">${</span><a href="index.html#sessionstatus" class="tsd-signature-type" data-tsd-kind="Type alias">SessionStatus</a><span class="tsd-signature-symbol">}</span><span class="tsd-signature-symbol">`</span></div>
					<aside class="tsd-sources">
						<ul>
							<li>Defined in packages/core/dist/core/src/utils/interfaces.d.ts:81</li>
						</ul>
					</aside>
				</section>
				<section class="tsd-panel tsd-member tsd-kind-type-alias">
					<a name="sessionstatus" class="tsd-anchor"></a>
					<h3>Session<wbr>Status</h3>
					<div class="tsd-signature tsd-kind-icon">Session<wbr>Status<span class="tsd-signature-symbol">:</span> <span class="tsd-signature-type">&quot;unknown&quot;</span><span class="tsd-signature-symbol"> | </span><span class="tsd-signature-type">&quot;idle&quot;</span><span class="tsd-signature-symbol"> | </span><span class="tsd-signature-type">&quot;reconnecting&quot;</span><span class="tsd-signature-symbol"> | </span><span class="tsd-signature-type">&quot;connected&quot;</span><span class="tsd-signature-symbol"> | </span><span class="tsd-signature-type">&quot;disconnected&quot;</span></div>
					<aside class="tsd-sources">
						<ul>
							<li>Defined in packages/core/dist/core/src/utils/interfaces.d.ts:80</li>
						</ul>
					</aside>
				</section>
			</section>
=======
			<div class="tsd-panel tsd-typography">
				<a href="#signalwirejs" id="signalwirejs" style="color: inherit; text-decoration: none;">
					<h1><code>@signalwire/js</code></h1>
				</a>
				<a href="#signalwire-javascript-sdk" id="signalwire-javascript-sdk" style="color: inherit; text-decoration: none;">
					<h1>SignalWire JavaScript SDK</h1>
				</a>
				<p><a href="https://ci.signalwire.com/signalwire/signalwire-js"><img src="https://ci.signalwire.com/api/badges/signalwire/signalwire-js/status.svg" alt="Build Status"></a> <img src="https://img.shields.io/npm/v/@signalwire/js.svg?color=brightgreen" alt="NPM"></p>
				<p>The SignalWire JavaScript SDK transforms your standard browser into a realtime media engine, enabling developers to directly make audio and video calls to phone numbers, SIP endpoints, and other browsers. Using the JavaScript SDK you can add immersive, scalable communication - from video conferences and softphones to click-to-call and mobile gaming - all available right in your own web pages and applications.</p>
				<p>SignalWire&#39;s simple and powerful authentication system, using JWT, allows you to set granular permissions, enabling some of your users to only join conference calls, while others could list on-going calls and jump in to assist from a support dashboard... the possibilities are endless.</p>
				<a href="#getting-started" id="getting-started" style="color: inherit; text-decoration: none;">
					<h2>Getting Started</h2>
				</a>
				<p>Read the implementation documentation, guides and API Reference at the official <a href="https://docs.signalwire.com/topics/api/sdk/js/#javascript-sdk">SignalWire JavaScript SDK Documentation</a> site.</p>
				<hr>
				<a href="#contributing" id="contributing" style="color: inherit; text-decoration: none;">
					<h2>Contributing</h2>
				</a>
				<p>SignalWire JavaScript SDK is open source and maintained by the SignalWire team, but we are very grateful for <a href="https://github.com/signalwire/signalwire-js/contributors">everyone</a> who has contributed and assisted so far.</p>
				<p>If you&#39;d like to contribute, feel free to visit our <a href="https://signalwire.community/">Slack channel</a> and read our developer section to get the code running in your local environment.</p>
				<a href="#developers" id="developers" style="color: inherit; text-decoration: none;">
					<h2>Developers</h2>
				</a>
				<p>The JavaScript SDK is a package inside the <a href="https://github.com/signalwire/signalwire-js">signalwire-js</a> <em>monorepo</em>. To setup the dev environment follow these steps:</p>
				<ol>
					<li><a href="https://nodejs.org/">Download the installer</a> for the LTS version of Node.js. This is the best way to also <a href="https://blog.npmjs.org/post/85484771375/how-to-install-npm#_=_">install npm</a>.</li>
					<li>Fork the <a href="https://github.com/signalwire/signalwire-js">signalwire-js</a> repository and clone it.</li>
					<li>Create a new branch from <code>main</code> for your change.</li>
					<li>Run <code>npm install</code> to install global dependencies.</li>
					<li>Navigate into the JavaScript directory with <code>cd packages/js</code>.</li>
					<li>Make changes!</li>
				</ol>
				<a href="#versioning" id="versioning" style="color: inherit; text-decoration: none;">
					<h2>Versioning</h2>
				</a>
				<p>SignalWire JavaScript SDK follows Semantic Versioning 2.0 as defined at <a href="http://semver.org">http://semver.org</a>.</p>
				<a href="#license" id="license" style="color: inherit; text-decoration: none;">
					<h2>License</h2>
				</a>
				<p>SignalWire JavaScript SDK is copyright © 2018-2021
				<a href="http://signalwire.com">SignalWire</a>. It is free software, and may be redistributed under the terms specified in the <a href="https://github.com/signalwire/signalwire-js/blob/master/LICENSE">MIT-LICENSE</a> file.</p>
			</div>
>>>>>>> b9058c82
		</div>
		<div class="col-4 col-menu menu-sticky-wrap menu-highlight">
			<nav class="tsd-navigation primary">
				<ul>
					<li class=" ">
						<a href="modules.html">Exports</a>
					</li>
					<li class=" tsd-kind-namespace">
						<a href="modules/video.html">Video</a>
					</li>
					<li class=" tsd-kind-namespace">
						<a href="modules/webrtc.html">WebRTC</a>
					</li>
				</ul>
			</nav>
			<nav class="tsd-navigation secondary menu-sticky">
				<ul class="before-current">
					<li class=" tsd-kind-interface">
						<a href="interfaces/basecomponentoptions.html" class="tsd-kind-icon">Base<wbr>Component<wbr>Options</a>
					</li>
					<li class=" tsd-kind-interface">
						<a href="interfaces/connectionoptions.html" class="tsd-kind-icon">Connection<wbr>Options</a>
					</li>
					<li class=" tsd-kind-interface">
						<a href="interfaces/roommembercommon.html" class="tsd-kind-icon">Room<wbr>Member<wbr>Common</a>
					</li>
					<li class=" tsd-kind-interface">
						<a href="interfaces/roommemberproperties.html" class="tsd-kind-icon">Room<wbr>Member<wbr>Properties</a>
					</li>
					<li class=" tsd-kind-interface">
						<a href="interfaces/useroptions.html" class="tsd-kind-icon">User<wbr>Options</a>
					</li>
					<li class=" tsd-kind-type-alias">
						<a href="modules.html#baseconnectioneventshandlermapping" class="tsd-kind-icon">Base<wbr>Connection<wbr>Events<wbr>Handler<wbr>Mapping</a>
					</li>
					<li class=" tsd-kind-type-alias">
						<a href="modules.html#baseconnectionoptions" class="tsd-kind-icon">Base<wbr>Connection<wbr>Options</a>
					</li>
					<li class=" tsd-kind-type-alias">
						<a href="modules.html#baseconnectionstate" class="tsd-kind-icon">Base<wbr>Connection<wbr>State</a>
					</li>
					<li class=" tsd-kind-type-alias">
						<a href="modules.html#clientevents" class="tsd-kind-icon">Client<wbr>Events</a>
					</li>
					<li class=" tsd-kind-type-alias">
						<a href="modules.html#emitter" class="tsd-kind-icon">Emitter</a>
					</li>
					<li class=" tsd-kind-type-alias">
<<<<<<< HEAD
						<a href="index.html#eventshandlermapping" class="tsd-kind-icon">Events<wbr>Handler<wbr>Mapping</a>
					</li>
					<li class=" tsd-kind-type-alias">
						<a href="index.html#layoutchangedeventname" class="tsd-kind-icon">Layout<wbr>Changed<wbr>Event<wbr>Name</a>
					</li>
					<li class=" tsd-kind-type-alias">
						<a href="index.html#layoutevent" class="tsd-kind-icon">Layout<wbr>Event</a>
					</li>
					<li class=" tsd-kind-type-alias">
						<a href="index.html#memberevent" class="tsd-kind-icon">Member<wbr>Event</a>
=======
						<a href="modules.html#layoutevent" class="tsd-kind-icon">Layout<wbr>Event</a>
					</li>
					<li class=" tsd-kind-type-alias">
						<a href="modules.html#layoutevents" class="tsd-kind-icon">Layout<wbr>Events</a>
					</li>
					<li class=" tsd-kind-type-alias">
						<a href="modules.html#memberevents" class="tsd-kind-icon">Member<wbr>Events</a>
>>>>>>> b9058c82
					</li>
					<li class=" tsd-kind-type-alias">
						<a href="modules.html#memberjoinedeventname" class="tsd-kind-icon">Member<wbr>Joined<wbr>Event<wbr>Name</a>
					</li>
					<li class=" tsd-kind-type-alias">
						<a href="modules.html#memberlefteventname" class="tsd-kind-icon">Member<wbr>Left<wbr>Event<wbr>Name</a>
					</li>
					<li class=" tsd-kind-type-alias">
<<<<<<< HEAD
						<a href="index.html#membertalkingeventname" class="tsd-kind-icon">Member<wbr>Talking<wbr>Event<wbr>Name</a>
					</li>
					<li class=" tsd-kind-type-alias">
						<a href="index.html#membertalkingeventnames" class="tsd-kind-icon">Member<wbr>Talking<wbr>Event<wbr>Names</a>
=======
						<a href="modules.html#membertalkingeventnames" class="tsd-kind-icon">Member<wbr>Talking<wbr>Event<wbr>Names</a>
>>>>>>> b9058c82
					</li>
					<li class=" tsd-kind-type-alias">
						<a href="modules.html#memberupdatedeventname" class="tsd-kind-icon">Member<wbr>Updated<wbr>Event<wbr>Name</a>
					</li>
					<li class=" tsd-kind-type-alias">
<<<<<<< HEAD
						<a href="index.html#memberupdatedeventnames" class="tsd-kind-icon">Member<wbr>Updated<wbr>Event<wbr>Names</a>
					</li>
					<li class=" tsd-kind-type-alias">
						<a href="index.html#rtctrackeventname" class="tsd-kind-icon">RTCTrack<wbr>Event<wbr>Name</a>
					</li>
					<li class=" tsd-kind-type-alias">
						<a href="index.html#roomendedeventname" class="tsd-kind-icon">Room<wbr>Ended<wbr>Event<wbr>Name</a>
					</li>
					<li class=" tsd-kind-type-alias">
						<a href="index.html#roomevent" class="tsd-kind-icon">Room<wbr>Event</a>
=======
						<a href="modules.html#rtctrackeventname" class="tsd-kind-icon">RTCTrack<wbr>Event<wbr>Name</a>
					</li>
					<li class=" tsd-kind-type-alias">
						<a href="modules.html#roomevent" class="tsd-kind-icon">Room<wbr>Event</a>
>>>>>>> b9058c82
					</li>
					<li class=" tsd-kind-type-alias">
						<a href="modules.html#roomeventnames" class="tsd-kind-icon">Room<wbr>Event<wbr>Names</a>
					</li>
					<li class=" tsd-kind-type-alias">
<<<<<<< HEAD
						<a href="index.html#roommember" class="tsd-kind-icon">Room<wbr>Member</a>
					</li>
					<li class=" tsd-kind-type-alias">
						<a href="index.html#roomobjectevents" class="tsd-kind-icon">Room<wbr>Object<wbr>Events</a>
					</li>
					<li class=" tsd-kind-type-alias">
						<a href="index.html#roomstartedeventname" class="tsd-kind-icon">Room<wbr>Started<wbr>Event<wbr>Name</a>
					</li>
					<li class=" tsd-kind-type-alias">
						<a href="index.html#roomsubscribedeventname" class="tsd-kind-icon">Room<wbr>Subscribed<wbr>Event<wbr>Name</a>
					</li>
					<li class=" tsd-kind-type-alias">
						<a href="index.html#roomupdatedeventname" class="tsd-kind-icon">Room<wbr>Updated<wbr>Event<wbr>Name</a>
=======
						<a href="modules.html#roomevents" class="tsd-kind-icon">Room<wbr>Events</a>
					</li>
					<li class=" tsd-kind-type-alias">
						<a href="modules.html#roommember" class="tsd-kind-icon">Room<wbr>Member</a>
					</li>
					<li class=" tsd-kind-type-alias">
						<a href="modules.html#roommembereventnames" class="tsd-kind-icon">Room<wbr>Member<wbr>Event<wbr>Names</a>
					</li>
					<li class=" tsd-kind-type-alias">
						<a href="modules.html#roomobjectevents" class="tsd-kind-icon">Room<wbr>Object<wbr>Events</a>
>>>>>>> b9058c82
					</li>
					<li class=" tsd-kind-type-alias">
						<a href="modules.html#sessionevents" class="tsd-kind-icon">Session<wbr>Events</a>
					</li>
					<li class=" tsd-kind-type-alias">
						<a href="modules.html#sessionstatus" class="tsd-kind-icon">Session<wbr>Status</a>
					</li>
				</ul>
			</nav>
		</div>
	</div>
</div>
<footer>
	<div class="container">
		<h2>Legend</h2>
		<div class="tsd-legend-group">
			<ul class="tsd-legend">
				<li class="tsd-kind-property tsd-parent-kind-interface"><span class="tsd-kind-icon">Property</span></li>
			</ul>
		</div>
	</div>
</footer>
<div class="overlay"></div>
<script src="assets/js/main.js"></script>
</body>
</html><|MERGE_RESOLUTION|>--- conflicted
+++ resolved
@@ -55,342 +55,6 @@
 <div class="container container-main">
 	<div class="row">
 		<div class="col-8 col-content">
-<<<<<<< HEAD
-			<section class="tsd-panel-group tsd-index-group">
-				<h2>Index</h2>
-				<section class="tsd-panel tsd-index-panel">
-					<div class="tsd-index-content">
-						<section class="tsd-index-section ">
-							<h3>Namespaces</h3>
-							<ul class="tsd-index-list">
-								<li class="tsd-kind-namespace"><a href="modules/video.html" class="tsd-kind-icon">Video</a></li>
-								<li class="tsd-kind-namespace"><a href="modules/webrtc.html" class="tsd-kind-icon">WebRTC</a></li>
-							</ul>
-						</section>
-						<section class="tsd-index-section ">
-							<h3>Interfaces</h3>
-							<ul class="tsd-index-list">
-								<li class="tsd-kind-interface"><a href="interfaces/basecomponentoptions.html" class="tsd-kind-icon">Base<wbr>Component<wbr>Options</a></li>
-								<li class="tsd-kind-interface"><a href="interfaces/connectionoptions.html" class="tsd-kind-icon">Connection<wbr>Options</a></li>
-								<li class="tsd-kind-interface"><a href="interfaces/roommembercommon.html" class="tsd-kind-icon">Room<wbr>Member<wbr>Common</a></li>
-								<li class="tsd-kind-interface"><a href="interfaces/roommemberproperties.html" class="tsd-kind-icon">Room<wbr>Member<wbr>Properties</a></li>
-								<li class="tsd-kind-interface"><a href="interfaces/useroptions.html" class="tsd-kind-icon">User<wbr>Options</a></li>
-							</ul>
-						</section>
-						<section class="tsd-index-section ">
-							<h3>Type aliases</h3>
-							<ul class="tsd-index-list">
-								<li class="tsd-kind-type-alias"><a href="index.html#baseconnectioneventshandlermapping" class="tsd-kind-icon">Base<wbr>Connection<wbr>Events<wbr>Handler<wbr>Mapping</a></li>
-								<li class="tsd-kind-type-alias"><a href="index.html#baseconnectionoptions" class="tsd-kind-icon">Base<wbr>Connection<wbr>Options</a></li>
-								<li class="tsd-kind-type-alias"><a href="index.html#baseconnectionstate" class="tsd-kind-icon">Base<wbr>Connection<wbr>State</a></li>
-								<li class="tsd-kind-type-alias"><a href="index.html#clientevents" class="tsd-kind-icon">Client<wbr>Events</a></li>
-								<li class="tsd-kind-type-alias"><a href="index.html#emitter" class="tsd-kind-icon">Emitter</a></li>
-								<li class="tsd-kind-type-alias"><a href="index.html#eventshandlermapping" class="tsd-kind-icon">Events<wbr>Handler<wbr>Mapping</a></li>
-								<li class="tsd-kind-type-alias"><a href="index.html#layoutchangedeventname" class="tsd-kind-icon">Layout<wbr>Changed<wbr>Event<wbr>Name</a></li>
-								<li class="tsd-kind-type-alias"><a href="index.html#layoutevent" class="tsd-kind-icon">Layout<wbr>Event</a></li>
-								<li class="tsd-kind-type-alias"><a href="index.html#memberevent" class="tsd-kind-icon">Member<wbr>Event</a></li>
-								<li class="tsd-kind-type-alias"><a href="index.html#memberjoinedeventname" class="tsd-kind-icon">Member<wbr>Joined<wbr>Event<wbr>Name</a></li>
-								<li class="tsd-kind-type-alias"><a href="index.html#memberlefteventname" class="tsd-kind-icon">Member<wbr>Left<wbr>Event<wbr>Name</a></li>
-								<li class="tsd-kind-type-alias"><a href="index.html#membertalkingeventname" class="tsd-kind-icon">Member<wbr>Talking<wbr>Event<wbr>Name</a></li>
-								<li class="tsd-kind-type-alias"><a href="index.html#membertalkingeventnames" class="tsd-kind-icon">Member<wbr>Talking<wbr>Event<wbr>Names</a></li>
-								<li class="tsd-kind-type-alias"><a href="index.html#memberupdatedeventname" class="tsd-kind-icon">Member<wbr>Updated<wbr>Event<wbr>Name</a></li>
-								<li class="tsd-kind-type-alias"><a href="index.html#memberupdatedeventnames" class="tsd-kind-icon">Member<wbr>Updated<wbr>Event<wbr>Names</a></li>
-								<li class="tsd-kind-type-alias"><a href="index.html#rtctrackeventname" class="tsd-kind-icon">RTCTrack<wbr>Event<wbr>Name</a></li>
-								<li class="tsd-kind-type-alias"><a href="index.html#roomendedeventname" class="tsd-kind-icon">Room<wbr>Ended<wbr>Event<wbr>Name</a></li>
-								<li class="tsd-kind-type-alias"><a href="index.html#roomevent" class="tsd-kind-icon">Room<wbr>Event</a></li>
-								<li class="tsd-kind-type-alias"><a href="index.html#roomeventnames" class="tsd-kind-icon">Room<wbr>Event<wbr>Names</a></li>
-								<li class="tsd-kind-type-alias"><a href="index.html#roommember" class="tsd-kind-icon">Room<wbr>Member</a></li>
-								<li class="tsd-kind-type-alias"><a href="index.html#roomobjectevents" class="tsd-kind-icon">Room<wbr>Object<wbr>Events</a></li>
-								<li class="tsd-kind-type-alias"><a href="index.html#roomstartedeventname" class="tsd-kind-icon">Room<wbr>Started<wbr>Event<wbr>Name</a></li>
-								<li class="tsd-kind-type-alias"><a href="index.html#roomsubscribedeventname" class="tsd-kind-icon">Room<wbr>Subscribed<wbr>Event<wbr>Name</a></li>
-								<li class="tsd-kind-type-alias"><a href="index.html#roomupdatedeventname" class="tsd-kind-icon">Room<wbr>Updated<wbr>Event<wbr>Name</a></li>
-								<li class="tsd-kind-type-alias"><a href="index.html#sessionevents" class="tsd-kind-icon">Session<wbr>Events</a></li>
-								<li class="tsd-kind-type-alias"><a href="index.html#sessionstatus" class="tsd-kind-icon">Session<wbr>Status</a></li>
-							</ul>
-						</section>
-					</div>
-				</section>
-			</section>
-			<section class="tsd-panel-group tsd-member-group ">
-				<h2>Type aliases</h2>
-				<section class="tsd-panel tsd-member tsd-kind-type-alias">
-					<a name="baseconnectioneventshandlermapping" class="tsd-anchor"></a>
-					<h3>Base<wbr>Connection<wbr>Events<wbr>Handler<wbr>Mapping</h3>
-					<div class="tsd-signature tsd-kind-icon">Base<wbr>Connection<wbr>Events<wbr>Handler<wbr>Mapping<span class="tsd-signature-symbol">:</span> <a href="index.html#eventshandlermapping" class="tsd-signature-type" data-tsd-kind="Type alias">EventsHandlerMapping</a><span class="tsd-signature-symbol"> &amp; </span><span class="tsd-signature-type">Record</span><span class="tsd-signature-symbol">&lt;</span><a href="index.html#baseconnectionstate" class="tsd-signature-type" data-tsd-kind="Type alias">BaseConnectionState</a><span class="tsd-signature-symbol">, </span><span class="tsd-signature-symbol">(</span>params<span class="tsd-signature-symbol">: </span><a href="classes/video.room.html" class="tsd-signature-type" data-tsd-kind="Class">Room</a><span class="tsd-signature-symbol">)</span><span class="tsd-signature-symbol"> =&gt; </span><span class="tsd-signature-type">void</span><span class="tsd-signature-symbol">&gt;</span></div>
-					<aside class="tsd-sources">
-						<ul>
-							<li>Defined in <a href="https://github.com/signalwire/signalwire-js/blob/de5f833/packages/js/src/utils/interfaces.ts#L11">packages/js/src/utils/interfaces.ts:11</a></li>
-						</ul>
-					</aside>
-				</section>
-				<section class="tsd-panel tsd-member tsd-kind-type-alias">
-					<a name="baseconnectionoptions" class="tsd-anchor"></a>
-					<h3>Base<wbr>Connection<wbr>Options</h3>
-					<div class="tsd-signature tsd-kind-icon">Base<wbr>Connection<wbr>Options<span class="tsd-signature-symbol">:</span> <a href="interfaces/connectionoptions.html" class="tsd-signature-type" data-tsd-kind="Interface">ConnectionOptions</a><span class="tsd-signature-symbol"> &amp; </span><a href="interfaces/basecomponentoptions.html" class="tsd-signature-type" data-tsd-kind="Interface">BaseComponentOptions</a></div>
-					<aside class="tsd-sources">
-						<ul>
-							<li>Defined in packages/webrtc/dist/webrtc/src/BaseConnection.d.ts:4</li>
-						</ul>
-					</aside>
-				</section>
-				<section class="tsd-panel tsd-member tsd-kind-type-alias">
-					<a name="baseconnectionstate" class="tsd-anchor"></a>
-					<h3>Base<wbr>Connection<wbr>State</h3>
-					<div class="tsd-signature tsd-kind-icon">Base<wbr>Connection<wbr>State<span class="tsd-signature-symbol">:</span> <span class="tsd-signature-type">&quot;active&quot;</span><span class="tsd-signature-symbol"> | </span><span class="tsd-signature-type">&quot;answering&quot;</span><span class="tsd-signature-symbol"> | </span><span class="tsd-signature-type">&quot;destroy&quot;</span><span class="tsd-signature-symbol"> | </span><span class="tsd-signature-type">&quot;early&quot;</span><span class="tsd-signature-symbol"> | </span><span class="tsd-signature-type">&quot;hangup&quot;</span><span class="tsd-signature-symbol"> | </span><span class="tsd-signature-type">&quot;held&quot;</span><span class="tsd-signature-symbol"> | </span><span class="tsd-signature-type">&quot;new&quot;</span><span class="tsd-signature-symbol"> | </span><span class="tsd-signature-type">&quot;purge&quot;</span><span class="tsd-signature-symbol"> | </span><span class="tsd-signature-type">&quot;recovering&quot;</span><span class="tsd-signature-symbol"> | </span><span class="tsd-signature-type">&quot;requesting&quot;</span><span class="tsd-signature-symbol"> | </span><span class="tsd-signature-type">&quot;ringing&quot;</span><span class="tsd-signature-symbol"> | </span><span class="tsd-signature-type">&quot;trying&quot;</span></div>
-					<aside class="tsd-sources">
-						<ul>
-							<li>Defined in packages/core/dist/core/src/utils/interfaces.d.ts:84</li>
-						</ul>
-					</aside>
-				</section>
-				<section class="tsd-panel tsd-member tsd-kind-type-alias">
-					<a name="clientevents" class="tsd-anchor"></a>
-					<h3>Client<wbr>Events</h3>
-					<div class="tsd-signature tsd-kind-icon">Client<wbr>Events<span class="tsd-signature-symbol">:</span> <span class="tsd-signature-type">Record</span><span class="tsd-signature-symbol">&lt;</span><a href="index.html#sessionevents" class="tsd-signature-type" data-tsd-kind="Type alias">SessionEvents</a><span class="tsd-signature-symbol">, </span><span class="tsd-signature-symbol">(</span><span class="tsd-signature-symbol">)</span><span class="tsd-signature-symbol"> =&gt; </span><span class="tsd-signature-type">void</span><span class="tsd-signature-symbol">&gt;</span></div>
-					<aside class="tsd-sources">
-						<ul>
-							<li>Defined in packages/core/dist/core/src/utils/interfaces.d.ts:83</li>
-						</ul>
-					</aside>
-					<div class="tsd-comment tsd-typography">
-						<div class="lead">
-							<p>List of all the events the client can listen to.</p>
-						</div>
-					</div>
-				</section>
-				<section class="tsd-panel tsd-member tsd-kind-type-alias">
-					<a name="emitter" class="tsd-anchor"></a>
-					<h3>Emitter</h3>
-					<div class="tsd-signature tsd-kind-icon">Emitter<span class="tsd-signature-symbol">:</span> <span class="tsd-signature-type">Pick</span><span class="tsd-signature-symbol">&lt;</span><span class="tsd-signature-type">EventEmitter</span><span class="tsd-signature-symbol">, </span><span class="tsd-signature-type">&quot;on&quot;</span><span class="tsd-signature-symbol"> | </span><span class="tsd-signature-type">&quot;off&quot;</span><span class="tsd-signature-symbol"> | </span><span class="tsd-signature-type">&quot;once&quot;</span><span class="tsd-signature-symbol"> | </span><span class="tsd-signature-type">&quot;emit&quot;</span><span class="tsd-signature-symbol"> | </span><span class="tsd-signature-type">&quot;removeAllListeners&quot;</span><span class="tsd-signature-symbol"> | </span><span class="tsd-signature-type">&quot;eventNames&quot;</span><span class="tsd-signature-symbol">&gt;</span></div>
-					<aside class="tsd-sources">
-						<ul>
-							<li>Defined in packages/core/dist/core/src/utils/interfaces.d.ts:8</li>
-						</ul>
-					</aside>
-					<div class="tsd-comment tsd-typography">
-						<div class="lead">
-							<p>Minimal interface the emitter must fulfill</p>
-						</div>
-					</div>
-				</section>
-				<section class="tsd-panel tsd-member tsd-kind-type-alias">
-					<a name="eventshandlermapping" class="tsd-anchor"></a>
-					<h3>Events<wbr>Handler<wbr>Mapping</h3>
-					<div class="tsd-signature tsd-kind-icon">Events<wbr>Handler<wbr>Mapping<span class="tsd-signature-symbol">:</span> <span class="tsd-signature-type">Record</span><span class="tsd-signature-symbol">&lt;</span><a href="index.html#layoutevent" class="tsd-signature-type" data-tsd-kind="Type alias">LayoutEvent</a><span class="tsd-signature-symbol">, </span><span class="tsd-signature-symbol">(</span>params<span class="tsd-signature-symbol">: </span><span class="tsd-signature-symbol">{ </span>layout<span class="tsd-signature-symbol">: </span><span class="tsd-signature-type">Layout</span><span class="tsd-signature-symbol"> }</span><span class="tsd-signature-symbol">)</span><span class="tsd-signature-symbol"> =&gt; </span><span class="tsd-signature-type">void</span><span class="tsd-signature-symbol">&gt;</span><span class="tsd-signature-symbol"> &amp; </span><span class="tsd-signature-type">Record</span><span class="tsd-signature-symbol">&lt;</span><a href="index.html#memberjoinedeventname" class="tsd-signature-type" data-tsd-kind="Type alias">MemberJoinedEventName</a><span class="tsd-signature-symbol">, </span><span class="tsd-signature-symbol">(</span>params<span class="tsd-signature-symbol">: </span><span class="tsd-signature-symbol">{ </span>member<span class="tsd-signature-symbol">: </span><a href="index.html#roommember" class="tsd-signature-type" data-tsd-kind="Type alias">RoomMember</a><span class="tsd-signature-symbol"> }</span><span class="tsd-signature-symbol">)</span><span class="tsd-signature-symbol"> =&gt; </span><span class="tsd-signature-type">void</span><span class="tsd-signature-symbol">&gt;</span><span class="tsd-signature-symbol"> &amp; </span><span class="tsd-signature-type">Record</span><span class="tsd-signature-symbol">&lt;</span><a href="index.html#memberlefteventname" class="tsd-signature-type" data-tsd-kind="Type alias">MemberLeftEventName</a><span class="tsd-signature-symbol">, </span><span class="tsd-signature-symbol">(</span>params<span class="tsd-signature-symbol">: </span><span class="tsd-signature-symbol">{ </span>member<span class="tsd-signature-symbol">: </span><a href="interfaces/roommembercommon.html" class="tsd-signature-type" data-tsd-kind="Interface">RoomMemberCommon</a><span class="tsd-signature-symbol"> }</span><span class="tsd-signature-symbol">)</span><span class="tsd-signature-symbol"> =&gt; </span><span class="tsd-signature-type">void</span><span class="tsd-signature-symbol">&gt;</span><span class="tsd-signature-symbol"> &amp; </span><span class="tsd-signature-type">Record</span><span class="tsd-signature-symbol">&lt;</span><a href="index.html#memberupdatedeventname" class="tsd-signature-type" data-tsd-kind="Type alias">MemberUpdatedEventName</a><span class="tsd-signature-symbol"> | </span><a href="index.html#memberupdatedeventnames" class="tsd-signature-type" data-tsd-kind="Type alias">MemberUpdatedEventNames</a><span class="tsd-signature-symbol">, </span><span class="tsd-signature-symbol">(</span>params<span class="tsd-signature-symbol">: </span><span class="tsd-signature-type">MemberUpdatedEvent</span><span class="tsd-signature-symbol">[</span><span class="tsd-signature-type">&quot;params&quot;</span><span class="tsd-signature-symbol">]</span><span class="tsd-signature-symbol">)</span><span class="tsd-signature-symbol"> =&gt; </span><span class="tsd-signature-type">void</span><span class="tsd-signature-symbol">&gt;</span><span class="tsd-signature-symbol"> &amp; </span><span class="tsd-signature-type">Record</span><span class="tsd-signature-symbol">&lt;</span><a href="index.html#membertalkingeventnames" class="tsd-signature-type" data-tsd-kind="Type alias">MemberTalkingEventNames</a><span class="tsd-signature-symbol">, </span><span class="tsd-signature-symbol">(</span>params<span class="tsd-signature-symbol">: </span><span class="tsd-signature-type">MemberTalkingEvent</span><span class="tsd-signature-symbol">[</span><span class="tsd-signature-type">&quot;params&quot;</span><span class="tsd-signature-symbol">]</span><span class="tsd-signature-symbol">)</span><span class="tsd-signature-symbol"> =&gt; </span><span class="tsd-signature-type">void</span><span class="tsd-signature-symbol">&gt;</span><span class="tsd-signature-symbol"> &amp; </span><span class="tsd-signature-type">Record</span><span class="tsd-signature-symbol">&lt;</span><a href="index.html#roomevent" class="tsd-signature-type" data-tsd-kind="Type alias">RoomEvent</a><span class="tsd-signature-symbol">, </span><span class="tsd-signature-symbol">(</span>params<span class="tsd-signature-symbol">: </span><span class="tsd-signature-type">RoomEventParams</span><span class="tsd-signature-symbol">)</span><span class="tsd-signature-symbol"> =&gt; </span><span class="tsd-signature-type">void</span><span class="tsd-signature-symbol">&gt;</span><span class="tsd-signature-symbol"> &amp; </span><span class="tsd-signature-type">Record</span><span class="tsd-signature-symbol">&lt;</span><a href="index.html#rtctrackeventname" class="tsd-signature-type" data-tsd-kind="Type alias">RTCTrackEventName</a><span class="tsd-signature-symbol">, </span><span class="tsd-signature-symbol">(</span>event<span class="tsd-signature-symbol">: </span><span class="tsd-signature-type">RTCTrackEvent</span><span class="tsd-signature-symbol">)</span><span class="tsd-signature-symbol"> =&gt; </span><span class="tsd-signature-type">void</span><span class="tsd-signature-symbol">&gt;</span></div>
-					<aside class="tsd-sources">
-						<ul>
-							<li>Defined in packages/core/dist/core/src/types/video.d.ts:142</li>
-						</ul>
-					</aside>
-				</section>
-				<section class="tsd-panel tsd-member tsd-kind-type-alias">
-					<a name="layoutchangedeventname" class="tsd-anchor"></a>
-					<h3>Layout<wbr>Changed<wbr>Event<wbr>Name</h3>
-					<div class="tsd-signature tsd-kind-icon">Layout<wbr>Changed<wbr>Event<wbr>Name<span class="tsd-signature-symbol">:</span> <span class="tsd-signature-type">&quot;layout.changed&quot;</span></div>
-					<aside class="tsd-sources">
-						<ul>
-							<li>Defined in packages/core/dist/core/src/types/video.d.ts:24</li>
-						</ul>
-					</aside>
-				</section>
-				<section class="tsd-panel tsd-member tsd-kind-type-alias">
-					<a name="layoutevent" class="tsd-anchor"></a>
-					<h3>Layout<wbr>Event</h3>
-					<div class="tsd-signature tsd-kind-icon">Layout<wbr>Event<span class="tsd-signature-symbol">:</span> <a href="index.html#layoutchangedeventname" class="tsd-signature-type" data-tsd-kind="Type alias">LayoutChangedEventName</a></div>
-					<aside class="tsd-sources">
-						<ul>
-							<li>Defined in packages/core/dist/core/src/types/video.d.ts:25</li>
-						</ul>
-					</aside>
-				</section>
-				<section class="tsd-panel tsd-member tsd-kind-type-alias">
-					<a name="memberevent" class="tsd-anchor"></a>
-					<h3>Member<wbr>Event</h3>
-					<div class="tsd-signature tsd-kind-icon">Member<wbr>Event<span class="tsd-signature-symbol">:</span> <a href="index.html#memberjoinedeventname" class="tsd-signature-type" data-tsd-kind="Type alias">MemberJoinedEventName</a><span class="tsd-signature-symbol"> | </span><a href="index.html#memberlefteventname" class="tsd-signature-type" data-tsd-kind="Type alias">MemberLeftEventName</a><span class="tsd-signature-symbol"> | </span><a href="index.html#memberupdatedeventname" class="tsd-signature-type" data-tsd-kind="Type alias">MemberUpdatedEventName</a><span class="tsd-signature-symbol"> | </span><a href="index.html#membertalkingeventname" class="tsd-signature-type" data-tsd-kind="Type alias">MemberTalkingEventName</a></div>
-					<aside class="tsd-sources">
-						<ul>
-							<li>Defined in packages/core/dist/core/src/types/video.d.ts:32</li>
-						</ul>
-					</aside>
-				</section>
-				<section class="tsd-panel tsd-member tsd-kind-type-alias">
-					<a name="memberjoinedeventname" class="tsd-anchor"></a>
-					<h3>Member<wbr>Joined<wbr>Event<wbr>Name</h3>
-					<div class="tsd-signature tsd-kind-icon">Member<wbr>Joined<wbr>Event<wbr>Name<span class="tsd-signature-symbol">:</span> <span class="tsd-signature-type">&quot;member.joined&quot;</span></div>
-					<aside class="tsd-sources">
-						<ul>
-							<li>Defined in packages/core/dist/core/src/types/video.d.ts:26</li>
-						</ul>
-					</aside>
-				</section>
-				<section class="tsd-panel tsd-member tsd-kind-type-alias">
-					<a name="memberlefteventname" class="tsd-anchor"></a>
-					<h3>Member<wbr>Left<wbr>Event<wbr>Name</h3>
-					<div class="tsd-signature tsd-kind-icon">Member<wbr>Left<wbr>Event<wbr>Name<span class="tsd-signature-symbol">:</span> <span class="tsd-signature-type">&quot;member.left&quot;</span></div>
-					<aside class="tsd-sources">
-						<ul>
-							<li>Defined in packages/core/dist/core/src/types/video.d.ts:27</li>
-						</ul>
-					</aside>
-				</section>
-				<section class="tsd-panel tsd-member tsd-kind-type-alias">
-					<a name="membertalkingeventname" class="tsd-anchor"></a>
-					<h3>Member<wbr>Talking<wbr>Event<wbr>Name</h3>
-					<div class="tsd-signature tsd-kind-icon">Member<wbr>Talking<wbr>Event<wbr>Name<span class="tsd-signature-symbol">:</span> <span class="tsd-signature-type">&quot;member.talking&quot;</span></div>
-					<aside class="tsd-sources">
-						<ul>
-							<li>Defined in packages/core/dist/core/src/types/video.d.ts:29</li>
-						</ul>
-					</aside>
-				</section>
-				<section class="tsd-panel tsd-member tsd-kind-type-alias">
-					<a name="membertalkingeventnames" class="tsd-anchor"></a>
-					<h3>Member<wbr>Talking<wbr>Event<wbr>Names</h3>
-					<div class="tsd-signature tsd-kind-icon">Member<wbr>Talking<wbr>Event<wbr>Names<span class="tsd-signature-symbol">:</span> <a href="index.html#membertalkingeventname" class="tsd-signature-type" data-tsd-kind="Type alias">MemberTalkingEventName</a><span class="tsd-signature-symbol"> | </span><span class="tsd-signature-symbol">`</span><span class="tsd-signature-symbol">${</span><a href="index.html#membertalkingeventname" class="tsd-signature-type" data-tsd-kind="Type alias">MemberTalkingEventName</a><span class="tsd-signature-symbol">}</span><span class="tsd-signature-type">.start</span><span class="tsd-signature-symbol">`</span><span class="tsd-signature-symbol"> | </span><span class="tsd-signature-symbol">`</span><span class="tsd-signature-symbol">${</span><a href="index.html#membertalkingeventname" class="tsd-signature-type" data-tsd-kind="Type alias">MemberTalkingEventName</a><span class="tsd-signature-symbol">}</span><span class="tsd-signature-type">.stop</span><span class="tsd-signature-symbol">`</span></div>
-					<aside class="tsd-sources">
-						<ul>
-							<li>Defined in packages/core/dist/core/src/types/video.d.ts:31</li>
-						</ul>
-					</aside>
-				</section>
-				<section class="tsd-panel tsd-member tsd-kind-type-alias">
-					<a name="memberupdatedeventname" class="tsd-anchor"></a>
-					<h3>Member<wbr>Updated<wbr>Event<wbr>Name</h3>
-					<div class="tsd-signature tsd-kind-icon">Member<wbr>Updated<wbr>Event<wbr>Name<span class="tsd-signature-symbol">:</span> <span class="tsd-signature-type">&quot;member.updated&quot;</span></div>
-					<aside class="tsd-sources">
-						<ul>
-							<li>Defined in packages/core/dist/core/src/types/video.d.ts:28</li>
-						</ul>
-					</aside>
-				</section>
-				<section class="tsd-panel tsd-member tsd-kind-type-alias">
-					<a name="memberupdatedeventnames" class="tsd-anchor"></a>
-					<h3>Member<wbr>Updated<wbr>Event<wbr>Names</h3>
-					<div class="tsd-signature tsd-kind-icon">Member<wbr>Updated<wbr>Event<wbr>Names<span class="tsd-signature-symbol">:</span> <span class="tsd-signature-symbol">`</span><span class="tsd-signature-symbol">${</span><a href="index.html#memberupdatedeventname" class="tsd-signature-type" data-tsd-kind="Type alias">MemberUpdatedEventName</a><span class="tsd-signature-symbol">}</span><span class="tsd-signature-type">.</span><span class="tsd-signature-symbol">${</span><span class="tsd-signature-symbol">keyof </span><a href="interfaces/roommemberproperties.html" class="tsd-signature-type" data-tsd-kind="Interface">RoomMemberProperties</a><span class="tsd-signature-symbol">}</span><span class="tsd-signature-symbol">`</span></div>
-					<aside class="tsd-sources">
-						<ul>
-							<li>Defined in packages/core/dist/core/src/types/video.d.ts:30</li>
-						</ul>
-					</aside>
-				</section>
-				<section class="tsd-panel tsd-member tsd-kind-type-alias">
-					<a name="rtctrackeventname" class="tsd-anchor"></a>
-					<h3>RTCTrack<wbr>Event<wbr>Name</h3>
-					<div class="tsd-signature tsd-kind-icon">RTCTrack<wbr>Event<wbr>Name<span class="tsd-signature-symbol">:</span> <span class="tsd-signature-type">&quot;track&quot;</span></div>
-					<aside class="tsd-sources">
-						<ul>
-							<li>Defined in packages/core/dist/core/src/types/video.d.ts:83</li>
-						</ul>
-					</aside>
-				</section>
-				<section class="tsd-panel tsd-member tsd-kind-type-alias">
-					<a name="roomendedeventname" class="tsd-anchor"></a>
-					<h3>Room<wbr>Ended<wbr>Event<wbr>Name</h3>
-					<div class="tsd-signature tsd-kind-icon">Room<wbr>Ended<wbr>Event<wbr>Name<span class="tsd-signature-symbol">:</span> <span class="tsd-signature-type">&quot;room.ended&quot;</span></div>
-					<aside class="tsd-sources">
-						<ul>
-							<li>Defined in packages/core/dist/core/src/types/video.d.ts:4</li>
-						</ul>
-					</aside>
-				</section>
-				<section class="tsd-panel tsd-member tsd-kind-type-alias">
-					<a name="roomevent" class="tsd-anchor"></a>
-					<h3>Room<wbr>Event</h3>
-					<div class="tsd-signature tsd-kind-icon">Room<wbr>Event<span class="tsd-signature-symbol">:</span> <a href="index.html#roomstartedeventname" class="tsd-signature-type" data-tsd-kind="Type alias">RoomStartedEventName</a><span class="tsd-signature-symbol"> | </span><a href="index.html#roomendedeventname" class="tsd-signature-type" data-tsd-kind="Type alias">RoomEndedEventName</a><span class="tsd-signature-symbol"> | </span><a href="index.html#roomsubscribedeventname" class="tsd-signature-type" data-tsd-kind="Type alias">RoomSubscribedEventName</a><span class="tsd-signature-symbol"> | </span><a href="index.html#roomupdatedeventname" class="tsd-signature-type" data-tsd-kind="Type alias">RoomUpdatedEventName</a></div>
-					<aside class="tsd-sources">
-						<ul>
-							<li>Defined in packages/core/dist/core/src/types/video.d.ts:7</li>
-						</ul>
-					</aside>
-				</section>
-				<section class="tsd-panel tsd-member tsd-kind-type-alias">
-					<a name="roomeventnames" class="tsd-anchor"></a>
-					<h3>Room<wbr>Event<wbr>Names</h3>
-					<div class="tsd-signature tsd-kind-icon">Room<wbr>Event<wbr>Names<span class="tsd-signature-symbol">:</span> <a href="index.html#roomevent" class="tsd-signature-type" data-tsd-kind="Type alias">RoomEvent</a><span class="tsd-signature-symbol"> | </span><a href="index.html#rtctrackeventname" class="tsd-signature-type" data-tsd-kind="Type alias">RTCTrackEventName</a><span class="tsd-signature-symbol"> | </span><a href="index.html#layoutevent" class="tsd-signature-type" data-tsd-kind="Type alias">LayoutEvent</a><span class="tsd-signature-symbol"> | </span><a href="index.html#memberevent" class="tsd-signature-type" data-tsd-kind="Type alias">MemberEvent</a><span class="tsd-signature-symbol"> | </span><a href="index.html#memberupdatedeventnames" class="tsd-signature-type" data-tsd-kind="Type alias">MemberUpdatedEventNames</a><span class="tsd-signature-symbol"> | </span><a href="index.html#membertalkingeventnames" class="tsd-signature-type" data-tsd-kind="Type alias">MemberTalkingEventNames</a></div>
-					<aside class="tsd-sources">
-						<ul>
-							<li>Defined in packages/core/dist/core/src/types/video.d.ts:88</li>
-						</ul>
-					</aside>
-					<div class="tsd-comment tsd-typography">
-						<div class="lead">
-							<p>List of all the events a RoomObject
-							can listen to</p>
-						</div>
-					</div>
-				</section>
-				<section class="tsd-panel tsd-member tsd-kind-type-alias">
-					<a name="roommember" class="tsd-anchor"></a>
-					<h3>Room<wbr>Member</h3>
-					<div class="tsd-signature tsd-kind-icon">Room<wbr>Member<span class="tsd-signature-symbol">:</span> <a href="interfaces/roommembercommon.html" class="tsd-signature-type" data-tsd-kind="Interface">RoomMemberCommon</a><span class="tsd-signature-symbol"> &amp; </span><a href="interfaces/roommemberproperties.html" class="tsd-signature-type" data-tsd-kind="Interface">RoomMemberProperties</a><span class="tsd-signature-symbol"> &amp; </span><span class="tsd-signature-symbol">{ </span>type<span class="tsd-signature-symbol">: </span><span class="tsd-signature-type">&quot;member&quot;</span><span class="tsd-signature-symbol"> }</span></div>
-					<aside class="tsd-sources">
-						<ul>
-							<li>Defined in packages/core/dist/core/src/types/video.d.ts:53</li>
-						</ul>
-					</aside>
-				</section>
-				<section class="tsd-panel tsd-member tsd-kind-type-alias">
-					<a name="roomobjectevents" class="tsd-anchor"></a>
-					<h3>Room<wbr>Object<wbr>Events</h3>
-					<div class="tsd-signature tsd-kind-icon">Room<wbr>Object<wbr>Events<span class="tsd-signature-symbol">:</span> <span class="tsd-signature-symbol">{</span><span class="tsd-signature-symbol">[ </span><span class="tsd-signature-type">k</span><span class="tsd-signature-symbol"> in </span><a href="index.html#roomeventnames" class="tsd-signature-type" data-tsd-kind="Type alias">RoomEventNames</a><span class="tsd-signature-symbol"> | </span><a href="index.html#baseconnectionstate" class="tsd-signature-type" data-tsd-kind="Type alias">BaseConnectionState</a><span class="tsd-signature-symbol">]</span><span class="tsd-signature-symbol">: </span><a href="index.html#baseconnectioneventshandlermapping" class="tsd-signature-type" data-tsd-kind="Type alias">BaseConnectionEventsHandlerMapping</a><span class="tsd-signature-symbol">[</span><span class="tsd-signature-type">k</span><span class="tsd-signature-symbol">]</span><span class="tsd-signature-symbol"> }</span></div>
-					<aside class="tsd-sources">
-						<ul>
-							<li>Defined in <a href="https://github.com/signalwire/signalwire-js/blob/de5f833/packages/js/src/utils/interfaces.ts#L14">packages/js/src/utils/interfaces.ts:14</a></li>
-						</ul>
-					</aside>
-				</section>
-				<section class="tsd-panel tsd-member tsd-kind-type-alias">
-					<a name="roomstartedeventname" class="tsd-anchor"></a>
-					<h3>Room<wbr>Started<wbr>Event<wbr>Name</h3>
-					<div class="tsd-signature tsd-kind-icon">Room<wbr>Started<wbr>Event<wbr>Name<span class="tsd-signature-symbol">:</span> <span class="tsd-signature-type">&quot;room.started&quot;</span></div>
-					<aside class="tsd-sources">
-						<ul>
-							<li>Defined in packages/core/dist/core/src/types/video.d.ts:3</li>
-						</ul>
-					</aside>
-				</section>
-				<section class="tsd-panel tsd-member tsd-kind-type-alias">
-					<a name="roomsubscribedeventname" class="tsd-anchor"></a>
-					<h3>Room<wbr>Subscribed<wbr>Event<wbr>Name</h3>
-					<div class="tsd-signature tsd-kind-icon">Room<wbr>Subscribed<wbr>Event<wbr>Name<span class="tsd-signature-symbol">:</span> <span class="tsd-signature-type">&quot;room.subscribed&quot;</span></div>
-					<aside class="tsd-sources">
-						<ul>
-							<li>Defined in packages/core/dist/core/src/types/video.d.ts:5</li>
-						</ul>
-					</aside>
-				</section>
-				<section class="tsd-panel tsd-member tsd-kind-type-alias">
-					<a name="roomupdatedeventname" class="tsd-anchor"></a>
-					<h3>Room<wbr>Updated<wbr>Event<wbr>Name</h3>
-					<div class="tsd-signature tsd-kind-icon">Room<wbr>Updated<wbr>Event<wbr>Name<span class="tsd-signature-symbol">:</span> <span class="tsd-signature-type">&quot;room.updated&quot;</span></div>
-					<aside class="tsd-sources">
-						<ul>
-							<li>Defined in packages/core/dist/core/src/types/video.d.ts:6</li>
-						</ul>
-					</aside>
-				</section>
-				<section class="tsd-panel tsd-member tsd-kind-type-alias">
-					<a name="sessionevents" class="tsd-anchor"></a>
-					<h3>Session<wbr>Events</h3>
-					<div class="tsd-signature tsd-kind-icon">Session<wbr>Events<span class="tsd-signature-symbol">:</span> <span class="tsd-signature-symbol">`</span><span class="tsd-signature-type">session.</span><span class="tsd-signature-symbol">${</span><a href="index.html#sessionstatus" class="tsd-signature-type" data-tsd-kind="Type alias">SessionStatus</a><span class="tsd-signature-symbol">}</span><span class="tsd-signature-symbol">`</span></div>
-					<aside class="tsd-sources">
-						<ul>
-							<li>Defined in packages/core/dist/core/src/utils/interfaces.d.ts:81</li>
-						</ul>
-					</aside>
-				</section>
-				<section class="tsd-panel tsd-member tsd-kind-type-alias">
-					<a name="sessionstatus" class="tsd-anchor"></a>
-					<h3>Session<wbr>Status</h3>
-					<div class="tsd-signature tsd-kind-icon">Session<wbr>Status<span class="tsd-signature-symbol">:</span> <span class="tsd-signature-type">&quot;unknown&quot;</span><span class="tsd-signature-symbol"> | </span><span class="tsd-signature-type">&quot;idle&quot;</span><span class="tsd-signature-symbol"> | </span><span class="tsd-signature-type">&quot;reconnecting&quot;</span><span class="tsd-signature-symbol"> | </span><span class="tsd-signature-type">&quot;connected&quot;</span><span class="tsd-signature-symbol"> | </span><span class="tsd-signature-type">&quot;disconnected&quot;</span></div>
-					<aside class="tsd-sources">
-						<ul>
-							<li>Defined in packages/core/dist/core/src/utils/interfaces.d.ts:80</li>
-						</ul>
-					</aside>
-				</section>
-			</section>
-=======
 			<div class="tsd-panel tsd-typography">
 				<a href="#signalwirejs" id="signalwirejs" style="color: inherit; text-decoration: none;">
 					<h1><code>@signalwire/js</code></h1>
@@ -433,7 +97,6 @@
 				<p>SignalWire JavaScript SDK is copyright © 2018-2021
 				<a href="http://signalwire.com">SignalWire</a>. It is free software, and may be redistributed under the terms specified in the <a href="https://github.com/signalwire/signalwire-js/blob/master/LICENSE">MIT-LICENSE</a> file.</p>
 			</div>
->>>>>>> b9058c82
 		</div>
 		<div class="col-4 col-menu menu-sticky-wrap menu-highlight">
 			<nav class="tsd-navigation primary">
@@ -482,26 +145,16 @@
 						<a href="modules.html#emitter" class="tsd-kind-icon">Emitter</a>
 					</li>
 					<li class=" tsd-kind-type-alias">
-<<<<<<< HEAD
-						<a href="index.html#eventshandlermapping" class="tsd-kind-icon">Events<wbr>Handler<wbr>Mapping</a>
-					</li>
-					<li class=" tsd-kind-type-alias">
-						<a href="index.html#layoutchangedeventname" class="tsd-kind-icon">Layout<wbr>Changed<wbr>Event<wbr>Name</a>
-					</li>
-					<li class=" tsd-kind-type-alias">
-						<a href="index.html#layoutevent" class="tsd-kind-icon">Layout<wbr>Event</a>
-					</li>
-					<li class=" tsd-kind-type-alias">
-						<a href="index.html#memberevent" class="tsd-kind-icon">Member<wbr>Event</a>
-=======
+						<a href="modules.html#eventshandlermapping" class="tsd-kind-icon">Events<wbr>Handler<wbr>Mapping</a>
+					</li>
+					<li class=" tsd-kind-type-alias">
+						<a href="modules.html#layoutchangedeventname" class="tsd-kind-icon">Layout<wbr>Changed<wbr>Event<wbr>Name</a>
+					</li>
+					<li class=" tsd-kind-type-alias">
 						<a href="modules.html#layoutevent" class="tsd-kind-icon">Layout<wbr>Event</a>
 					</li>
 					<li class=" tsd-kind-type-alias">
-						<a href="modules.html#layoutevents" class="tsd-kind-icon">Layout<wbr>Events</a>
-					</li>
-					<li class=" tsd-kind-type-alias">
-						<a href="modules.html#memberevents" class="tsd-kind-icon">Member<wbr>Events</a>
->>>>>>> b9058c82
+						<a href="modules.html#memberevent" class="tsd-kind-icon">Member<wbr>Event</a>
 					</li>
 					<li class=" tsd-kind-type-alias">
 						<a href="modules.html#memberjoinedeventname" class="tsd-kind-icon">Member<wbr>Joined<wbr>Event<wbr>Name</a>
@@ -510,67 +163,43 @@
 						<a href="modules.html#memberlefteventname" class="tsd-kind-icon">Member<wbr>Left<wbr>Event<wbr>Name</a>
 					</li>
 					<li class=" tsd-kind-type-alias">
-<<<<<<< HEAD
-						<a href="index.html#membertalkingeventname" class="tsd-kind-icon">Member<wbr>Talking<wbr>Event<wbr>Name</a>
-					</li>
-					<li class=" tsd-kind-type-alias">
-						<a href="index.html#membertalkingeventnames" class="tsd-kind-icon">Member<wbr>Talking<wbr>Event<wbr>Names</a>
-=======
+						<a href="modules.html#membertalkingeventname" class="tsd-kind-icon">Member<wbr>Talking<wbr>Event<wbr>Name</a>
+					</li>
+					<li class=" tsd-kind-type-alias">
 						<a href="modules.html#membertalkingeventnames" class="tsd-kind-icon">Member<wbr>Talking<wbr>Event<wbr>Names</a>
->>>>>>> b9058c82
 					</li>
 					<li class=" tsd-kind-type-alias">
 						<a href="modules.html#memberupdatedeventname" class="tsd-kind-icon">Member<wbr>Updated<wbr>Event<wbr>Name</a>
 					</li>
 					<li class=" tsd-kind-type-alias">
-<<<<<<< HEAD
-						<a href="index.html#memberupdatedeventnames" class="tsd-kind-icon">Member<wbr>Updated<wbr>Event<wbr>Names</a>
-					</li>
-					<li class=" tsd-kind-type-alias">
-						<a href="index.html#rtctrackeventname" class="tsd-kind-icon">RTCTrack<wbr>Event<wbr>Name</a>
-					</li>
-					<li class=" tsd-kind-type-alias">
-						<a href="index.html#roomendedeventname" class="tsd-kind-icon">Room<wbr>Ended<wbr>Event<wbr>Name</a>
-					</li>
-					<li class=" tsd-kind-type-alias">
-						<a href="index.html#roomevent" class="tsd-kind-icon">Room<wbr>Event</a>
-=======
+						<a href="modules.html#memberupdatedeventnames" class="tsd-kind-icon">Member<wbr>Updated<wbr>Event<wbr>Names</a>
+					</li>
+					<li class=" tsd-kind-type-alias">
 						<a href="modules.html#rtctrackeventname" class="tsd-kind-icon">RTCTrack<wbr>Event<wbr>Name</a>
 					</li>
 					<li class=" tsd-kind-type-alias">
+						<a href="modules.html#roomendedeventname" class="tsd-kind-icon">Room<wbr>Ended<wbr>Event<wbr>Name</a>
+					</li>
+					<li class=" tsd-kind-type-alias">
 						<a href="modules.html#roomevent" class="tsd-kind-icon">Room<wbr>Event</a>
->>>>>>> b9058c82
 					</li>
 					<li class=" tsd-kind-type-alias">
 						<a href="modules.html#roomeventnames" class="tsd-kind-icon">Room<wbr>Event<wbr>Names</a>
 					</li>
 					<li class=" tsd-kind-type-alias">
-<<<<<<< HEAD
-						<a href="index.html#roommember" class="tsd-kind-icon">Room<wbr>Member</a>
-					</li>
-					<li class=" tsd-kind-type-alias">
-						<a href="index.html#roomobjectevents" class="tsd-kind-icon">Room<wbr>Object<wbr>Events</a>
-					</li>
-					<li class=" tsd-kind-type-alias">
-						<a href="index.html#roomstartedeventname" class="tsd-kind-icon">Room<wbr>Started<wbr>Event<wbr>Name</a>
-					</li>
-					<li class=" tsd-kind-type-alias">
-						<a href="index.html#roomsubscribedeventname" class="tsd-kind-icon">Room<wbr>Subscribed<wbr>Event<wbr>Name</a>
-					</li>
-					<li class=" tsd-kind-type-alias">
-						<a href="index.html#roomupdatedeventname" class="tsd-kind-icon">Room<wbr>Updated<wbr>Event<wbr>Name</a>
-=======
-						<a href="modules.html#roomevents" class="tsd-kind-icon">Room<wbr>Events</a>
-					</li>
-					<li class=" tsd-kind-type-alias">
 						<a href="modules.html#roommember" class="tsd-kind-icon">Room<wbr>Member</a>
 					</li>
 					<li class=" tsd-kind-type-alias">
-						<a href="modules.html#roommembereventnames" class="tsd-kind-icon">Room<wbr>Member<wbr>Event<wbr>Names</a>
-					</li>
-					<li class=" tsd-kind-type-alias">
 						<a href="modules.html#roomobjectevents" class="tsd-kind-icon">Room<wbr>Object<wbr>Events</a>
->>>>>>> b9058c82
+					</li>
+					<li class=" tsd-kind-type-alias">
+						<a href="modules.html#roomstartedeventname" class="tsd-kind-icon">Room<wbr>Started<wbr>Event<wbr>Name</a>
+					</li>
+					<li class=" tsd-kind-type-alias">
+						<a href="modules.html#roomsubscribedeventname" class="tsd-kind-icon">Room<wbr>Subscribed<wbr>Event<wbr>Name</a>
+					</li>
+					<li class=" tsd-kind-type-alias">
+						<a href="modules.html#roomupdatedeventname" class="tsd-kind-icon">Room<wbr>Updated<wbr>Event<wbr>Name</a>
 					</li>
 					<li class=" tsd-kind-type-alias">
 						<a href="modules.html#sessionevents" class="tsd-kind-icon">Session<wbr>Events</a>
