<!doctype html>
<html class="default no-js">
<head>
	<meta charset="utf-8">
	<meta http-equiv="X-UA-Compatible" content="IE=edge">
	<title>Video | @signalwire/js</title>
	<meta name="description" content="Documentation for @signalwire/js">
	<meta name="viewport" content="width=device-width, initial-scale=1">
	<link rel="stylesheet" href="../assets/css/main.css">
	<script async src="../assets/js/search.js" id="search-script"></script>
</head>
<body>
<header>
	<div class="tsd-page-toolbar">
		<div class="container">
			<div class="table-wrap">
				<div class="table-cell" id="tsd-search" data-index="../assets/js/search.json" data-base="..">
					<div class="field">
						<label for="tsd-search-field" class="tsd-widget search no-caption">Search</label>
						<input id="tsd-search-field" type="text" />
					</div>
					<ul class="results">
						<li class="state loading">Preparing search index...</li>
						<li class="state failure">The search index is not available</li>
					</ul>
					<a href="../index.html" class="title">@signalwire/js</a>
				</div>
				<div class="table-cell" id="tsd-widgets">
					<div id="tsd-filter">
						<a href="#" class="tsd-widget options no-caption" data-toggle="options">Options</a>
						<div class="tsd-filter-group">
							<div class="tsd-select" id="tsd-filter-visibility">
								<span class="tsd-select-label">All</span>
								<ul class="tsd-select-list">
									<li data-value="public">Public</li>
									<li data-value="protected">Public/Protected</li>
									<li data-value="private" class="selected">All</li>
								</ul>
							</div>
							<input type="checkbox" id="tsd-filter-inherited" checked />
							<label class="tsd-widget" for="tsd-filter-inherited">Inherited</label>
						</div>
					</div>
					<a href="#" class="tsd-widget menu no-caption" data-toggle="menu">Menu</a>
				</div>
			</div>
		</div>
	</div>
	<div class="tsd-page-title">
		<div class="container">
			<ul class="tsd-breadcrumb">
				<li>
					<a href="../modules.html">@signalwire/js</a>
				</li>
				<li>
					<a href="video.html">Video</a>
				</li>
			</ul>
			<h1>Namespace Video</h1>
		</div>
	</div>
</header>
<div class="container container-main">
	<div class="row">
		<div class="col-8 col-content">
			<section class="tsd-panel-group tsd-index-group">
				<h2>Index</h2>
				<section class="tsd-panel tsd-index-panel">
					<div class="tsd-index-content">
						<section class="tsd-index-section ">
							<h3>Classes</h3>
							<ul class="tsd-index-list">
								<li class="tsd-kind-class tsd-parent-kind-namespace"><a href="../classes/video.client.html" class="tsd-kind-icon">Client</a></li>
								<li class="tsd-kind-class tsd-parent-kind-namespace"><a href="../classes/video.room.html" class="tsd-kind-icon">Room</a></li>
								<li class="tsd-kind-class tsd-parent-kind-namespace"><a href="../classes/video.roomdevice.html" class="tsd-kind-icon">Room<wbr>Device</a></li>
								<li class="tsd-kind-class tsd-parent-kind-namespace"><a href="../classes/video.roomscreenshare.html" class="tsd-kind-icon">Room<wbr>Screen<wbr>Share</a></li>
							</ul>
						</section>
						<section class="tsd-index-section ">
							<h3>Interfaces</h3>
							<ul class="tsd-index-list">
								<li class="tsd-kind-interface tsd-parent-kind-namespace"><a href="../interfaces/video.createroomobjectoptions.html" class="tsd-kind-icon">Create<wbr>Room<wbr>Object<wbr>Options</a></li>
								<li class="tsd-kind-interface tsd-parent-kind-namespace"><a href="../interfaces/video.makeroomoptions.html" class="tsd-kind-icon">Make<wbr>Room<wbr>Options</a></li>
							</ul>
						</section>
						<section class="tsd-index-section ">
							<h3>Type aliases</h3>
							<ul class="tsd-index-list">
								<li class="tsd-kind-type-alias tsd-parent-kind-namespace"><a href="video.html#roomobject" class="tsd-kind-icon">Room<wbr>Object</a></li>
							</ul>
						</section>
						<section class="tsd-index-section ">
							<h3>Functions</h3>
							<ul class="tsd-index-list">
								<li class="tsd-kind-function tsd-parent-kind-namespace"><a href="video.html#createroomobject" class="tsd-kind-icon">create<wbr>Room<wbr>Object</a></li>
								<li class="tsd-kind-function tsd-parent-kind-namespace"><a href="video.html#joinroom" class="tsd-kind-icon">join<wbr>Room</a></li>
							</ul>
						</section>
					</div>
				</section>
			</section>
			<section class="tsd-panel-group tsd-member-group ">
				<h2>Type aliases</h2>
				<section class="tsd-panel tsd-member tsd-kind-type-alias tsd-parent-kind-namespace">
					<a name="roomobject" class="tsd-anchor"></a>
					<h3>Room<wbr>Object</h3>
					<div class="tsd-signature tsd-kind-icon">Room<wbr>Object<span class="tsd-signature-symbol">:</span> <span class="tsd-signature-type">StrictEventEmitter</span><span class="tsd-signature-symbol">&lt;</span><a href="../classes/video.room.html" class="tsd-signature-type" data-tsd-kind="Class">Room</a><span class="tsd-signature-symbol">, </span><a href="../modules.html#roomobjectevents" class="tsd-signature-type" data-tsd-kind="Type alias">RoomObjectEvents</a><span class="tsd-signature-symbol">&gt;</span></div>
					<aside class="tsd-sources">
						<ul>
<<<<<<< HEAD
							<li>Defined in <a href="https://github.com/signalwire/signalwire-js/blob/de5f833/packages/js/src/utils/interfaces.ts#L20">packages/js/src/utils/interfaces.ts:20</a></li>
=======
							<li>Defined in <a href="https://github.com/signalwire/video-sdk-poc/blob/b2c35f8/packages/js/src/utils/interfaces.ts#L20">packages/js/src/utils/interfaces.ts:20</a></li>
>>>>>>> b9058c82
						</ul>
					</aside>
				</section>
			</section>
			<section class="tsd-panel-group tsd-member-group ">
				<h2>Functions</h2>
				<section class="tsd-panel tsd-member tsd-kind-function tsd-parent-kind-namespace">
					<a name="createroomobject" class="tsd-anchor"></a>
					<h3><span class="tsd-flag ts-flagConst">Const</span> create<wbr>Room<wbr>Object</h3>
					<ul class="tsd-signatures tsd-kind-function tsd-parent-kind-namespace">
						<li class="tsd-signature tsd-kind-icon">create<wbr>Room<wbr>Object<span class="tsd-signature-symbol">(</span>roomOptions<span class="tsd-signature-symbol">: </span><a href="../interfaces/video.createroomobjectoptions.html" class="tsd-signature-type" data-tsd-kind="Interface">CreateRoomObjectOptions</a><span class="tsd-signature-symbol">)</span><span class="tsd-signature-symbol">: </span><span class="tsd-signature-type">Promise</span><span class="tsd-signature-symbol">&lt;</span><a href="video.html#roomobject" class="tsd-signature-type" data-tsd-kind="Type alias">RoomObject</a><span class="tsd-signature-symbol">&gt;</span></li>
					</ul>
					<ul class="tsd-descriptions">
						<li class="tsd-description">
							<aside class="tsd-sources">
								<ul>
<<<<<<< HEAD
									<li>Defined in <a href="https://github.com/signalwire/signalwire-js/blob/de5f833/packages/js/src/createRoomObject.ts#L34">packages/js/src/createRoomObject.ts:34</a></li>
=======
									<li>Defined in <a href="https://github.com/signalwire/video-sdk-poc/blob/b2c35f8/packages/js/src/createRoomObject.ts#L34">packages/js/src/createRoomObject.ts:34</a></li>
>>>>>>> b9058c82
								</ul>
							</aside>
							<div class="tsd-comment tsd-typography">
								<div class="lead">
									<a href="#intro" id="intro" style="color: inherit; text-decoration: none;">
										<h2>Intro</h2>
									</a>
									<p>Using Video.createRoomObject() you can create a <code>RoomObject</code> to join a room.</p>
								</div>
								<a href="#examples" id="examples" style="color: inherit; text-decoration: none;">
									<h2>Examples</h2>
								</a>
								<p>Create a roomObject using the token.</p>
								<dl class="tsd-comment-tags">
									<dt>example</dt>
									<dd><p>With an HTMLDivElement with id=&quot;root&quot; in the DOM.</p>
										<pre><code class="language-js"><span style="color: #008000">// &lt;div id=&quot;root&quot;&gt;&lt;/div&gt;</span>

<span style="color: #AF00DB">try</span><span style="color: #000000"> {</span>
<span style="color: #000000">  </span><span style="color: #0000FF">const</span><span style="color: #000000"> </span><span style="color: #0070C1">roomObj</span><span style="color: #000000"> = </span><span style="color: #AF00DB">await</span><span style="color: #000000"> </span><span style="color: #001080">Video</span><span style="color: #000000">.</span><span style="color: #795E26">createRoomObject</span><span style="color: #000000">({</span>
<span style="color: #000000">    </span><span style="color: #001080">token:</span><span style="color: #000000"> </span><span style="color: #A31515">&#039;&lt;YourJWT&gt;&#039;</span><span style="color: #000000">,</span>
<span style="color: #000000">    </span><span style="color: #001080">rootElementId:</span><span style="color: #000000"> </span><span style="color: #A31515">&#039;root&#039;</span><span style="color: #000000">,</span>
<span style="color: #000000">  })</span>

<span style="color: #000000">  </span><span style="color: #001080">roomObj</span><span style="color: #000000">.</span><span style="color: #795E26">join</span><span style="color: #000000">()</span>
<span style="color: #000000">} </span><span style="color: #AF00DB">catch</span><span style="color: #000000"> (</span><span style="color: #001080">error</span><span style="color: #000000">) {</span>
<span style="color: #000000">  </span><span style="color: #001080">console</span><span style="color: #000000">.</span><span style="color: #795E26">error</span><span style="color: #000000">(</span><span style="color: #A31515">&#039;Error&#039;</span><span style="color: #000000">, </span><span style="color: #001080">error</span><span style="color: #000000">)</span>
<span style="color: #000000">}</span>
</code></pre>
									</dd>
								</dl>
							</div>
							<h4 class="tsd-parameters-title">Parameters</h4>
							<ul class="tsd-parameters">
								<li>
									<h5>roomOptions: <a href="../interfaces/video.createroomobjectoptions.html" class="tsd-signature-type" data-tsd-kind="Interface">CreateRoomObjectOptions</a></h5>
								</li>
							</ul>
							<h4 class="tsd-returns-title">Returns <span class="tsd-signature-type">Promise</span><span class="tsd-signature-symbol">&lt;</span><a href="video.html#roomobject" class="tsd-signature-type" data-tsd-kind="Type alias">RoomObject</a><span class="tsd-signature-symbol">&gt;</span></h4>
						</li>
					</ul>
				</section>
				<section class="tsd-panel tsd-member tsd-kind-function tsd-parent-kind-namespace">
					<a name="joinroom" class="tsd-anchor"></a>
					<h3><span class="tsd-flag ts-flagConst">Const</span> join<wbr>Room</h3>
					<ul class="tsd-signatures tsd-kind-function tsd-parent-kind-namespace">
						<li class="tsd-signature tsd-kind-icon">join<wbr>Room<span class="tsd-signature-symbol">(</span>roomOptions<span class="tsd-signature-symbol">: </span><a href="../interfaces/video.createroomobjectoptions.html" class="tsd-signature-type" data-tsd-kind="Interface">CreateRoomObjectOptions</a><span class="tsd-signature-symbol">)</span><span class="tsd-signature-symbol">: </span><span class="tsd-signature-type">Promise</span><span class="tsd-signature-symbol">&lt;</span><a href="video.html#roomobject" class="tsd-signature-type" data-tsd-kind="Type alias">RoomObject</a><span class="tsd-signature-symbol">&gt;</span></li>
					</ul>
					<ul class="tsd-descriptions">
						<li class="tsd-description">
							<aside class="tsd-sources">
								<ul>
<<<<<<< HEAD
									<li>Defined in <a href="https://github.com/signalwire/signalwire-js/blob/de5f833/packages/js/src/joinRoom.ts#L27">packages/js/src/joinRoom.ts:27</a></li>
=======
									<li>Defined in <a href="https://github.com/signalwire/video-sdk-poc/blob/b2c35f8/packages/js/src/joinRoom.ts#L27">packages/js/src/joinRoom.ts:27</a></li>
>>>>>>> b9058c82
								</ul>
							</aside>
							<div class="tsd-comment tsd-typography">
								<div class="lead">
									<a href="#intro" id="intro" style="color: inherit; text-decoration: none;">
										<h2>Intro</h2>
									</a>
									<p>Using Video.joinRoom() you can automatically join a room.</p>
								</div>
								<a href="#examples" id="examples" style="color: inherit; text-decoration: none;">
									<h2>Examples</h2>
								</a>
								<p>Join a room using the token.</p>
								<dl class="tsd-comment-tags">
									<dt>example</dt>
									<dd><p>With an HTMLDivElement with id=&quot;root&quot; in the DOM.</p>
										<pre><code class="language-js"><span style="color: #008000">// &lt;div id=&quot;root&quot;&gt;&lt;/div&gt;</span>

<span style="color: #AF00DB">try</span><span style="color: #000000"> {</span>
<span style="color: #000000">  </span><span style="color: #0000FF">const</span><span style="color: #000000"> </span><span style="color: #0070C1">roomObj</span><span style="color: #000000"> = </span><span style="color: #AF00DB">await</span><span style="color: #000000"> </span><span style="color: #001080">Video</span><span style="color: #000000">.</span><span style="color: #795E26">joinRoom</span><span style="color: #000000">({</span>
<span style="color: #000000">    </span><span style="color: #001080">token:</span><span style="color: #000000"> </span><span style="color: #A31515">&#039;&lt;YourJWT&gt;&#039;</span><span style="color: #000000">,</span>
<span style="color: #000000">    </span><span style="color: #001080">rootElementId:</span><span style="color: #000000"> </span><span style="color: #A31515">&#039;root&#039;</span><span style="color: #000000">,</span>
<span style="color: #000000">  })</span>

<span style="color: #000000">  </span><span style="color: #008000">// You have joined the room..</span>
<span style="color: #000000">} </span><span style="color: #AF00DB">catch</span><span style="color: #000000"> (</span><span style="color: #001080">error</span><span style="color: #000000">) {</span>
<span style="color: #000000">  </span><span style="color: #001080">console</span><span style="color: #000000">.</span><span style="color: #795E26">error</span><span style="color: #000000">(</span><span style="color: #A31515">&#039;Error&#039;</span><span style="color: #000000">, </span><span style="color: #001080">error</span><span style="color: #000000">)</span>
<span style="color: #000000">}</span>
</code></pre>
									</dd>
								</dl>
							</div>
							<h4 class="tsd-parameters-title">Parameters</h4>
							<ul class="tsd-parameters">
								<li>
									<h5>roomOptions: <a href="../interfaces/video.createroomobjectoptions.html" class="tsd-signature-type" data-tsd-kind="Interface">CreateRoomObjectOptions</a></h5>
								</li>
							</ul>
							<h4 class="tsd-returns-title">Returns <span class="tsd-signature-type">Promise</span><span class="tsd-signature-symbol">&lt;</span><a href="video.html#roomobject" class="tsd-signature-type" data-tsd-kind="Type alias">RoomObject</a><span class="tsd-signature-symbol">&gt;</span></h4>
						</li>
					</ul>
				</section>
			</section>
		</div>
		<div class="col-4 col-menu menu-sticky-wrap menu-highlight">
			<nav class="tsd-navigation primary">
				<ul>
					<li class=" ">
						<a href="../modules.html">Exports</a>
					</li>
					<li class="current tsd-kind-namespace">
						<a href="video.html">Video</a>
					</li>
					<li class=" tsd-kind-namespace">
						<a href="webrtc.html">WebRTC</a>
					</li>
				</ul>
			</nav>
			<nav class="tsd-navigation secondary menu-sticky">
				<ul class="before-current">
					<li class=" tsd-kind-class tsd-parent-kind-namespace">
						<a href="../classes/video.client.html" class="tsd-kind-icon">Client</a>
					</li>
					<li class=" tsd-kind-class tsd-parent-kind-namespace">
						<a href="../classes/video.room.html" class="tsd-kind-icon">Room</a>
					</li>
					<li class=" tsd-kind-class tsd-parent-kind-namespace">
						<a href="../classes/video.roomdevice.html" class="tsd-kind-icon">Room<wbr>Device</a>
					</li>
					<li class=" tsd-kind-class tsd-parent-kind-namespace">
						<a href="../classes/video.roomscreenshare.html" class="tsd-kind-icon">Room<wbr>Screen<wbr>Share</a>
					</li>
					<li class=" tsd-kind-interface tsd-parent-kind-namespace">
						<a href="../interfaces/video.createroomobjectoptions.html" class="tsd-kind-icon">Create<wbr>Room<wbr>Object<wbr>Options</a>
					</li>
					<li class=" tsd-kind-interface tsd-parent-kind-namespace">
						<a href="../interfaces/video.makeroomoptions.html" class="tsd-kind-icon">Make<wbr>Room<wbr>Options</a>
					</li>
					<li class=" tsd-kind-type-alias tsd-parent-kind-namespace">
						<a href="video.html#roomobject" class="tsd-kind-icon">Room<wbr>Object</a>
					</li>
					<li class=" tsd-kind-function tsd-parent-kind-namespace">
						<a href="video.html#createroomobject" class="tsd-kind-icon">create<wbr>Room<wbr>Object</a>
					</li>
					<li class=" tsd-kind-function tsd-parent-kind-namespace">
						<a href="video.html#joinroom" class="tsd-kind-icon">join<wbr>Room</a>
					</li>
				</ul>
			</nav>
		</div>
	</div>
</div>
<footer>
	<div class="container">
		<h2>Legend</h2>
		<div class="tsd-legend-group">
			<ul class="tsd-legend">
				<li class="tsd-kind-property tsd-parent-kind-interface"><span class="tsd-kind-icon">Property</span></li>
			</ul>
		</div>
	</div>
</footer>
<div class="overlay"></div>
<script src="../assets/js/main.js"></script>
</body>
</html><|MERGE_RESOLUTION|>--- conflicted
+++ resolved
@@ -107,11 +107,7 @@
 					<div class="tsd-signature tsd-kind-icon">Room<wbr>Object<span class="tsd-signature-symbol">:</span> <span class="tsd-signature-type">StrictEventEmitter</span><span class="tsd-signature-symbol">&lt;</span><a href="../classes/video.room.html" class="tsd-signature-type" data-tsd-kind="Class">Room</a><span class="tsd-signature-symbol">, </span><a href="../modules.html#roomobjectevents" class="tsd-signature-type" data-tsd-kind="Type alias">RoomObjectEvents</a><span class="tsd-signature-symbol">&gt;</span></div>
 					<aside class="tsd-sources">
 						<ul>
-<<<<<<< HEAD
-							<li>Defined in <a href="https://github.com/signalwire/signalwire-js/blob/de5f833/packages/js/src/utils/interfaces.ts#L20">packages/js/src/utils/interfaces.ts:20</a></li>
-=======
-							<li>Defined in <a href="https://github.com/signalwire/video-sdk-poc/blob/b2c35f8/packages/js/src/utils/interfaces.ts#L20">packages/js/src/utils/interfaces.ts:20</a></li>
->>>>>>> b9058c82
+							<li>Defined in <a href="https://github.com/signalwire/signalwire-js/blob/66269f4/packages/js/src/utils/interfaces.ts#L20">packages/js/src/utils/interfaces.ts:20</a></li>
 						</ul>
 					</aside>
 				</section>
@@ -128,11 +124,7 @@
 						<li class="tsd-description">
 							<aside class="tsd-sources">
 								<ul>
-<<<<<<< HEAD
-									<li>Defined in <a href="https://github.com/signalwire/signalwire-js/blob/de5f833/packages/js/src/createRoomObject.ts#L34">packages/js/src/createRoomObject.ts:34</a></li>
-=======
-									<li>Defined in <a href="https://github.com/signalwire/video-sdk-poc/blob/b2c35f8/packages/js/src/createRoomObject.ts#L34">packages/js/src/createRoomObject.ts:34</a></li>
->>>>>>> b9058c82
+									<li>Defined in <a href="https://github.com/signalwire/signalwire-js/blob/66269f4/packages/js/src/createRoomObject.ts#L34">packages/js/src/createRoomObject.ts:34</a></li>
 								</ul>
 							</aside>
 							<div class="tsd-comment tsd-typography">
@@ -185,11 +177,7 @@
 						<li class="tsd-description">
 							<aside class="tsd-sources">
 								<ul>
-<<<<<<< HEAD
-									<li>Defined in <a href="https://github.com/signalwire/signalwire-js/blob/de5f833/packages/js/src/joinRoom.ts#L27">packages/js/src/joinRoom.ts:27</a></li>
-=======
-									<li>Defined in <a href="https://github.com/signalwire/video-sdk-poc/blob/b2c35f8/packages/js/src/joinRoom.ts#L27">packages/js/src/joinRoom.ts:27</a></li>
->>>>>>> b9058c82
+									<li>Defined in <a href="https://github.com/signalwire/signalwire-js/blob/66269f4/packages/js/src/joinRoom.ts#L27">packages/js/src/joinRoom.ts:27</a></li>
 								</ul>
 							</aside>
 							<div class="tsd-comment tsd-typography">
