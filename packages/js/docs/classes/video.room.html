<!doctype html>
<html class="default no-js">
<head>
	<meta charset="utf-8">
	<meta http-equiv="X-UA-Compatible" content="IE=edge">
	<title>Room | @signalwire/js</title>
	<meta name="description" content="Documentation for @signalwire/js">
	<meta name="viewport" content="width=device-width, initial-scale=1">
	<link rel="stylesheet" href="../assets/css/main.css">
	<script async src="../assets/js/search.js" id="search-script"></script>
</head>
<body>
<header>
	<div class="tsd-page-toolbar">
		<div class="container">
			<div class="table-wrap">
				<div class="table-cell" id="tsd-search" data-index="../assets/js/search.json" data-base="..">
					<div class="field">
						<label for="tsd-search-field" class="tsd-widget search no-caption">Search</label>
						<input id="tsd-search-field" type="text" />
					</div>
					<ul class="results">
						<li class="state loading">Preparing search index...</li>
						<li class="state failure">The search index is not available</li>
					</ul>
					<a href="../index.html" class="title">@signalwire/js</a>
				</div>
				<div class="table-cell" id="tsd-widgets">
					<div id="tsd-filter">
						<a href="#" class="tsd-widget options no-caption" data-toggle="options">Options</a>
						<div class="tsd-filter-group">
							<div class="tsd-select" id="tsd-filter-visibility">
								<span class="tsd-select-label">All</span>
								<ul class="tsd-select-list">
									<li data-value="public">Public</li>
									<li data-value="protected">Public/Protected</li>
									<li data-value="private" class="selected">All</li>
								</ul>
							</div>
							<input type="checkbox" id="tsd-filter-inherited" checked />
							<label class="tsd-widget" for="tsd-filter-inherited">Inherited</label>
						</div>
					</div>
					<a href="#" class="tsd-widget menu no-caption" data-toggle="menu">Menu</a>
				</div>
			</div>
		</div>
	</div>
	<div class="tsd-page-title">
		<div class="container">
			<ul class="tsd-breadcrumb">
				<li>
					<a href="../modules.html">@signalwire/js</a>
				</li>
				<li>
					<a href="../modules/video.html">Video</a>
				</li>
				<li>
					<a href="video.room.html">Room</a>
				</li>
			</ul>
			<h1>Class Room</h1>
		</div>
	</div>
</header>
<div class="container container-main">
	<div class="row">
		<div class="col-8 col-content">
			<section class="tsd-panel tsd-hierarchy">
				<h3>Hierarchy</h3>
				<ul class="tsd-hierarchy">
					<li>
						<span class="tsd-signature-type">RoomMethods</span>
					</li>
					<li>
						<span class="tsd-signature-type">BaseConnection</span>
						<ul class="tsd-hierarchy">
							<li>
								<span class="target">Room</span>
							</li>
						</ul>
					</li>
				</ul>
			</section>
			<section class="tsd-panel">
				<h3>Implements</h3>
				<ul class="tsd-hierarchy">
					<li><span class="tsd-signature-type">BaseRoomInterface</span></li>
				</ul>
			</section>
			<section class="tsd-panel-group tsd-index-group">
				<h2>Index</h2>
				<section class="tsd-panel tsd-index-panel">
					<div class="tsd-index-content">
						<section class="tsd-index-section tsd-is-inherited">
							<h3>Constructors</h3>
							<ul class="tsd-index-list">
								<li class="tsd-kind-constructor tsd-parent-kind-class tsd-is-inherited"><a href="video.room.html#constructor" class="tsd-kind-icon">constructor</a></li>
							</ul>
						</section>
						<section class="tsd-index-section ">
							<h3>Properties</h3>
							<ul class="tsd-index-list">
								<li class="tsd-kind-property tsd-parent-kind-class"><a href="video.room.html#direction" class="tsd-kind-icon">direction</a></li>
								<li class="tsd-kind-property tsd-parent-kind-class"><a href="video.room.html#id" class="tsd-kind-icon">id</a></li>
								<li class="tsd-kind-property tsd-parent-kind-class"><a href="video.room.html#nodeid" class="tsd-kind-icon">node<wbr>Id</a></li>
								<li class="tsd-kind-property tsd-parent-kind-class"><a href="video.room.html#options" class="tsd-kind-icon">options</a></li>
								<li class="tsd-kind-property tsd-parent-kind-class"><a href="video.room.html#peer" class="tsd-kind-icon">peer</a></li>
							</ul>
						</section>
						<section class="tsd-index-section ">
							<h3>Accessors</h3>
							<ul class="tsd-index-list">
								<li class="tsd-kind-get-signature tsd-parent-kind-class"><a href="video.room.html#active" class="tsd-kind-icon">active</a></li>
								<li class="tsd-kind-get-signature tsd-parent-kind-class"><a href="video.room.html#cameraid" class="tsd-kind-icon">camera<wbr>Id</a></li>
								<li class="tsd-kind-get-signature tsd-parent-kind-class"><a href="video.room.html#cameralabel" class="tsd-kind-icon">camera<wbr>Label</a></li>
								<li class="tsd-kind-get-signature tsd-parent-kind-class"><a href="video.room.html#devicelist" class="tsd-kind-icon">device<wbr>List</a></li>
								<li class="tsd-kind-get-signature tsd-parent-kind-class"><a href="video.room.html#localaudiotrack" class="tsd-kind-icon">local<wbr>Audio<wbr>Track</a></li>
								<li class="tsd-kind-get-signature tsd-parent-kind-class"><a href="video.room.html#localstream" class="tsd-kind-icon">local<wbr>Stream</a></li>
								<li class="tsd-kind-get-signature tsd-parent-kind-class"><a href="video.room.html#localvideotrack" class="tsd-kind-icon">local<wbr>Video<wbr>Track</a></li>
								<li class="tsd-kind-get-signature tsd-parent-kind-class"><a href="video.room.html#memberid" class="tsd-kind-icon">member<wbr>Id</a></li>
								<li class="tsd-kind-get-signature tsd-parent-kind-class"><a href="video.room.html#microphoneid" class="tsd-kind-icon">microphone<wbr>Id</a></li>
								<li class="tsd-kind-get-signature tsd-parent-kind-class"><a href="video.room.html#microphonelabel" class="tsd-kind-icon">microphone<wbr>Label</a></li>
								<li class="tsd-kind-get-signature tsd-parent-kind-class"><a href="video.room.html#remotestream" class="tsd-kind-icon">remote<wbr>Stream</a></li>
								<li class="tsd-kind-get-signature tsd-parent-kind-class"><a href="video.room.html#roomid" class="tsd-kind-icon">room<wbr>Id</a></li>
								<li class="tsd-kind-get-signature tsd-parent-kind-class"><a href="video.room.html#roomsessionid" class="tsd-kind-icon">room<wbr>Session<wbr>Id</a></li>
								<li class="tsd-kind-get-signature tsd-parent-kind-class"><a href="video.room.html#screensharelist" class="tsd-kind-icon">screen<wbr>Share<wbr>List</a></li>
								<li class="tsd-kind-get-signature tsd-parent-kind-class"><a href="video.room.html#trying" class="tsd-kind-icon">trying</a></li>
							</ul>
						</section>
						<section class="tsd-index-section ">
							<h3>Methods</h3>
							<ul class="tsd-index-list">
								<li class="tsd-kind-method tsd-parent-kind-class"><a href="video.room.html#addcamera" class="tsd-kind-icon">add<wbr>Camera</a></li>
								<li class="tsd-kind-method tsd-parent-kind-class"><a href="video.room.html#adddevice" class="tsd-kind-icon">add<wbr>Device</a></li>
								<li class="tsd-kind-method tsd-parent-kind-class"><a href="video.room.html#addmicrophone" class="tsd-kind-icon">add<wbr>Microphone</a></li>
								<li class="tsd-kind-method tsd-parent-kind-class tsd-is-inherited"><a href="video.room.html#audiomute" class="tsd-kind-icon">audio<wbr>Mute</a></li>
								<li class="tsd-kind-method tsd-parent-kind-class tsd-is-inherited"><a href="video.room.html#audiounmute" class="tsd-kind-icon">audio<wbr>Unmute</a></li>
								<li class="tsd-kind-method tsd-parent-kind-class"><a href="video.room.html#createscreenshareobject" class="tsd-kind-icon">create<wbr>Screen<wbr>Share<wbr>Object</a></li>
								<li class="tsd-kind-method tsd-parent-kind-class tsd-is-inherited"><a href="video.room.html#deaf" class="tsd-kind-icon">deaf</a></li>
								<li class="tsd-kind-method tsd-parent-kind-class"><a href="video.room.html#destroy" class="tsd-kind-icon">destroy</a></li>
								<li class="tsd-kind-method tsd-parent-kind-class"><a href="video.room.html#emit" class="tsd-kind-icon">emit</a></li>
								<li class="tsd-kind-method tsd-parent-kind-class"><a href="video.room.html#eventnames" class="tsd-kind-icon">event<wbr>Names</a></li>
								<li class="tsd-kind-method tsd-parent-kind-class tsd-is-inherited"><a href="video.room.html#getlayoutlist" class="tsd-kind-icon">get<wbr>Layout<wbr>List</a></li>
								<li class="tsd-kind-method tsd-parent-kind-class tsd-is-inherited"><a href="video.room.html#getmemberlist" class="tsd-kind-icon">get<wbr>Member<wbr>List</a></li>
								<li class="tsd-kind-method tsd-parent-kind-class tsd-is-inherited"><a href="video.room.html#hidevideomuted" class="tsd-kind-icon">hide<wbr>Video<wbr>Muted</a></li>
								<li class="tsd-kind-method tsd-parent-kind-class"><a href="video.room.html#join" class="tsd-kind-icon">join</a></li>
								<li class="tsd-kind-method tsd-parent-kind-class"><a href="video.room.html#leave" class="tsd-kind-icon">leave</a></li>
								<li class="tsd-kind-method tsd-parent-kind-class"><a href="video.room.html#off" class="tsd-kind-icon">off</a></li>
								<li class="tsd-kind-method tsd-parent-kind-class"><a href="video.room.html#on" class="tsd-kind-icon">on</a></li>
								<li class="tsd-kind-method tsd-parent-kind-class"><a href="video.room.html#once" class="tsd-kind-icon">once</a></li>
								<li class="tsd-kind-method tsd-parent-kind-class"><a href="video.room.html#removealllisteners" class="tsd-kind-icon">remove<wbr>All<wbr>Listeners</a></li>
								<li class="tsd-kind-method tsd-parent-kind-class tsd-is-inherited"><a href="video.room.html#removemember" class="tsd-kind-icon">remove<wbr>Member</a></li>
								<li class="tsd-kind-method tsd-parent-kind-class tsd-is-inherited"><a href="video.room.html#setinputsensitivity" class="tsd-kind-icon">set<wbr>Input<wbr>Sensitivity</a></li>
								<li class="tsd-kind-method tsd-parent-kind-class tsd-is-inherited"><a href="video.room.html#setlayout" class="tsd-kind-icon">set<wbr>Layout</a></li>
								<li class="tsd-kind-method tsd-parent-kind-class tsd-is-inherited"><a href="video.room.html#setmicrophonevolume" class="tsd-kind-icon">set<wbr>Microphone<wbr>Volume</a></li>
								<li class="tsd-kind-method tsd-parent-kind-class tsd-is-inherited"><a href="video.room.html#setspeakervolume" class="tsd-kind-icon">set<wbr>Speaker<wbr>Volume</a></li>
								<li class="tsd-kind-method tsd-parent-kind-class tsd-is-inherited"><a href="video.room.html#showvideomuted" class="tsd-kind-icon">show<wbr>Video<wbr>Muted</a></li>
								<li class="tsd-kind-method tsd-parent-kind-class tsd-is-inherited"><a href="video.room.html#undeaf" class="tsd-kind-icon">undeaf</a></li>
								<li class="tsd-kind-method tsd-parent-kind-class"><a href="video.room.html#updatecamera" class="tsd-kind-icon">update<wbr>Camera</a></li>
								<li class="tsd-kind-method tsd-parent-kind-class"><a href="video.room.html#updatemicrophone" class="tsd-kind-icon">update<wbr>Microphone</a></li>
								<li class="tsd-kind-method tsd-parent-kind-class"><a href="video.room.html#updatespeaker" class="tsd-kind-icon">update<wbr>Speaker</a></li>
								<li class="tsd-kind-method tsd-parent-kind-class tsd-is-inherited"><a href="video.room.html#videomute" class="tsd-kind-icon">video<wbr>Mute</a></li>
								<li class="tsd-kind-method tsd-parent-kind-class tsd-is-inherited"><a href="video.room.html#videounmute" class="tsd-kind-icon">video<wbr>Unmute</a></li>
							</ul>
						</section>
					</div>
				</section>
			</section>
			<section class="tsd-panel-group tsd-member-group tsd-is-inherited">
				<h2>Constructors</h2>
				<section class="tsd-panel tsd-member tsd-kind-constructor tsd-parent-kind-class tsd-is-inherited">
					<a name="constructor" class="tsd-anchor"></a>
					<h3>constructor</h3>
					<ul class="tsd-signatures tsd-kind-constructor tsd-parent-kind-class tsd-is-inherited">
						<li class="tsd-signature tsd-kind-icon">new <wbr>Room<span class="tsd-signature-symbol">(</span>options<span class="tsd-signature-symbol">: </span><a href="../modules.html#baseconnectionoptions" class="tsd-signature-type" data-tsd-kind="Type alias">BaseConnectionOptions</a><span class="tsd-signature-symbol">)</span><span class="tsd-signature-symbol">: </span><a href="video.room.html" class="tsd-signature-type" data-tsd-kind="Class">Room</a></li>
					</ul>
					<ul class="tsd-descriptions">
						<li class="tsd-description">
							<aside class="tsd-sources">
								<p>Inherited from RoomMethods.constructor</p>
								<ul>
									<li>Defined in packages/webrtc/dist/webrtc/src/BaseConnection.d.ts:30</li>
								</ul>
							</aside>
							<h4 class="tsd-parameters-title">Parameters</h4>
							<ul class="tsd-parameters">
								<li>
									<h5>options: <a href="../modules.html#baseconnectionoptions" class="tsd-signature-type" data-tsd-kind="Type alias">BaseConnectionOptions</a></h5>
								</li>
							</ul>
							<h4 class="tsd-returns-title">Returns <a href="video.room.html" class="tsd-signature-type" data-tsd-kind="Class">Room</a></h4>
						</li>
					</ul>
				</section>
			</section>
			<section class="tsd-panel-group tsd-member-group ">
				<h2>Properties</h2>
				<section class="tsd-panel tsd-member tsd-kind-property tsd-parent-kind-class">
					<a name="direction" class="tsd-anchor"></a>
					<h3>direction</h3>
					<div class="tsd-signature tsd-kind-icon">direction<span class="tsd-signature-symbol">:</span> <span class="tsd-signature-type">&quot;inbound&quot;</span><span class="tsd-signature-symbol"> | </span><span class="tsd-signature-type">&quot;outbound&quot;</span></div>
					<aside class="tsd-sources">
						<ul>
							<li>Defined in packages/webrtc/dist/webrtc/src/BaseConnection.d.ts:7</li>
						</ul>
					</aside>
				</section>
				<section class="tsd-panel tsd-member tsd-kind-property tsd-parent-kind-class">
					<a name="id" class="tsd-anchor"></a>
					<h3>id</h3>
					<div class="tsd-signature tsd-kind-icon">id<span class="tsd-signature-symbol">:</span> <span class="tsd-signature-type">string</span></div>
					<aside class="tsd-sources">
						<ul>
							<li>Defined in packages/core/dist/core/src/BaseComponent.d.ts:7</li>
						</ul>
					</aside>
				</section>
				<section class="tsd-panel tsd-member tsd-kind-property tsd-parent-kind-class">
					<a name="nodeid" class="tsd-anchor"></a>
					<h3>node<wbr>Id</h3>
					<div class="tsd-signature tsd-kind-icon">node<wbr>Id<span class="tsd-signature-symbol">:</span> <span class="tsd-signature-type">string</span></div>
					<aside class="tsd-sources">
						<ul>
							<li>Defined in packages/webrtc/dist/webrtc/src/BaseConnection.d.ts:6</li>
						</ul>
					</aside>
				</section>
				<section class="tsd-panel tsd-member tsd-kind-property tsd-parent-kind-class">
					<a name="options" class="tsd-anchor"></a>
					<h3>options</h3>
					<div class="tsd-signature tsd-kind-icon">options<span class="tsd-signature-symbol">:</span> <a href="../modules.html#baseconnectionoptions" class="tsd-signature-type" data-tsd-kind="Type alias">BaseConnectionOptions</a></div>
					<aside class="tsd-sources">
						<ul>
							<li>Defined in packages/webrtc/dist/webrtc/src/BaseConnection.d.ts:9</li>
						</ul>
					</aside>
				</section>
				<section class="tsd-panel tsd-member tsd-kind-property tsd-parent-kind-class">
					<a name="peer" class="tsd-anchor"></a>
					<h3>peer</h3>
					<div class="tsd-signature tsd-kind-icon">peer<span class="tsd-signature-symbol">:</span> <span class="tsd-signature-type">default</span></div>
					<aside class="tsd-sources">
						<ul>
							<li>Defined in packages/webrtc/dist/webrtc/src/BaseConnection.d.ts:8</li>
						</ul>
					</aside>
				</section>
			</section>
			<section class="tsd-panel-group tsd-member-group ">
				<h2>Accessors</h2>
				<section class="tsd-panel tsd-member tsd-kind-get-signature tsd-parent-kind-class">
					<a name="active" class="tsd-anchor"></a>
					<h3>active</h3>
					<ul class="tsd-signatures tsd-kind-get-signature tsd-parent-kind-class">
						<li class="tsd-signature tsd-kind-icon"><span class="tsd-signature-symbol">get</span> active<span class="tsd-signature-symbol">(</span><span class="tsd-signature-symbol">)</span><span class="tsd-signature-symbol">: </span><span class="tsd-signature-type">boolean</span></li>
					</ul>
					<ul class="tsd-descriptions">
						<li class="tsd-description">
							<aside class="tsd-sources">
								<ul>
									<li>Defined in packages/webrtc/dist/webrtc/src/BaseConnection.d.ts:32</li>
								</ul>
							</aside>
							<h4 class="tsd-returns-title">Returns <span class="tsd-signature-type">boolean</span></h4>
						</li>
					</ul>
				</section>
				<section class="tsd-panel tsd-member tsd-kind-get-signature tsd-parent-kind-class">
					<a name="cameraid" class="tsd-anchor"></a>
					<h3>camera<wbr>Id</h3>
					<ul class="tsd-signatures tsd-kind-get-signature tsd-parent-kind-class">
						<li class="tsd-signature tsd-kind-icon"><span class="tsd-signature-symbol">get</span> cameraId<span class="tsd-signature-symbol">(</span><span class="tsd-signature-symbol">)</span><span class="tsd-signature-symbol">: </span><span class="tsd-signature-type">string</span></li>
					</ul>
					<ul class="tsd-descriptions">
						<li class="tsd-description">
							<aside class="tsd-sources">
								<ul>
									<li>Defined in packages/webrtc/dist/webrtc/src/BaseConnection.d.ts:57</li>
								</ul>
							</aside>
							<h4 class="tsd-returns-title">Returns <span class="tsd-signature-type">string</span></h4>
						</li>
					</ul>
				</section>
				<section class="tsd-panel tsd-member tsd-kind-get-signature tsd-parent-kind-class">
					<a name="cameralabel" class="tsd-anchor"></a>
					<h3>camera<wbr>Label</h3>
					<ul class="tsd-signatures tsd-kind-get-signature tsd-parent-kind-class">
						<li class="tsd-signature tsd-kind-icon"><span class="tsd-signature-symbol">get</span> cameraLabel<span class="tsd-signature-symbol">(</span><span class="tsd-signature-symbol">)</span><span class="tsd-signature-symbol">: </span><span class="tsd-signature-type">string</span></li>
					</ul>
					<ul class="tsd-descriptions">
						<li class="tsd-description">
							<aside class="tsd-sources">
								<ul>
									<li>Defined in packages/webrtc/dist/webrtc/src/BaseConnection.d.ts:58</li>
								</ul>
							</aside>
							<h4 class="tsd-returns-title">Returns <span class="tsd-signature-type">string</span></h4>
						</li>
					</ul>
				</section>
				<section class="tsd-panel tsd-member tsd-kind-get-signature tsd-parent-kind-class">
					<a name="devicelist" class="tsd-anchor"></a>
					<h3>device<wbr>List</h3>
					<ul class="tsd-signatures tsd-kind-get-signature tsd-parent-kind-class">
						<li class="tsd-signature tsd-kind-icon"><span class="tsd-signature-symbol">get</span> deviceList<span class="tsd-signature-symbol">(</span><span class="tsd-signature-symbol">)</span><span class="tsd-signature-symbol">: </span><span class="tsd-signature-type">RoomDeviceObject</span><span class="tsd-signature-symbol">[]</span></li>
					</ul>
					<ul class="tsd-descriptions">
						<li class="tsd-description">
							<aside class="tsd-sources">
								<ul>
<<<<<<< HEAD
									<li>Defined in <a href="https://github.com/signalwire/signalwire-js/blob/de5f833/packages/js/src/Room.ts#L31">packages/js/src/Room.ts:31</a></li>
=======
									<li>Defined in <a href="https://github.com/signalwire/video-sdk-poc/blob/b2c35f8/packages/js/src/Room.ts#L31">packages/js/src/Room.ts:31</a></li>
>>>>>>> b9058c82
								</ul>
							</aside>
							<h4 class="tsd-returns-title">Returns <span class="tsd-signature-type">RoomDeviceObject</span><span class="tsd-signature-symbol">[]</span></h4>
						</li>
					</ul>
				</section>
				<section class="tsd-panel tsd-member tsd-kind-get-signature tsd-parent-kind-class">
					<a name="localaudiotrack" class="tsd-anchor"></a>
					<h3>local<wbr>Audio<wbr>Track</h3>
					<ul class="tsd-signatures tsd-kind-get-signature tsd-parent-kind-class">
						<li class="tsd-signature tsd-kind-icon"><span class="tsd-signature-symbol">get</span> localAudioTrack<span class="tsd-signature-symbol">(</span><span class="tsd-signature-symbol">)</span><span class="tsd-signature-symbol">: </span><span class="tsd-signature-type">MediaStreamTrack</span></li>
					</ul>
					<ul class="tsd-descriptions">
						<li class="tsd-description">
							<aside class="tsd-sources">
								<ul>
									<li>Defined in packages/webrtc/dist/webrtc/src/BaseConnection.d.ts:66</li>
								</ul>
							</aside>
							<h4 class="tsd-returns-title">Returns <span class="tsd-signature-type">MediaStreamTrack</span></h4>
						</li>
					</ul>
				</section>
				<section class="tsd-panel tsd-member tsd-kind-get-signature tsd-parent-kind-class">
					<a name="localstream" class="tsd-anchor"></a>
					<h3>local<wbr>Stream</h3>
					<ul class="tsd-signatures tsd-kind-get-signature tsd-parent-kind-class">
						<li class="tsd-signature tsd-kind-icon"><span class="tsd-signature-symbol">get</span> localStream<span class="tsd-signature-symbol">(</span><span class="tsd-signature-symbol">)</span><span class="tsd-signature-symbol">: </span><span class="tsd-signature-type">MediaStream</span></li>
					</ul>
					<ul class="tsd-descriptions">
						<li class="tsd-description">
							<aside class="tsd-sources">
								<ul>
									<li>Defined in packages/webrtc/dist/webrtc/src/BaseConnection.d.ts:37</li>
								</ul>
							</aside>
							<h4 class="tsd-returns-title">Returns <span class="tsd-signature-type">MediaStream</span></h4>
						</li>
					</ul>
				</section>
				<section class="tsd-panel tsd-member tsd-kind-get-signature tsd-parent-kind-class">
					<a name="localvideotrack" class="tsd-anchor"></a>
					<h3>local<wbr>Video<wbr>Track</h3>
					<ul class="tsd-signatures tsd-kind-get-signature tsd-parent-kind-class">
						<li class="tsd-signature tsd-kind-icon"><span class="tsd-signature-symbol">get</span> localVideoTrack<span class="tsd-signature-symbol">(</span><span class="tsd-signature-symbol">)</span><span class="tsd-signature-symbol">: </span><span class="tsd-signature-type">MediaStreamTrack</span></li>
					</ul>
					<ul class="tsd-descriptions">
						<li class="tsd-description">
							<aside class="tsd-sources">
								<ul>
									<li>Defined in packages/webrtc/dist/webrtc/src/BaseConnection.d.ts:65</li>
								</ul>
							</aside>
							<h4 class="tsd-returns-title">Returns <span class="tsd-signature-type">MediaStreamTrack</span></h4>
						</li>
					</ul>
				</section>
				<section class="tsd-panel tsd-member tsd-kind-get-signature tsd-parent-kind-class">
					<a name="memberid" class="tsd-anchor"></a>
					<h3>member<wbr>Id</h3>
					<ul class="tsd-signatures tsd-kind-get-signature tsd-parent-kind-class">
						<li class="tsd-signature tsd-kind-icon"><span class="tsd-signature-symbol">get</span> memberId<span class="tsd-signature-symbol">(</span><span class="tsd-signature-symbol">)</span><span class="tsd-signature-symbol">: </span><span class="tsd-signature-type">string</span></li>
					</ul>
					<ul class="tsd-descriptions">
						<li class="tsd-description">
							<aside class="tsd-sources">
								<ul>
									<li>Defined in packages/webrtc/dist/webrtc/src/BaseConnection.d.ts:34</li>
								</ul>
							</aside>
							<h4 class="tsd-returns-title">Returns <span class="tsd-signature-type">string</span></h4>
						</li>
					</ul>
				</section>
				<section class="tsd-panel tsd-member tsd-kind-get-signature tsd-parent-kind-class">
					<a name="microphoneid" class="tsd-anchor"></a>
					<h3>microphone<wbr>Id</h3>
					<ul class="tsd-signatures tsd-kind-get-signature tsd-parent-kind-class">
						<li class="tsd-signature tsd-kind-icon"><span class="tsd-signature-symbol">get</span> microphoneId<span class="tsd-signature-symbol">(</span><span class="tsd-signature-symbol">)</span><span class="tsd-signature-symbol">: </span><span class="tsd-signature-type">string</span></li>
					</ul>
					<ul class="tsd-descriptions">
						<li class="tsd-description">
							<aside class="tsd-sources">
								<ul>
									<li>Defined in packages/webrtc/dist/webrtc/src/BaseConnection.d.ts:59</li>
								</ul>
							</aside>
							<h4 class="tsd-returns-title">Returns <span class="tsd-signature-type">string</span></h4>
						</li>
					</ul>
				</section>
				<section class="tsd-panel tsd-member tsd-kind-get-signature tsd-parent-kind-class">
					<a name="microphonelabel" class="tsd-anchor"></a>
					<h3>microphone<wbr>Label</h3>
					<ul class="tsd-signatures tsd-kind-get-signature tsd-parent-kind-class">
						<li class="tsd-signature tsd-kind-icon"><span class="tsd-signature-symbol">get</span> microphoneLabel<span class="tsd-signature-symbol">(</span><span class="tsd-signature-symbol">)</span><span class="tsd-signature-symbol">: </span><span class="tsd-signature-type">string</span></li>
					</ul>
					<ul class="tsd-descriptions">
						<li class="tsd-description">
							<aside class="tsd-sources">
								<ul>
									<li>Defined in packages/webrtc/dist/webrtc/src/BaseConnection.d.ts:60</li>
								</ul>
							</aside>
							<h4 class="tsd-returns-title">Returns <span class="tsd-signature-type">string</span></h4>
						</li>
					</ul>
				</section>
				<section class="tsd-panel tsd-member tsd-kind-get-signature tsd-parent-kind-class">
					<a name="remotestream" class="tsd-anchor"></a>
					<h3>remote<wbr>Stream</h3>
					<ul class="tsd-signatures tsd-kind-get-signature tsd-parent-kind-class">
						<li class="tsd-signature tsd-kind-icon"><span class="tsd-signature-symbol">get</span> remoteStream<span class="tsd-signature-symbol">(</span><span class="tsd-signature-symbol">)</span><span class="tsd-signature-symbol">: </span><span class="tsd-signature-type">MediaStream</span></li>
					</ul>
					<ul class="tsd-descriptions">
						<li class="tsd-description">
							<aside class="tsd-sources">
								<ul>
									<li>Defined in packages/webrtc/dist/webrtc/src/BaseConnection.d.ts:38</li>
								</ul>
							</aside>
							<h4 class="tsd-returns-title">Returns <span class="tsd-signature-type">MediaStream</span></h4>
						</li>
					</ul>
				</section>
				<section class="tsd-panel tsd-member tsd-kind-get-signature tsd-parent-kind-class">
					<a name="roomid" class="tsd-anchor"></a>
					<h3>room<wbr>Id</h3>
					<ul class="tsd-signatures tsd-kind-get-signature tsd-parent-kind-class">
						<li class="tsd-signature tsd-kind-icon"><span class="tsd-signature-symbol">get</span> roomId<span class="tsd-signature-symbol">(</span><span class="tsd-signature-symbol">)</span><span class="tsd-signature-symbol">: </span><span class="tsd-signature-type">string</span></li>
					</ul>
					<ul class="tsd-descriptions">
						<li class="tsd-description">
							<aside class="tsd-sources">
								<ul>
									<li>Defined in packages/webrtc/dist/webrtc/src/BaseConnection.d.ts:35</li>
								</ul>
							</aside>
							<h4 class="tsd-returns-title">Returns <span class="tsd-signature-type">string</span></h4>
						</li>
					</ul>
				</section>
				<section class="tsd-panel tsd-member tsd-kind-get-signature tsd-parent-kind-class">
					<a name="roomsessionid" class="tsd-anchor"></a>
					<h3>room<wbr>Session<wbr>Id</h3>
					<ul class="tsd-signatures tsd-kind-get-signature tsd-parent-kind-class">
						<li class="tsd-signature tsd-kind-icon"><span class="tsd-signature-symbol">get</span> roomSessionId<span class="tsd-signature-symbol">(</span><span class="tsd-signature-symbol">)</span><span class="tsd-signature-symbol">: </span><span class="tsd-signature-type">string</span></li>
					</ul>
					<ul class="tsd-descriptions">
						<li class="tsd-description">
							<aside class="tsd-sources">
								<ul>
									<li>Defined in packages/webrtc/dist/webrtc/src/BaseConnection.d.ts:36</li>
								</ul>
							</aside>
							<h4 class="tsd-returns-title">Returns <span class="tsd-signature-type">string</span></h4>
						</li>
					</ul>
				</section>
				<section class="tsd-panel tsd-member tsd-kind-get-signature tsd-parent-kind-class">
					<a name="screensharelist" class="tsd-anchor"></a>
					<h3>screen<wbr>Share<wbr>List</h3>
					<ul class="tsd-signatures tsd-kind-get-signature tsd-parent-kind-class">
						<li class="tsd-signature tsd-kind-icon"><span class="tsd-signature-symbol">get</span> screenShareList<span class="tsd-signature-symbol">(</span><span class="tsd-signature-symbol">)</span><span class="tsd-signature-symbol">: </span><span class="tsd-signature-type">RoomScreenShareObject</span><span class="tsd-signature-symbol">[]</span></li>
					</ul>
					<ul class="tsd-descriptions">
						<li class="tsd-description">
							<aside class="tsd-sources">
								<ul>
<<<<<<< HEAD
									<li>Defined in <a href="https://github.com/signalwire/signalwire-js/blob/de5f833/packages/js/src/Room.ts#L27">packages/js/src/Room.ts:27</a></li>
=======
									<li>Defined in <a href="https://github.com/signalwire/video-sdk-poc/blob/b2c35f8/packages/js/src/Room.ts#L27">packages/js/src/Room.ts:27</a></li>
>>>>>>> b9058c82
								</ul>
							</aside>
							<h4 class="tsd-returns-title">Returns <span class="tsd-signature-type">RoomScreenShareObject</span><span class="tsd-signature-symbol">[]</span></h4>
						</li>
					</ul>
				</section>
				<section class="tsd-panel tsd-member tsd-kind-get-signature tsd-parent-kind-class">
					<a name="trying" class="tsd-anchor"></a>
					<h3>trying</h3>
					<ul class="tsd-signatures tsd-kind-get-signature tsd-parent-kind-class">
						<li class="tsd-signature tsd-kind-icon"><span class="tsd-signature-symbol">get</span> trying<span class="tsd-signature-symbol">(</span><span class="tsd-signature-symbol">)</span><span class="tsd-signature-symbol">: </span><span class="tsd-signature-type">boolean</span></li>
					</ul>
					<ul class="tsd-descriptions">
						<li class="tsd-description">
							<aside class="tsd-sources">
								<ul>
									<li>Defined in packages/webrtc/dist/webrtc/src/BaseConnection.d.ts:33</li>
								</ul>
							</aside>
							<h4 class="tsd-returns-title">Returns <span class="tsd-signature-type">boolean</span></h4>
						</li>
					</ul>
				</section>
			</section>
			<section class="tsd-panel-group tsd-member-group ">
				<h2>Methods</h2>
				<section class="tsd-panel tsd-member tsd-kind-method tsd-parent-kind-class">
					<a name="addcamera" class="tsd-anchor"></a>
					<h3>add<wbr>Camera</h3>
					<ul class="tsd-signatures tsd-kind-method tsd-parent-kind-class">
						<li class="tsd-signature tsd-kind-icon">add<wbr>Camera<span class="tsd-signature-symbol">(</span>opts<span class="tsd-signature-symbol">?: </span><span class="tsd-signature-type">AddCameraOptions</span><span class="tsd-signature-symbol">)</span><span class="tsd-signature-symbol">: </span><span class="tsd-signature-type">Promise</span><span class="tsd-signature-symbol">&lt;</span><span class="tsd-signature-type">RoomDeviceObject</span><span class="tsd-signature-symbol">&gt;</span></li>
					</ul>
					<ul class="tsd-descriptions">
						<li class="tsd-description">
							<aside class="tsd-sources">
								<ul>
<<<<<<< HEAD
									<li>Defined in <a href="https://github.com/signalwire/signalwire-js/blob/de5f833/packages/js/src/Room.ts#L102">packages/js/src/Room.ts:102</a></li>
=======
									<li>Defined in <a href="https://github.com/signalwire/video-sdk-poc/blob/b2c35f8/packages/js/src/Room.ts#L102">packages/js/src/Room.ts:102</a></li>
>>>>>>> b9058c82
								</ul>
							</aside>
							<div class="tsd-comment tsd-typography">
								<div class="lead">
									<p>Allow to add a camera to the room.</p>
								</div>
							</div>
							<h4 class="tsd-parameters-title">Parameters</h4>
							<ul class="tsd-parameters">
								<li>
									<h5>opts: <span class="tsd-signature-type">AddCameraOptions</span><span class="tsd-signature-symbol"> = {}</span></h5>
								</li>
							</ul>
							<h4 class="tsd-returns-title">Returns <span class="tsd-signature-type">Promise</span><span class="tsd-signature-symbol">&lt;</span><span class="tsd-signature-type">RoomDeviceObject</span><span class="tsd-signature-symbol">&gt;</span></h4>
						</li>
					</ul>
				</section>
				<section class="tsd-panel tsd-member tsd-kind-method tsd-parent-kind-class">
					<a name="adddevice" class="tsd-anchor"></a>
					<h3>add<wbr>Device</h3>
					<ul class="tsd-signatures tsd-kind-method tsd-parent-kind-class">
						<li class="tsd-signature tsd-kind-icon">add<wbr>Device<span class="tsd-signature-symbol">(</span>opts<span class="tsd-signature-symbol">?: </span><span class="tsd-signature-type">AddDeviceOptions</span><span class="tsd-signature-symbol">)</span><span class="tsd-signature-symbol">: </span><span class="tsd-signature-type">Promise</span><span class="tsd-signature-symbol">&lt;</span><span class="tsd-signature-type">RoomDeviceObject</span><span class="tsd-signature-symbol">&gt;</span></li>
					</ul>
					<ul class="tsd-descriptions">
						<li class="tsd-description">
							<aside class="tsd-sources">
								<ul>
<<<<<<< HEAD
									<li>Defined in <a href="https://github.com/signalwire/signalwire-js/blob/de5f833/packages/js/src/Room.ts#L124">packages/js/src/Room.ts:124</a></li>
=======
									<li>Defined in <a href="https://github.com/signalwire/video-sdk-poc/blob/b2c35f8/packages/js/src/Room.ts#L124">packages/js/src/Room.ts:124</a></li>
>>>>>>> b9058c82
								</ul>
							</aside>
							<div class="tsd-comment tsd-typography">
								<div class="lead">
									<p>Allow to add additional devices to the room like cameras or microphones.</p>
								</div>
							</div>
							<h4 class="tsd-parameters-title">Parameters</h4>
							<ul class="tsd-parameters">
								<li>
									<h5>opts: <span class="tsd-signature-type">AddDeviceOptions</span><span class="tsd-signature-symbol"> = {}</span></h5>
								</li>
							</ul>
							<h4 class="tsd-returns-title">Returns <span class="tsd-signature-type">Promise</span><span class="tsd-signature-symbol">&lt;</span><span class="tsd-signature-type">RoomDeviceObject</span><span class="tsd-signature-symbol">&gt;</span></h4>
						</li>
					</ul>
				</section>
				<section class="tsd-panel tsd-member tsd-kind-method tsd-parent-kind-class">
					<a name="addmicrophone" class="tsd-anchor"></a>
					<h3>add<wbr>Microphone</h3>
					<ul class="tsd-signatures tsd-kind-method tsd-parent-kind-class">
						<li class="tsd-signature tsd-kind-icon">add<wbr>Microphone<span class="tsd-signature-symbol">(</span>opts<span class="tsd-signature-symbol">?: </span><span class="tsd-signature-type">AddMicrophoneOptions</span><span class="tsd-signature-symbol">)</span><span class="tsd-signature-symbol">: </span><span class="tsd-signature-type">Promise</span><span class="tsd-signature-symbol">&lt;</span><span class="tsd-signature-type">RoomDeviceObject</span><span class="tsd-signature-symbol">&gt;</span></li>
					</ul>
					<ul class="tsd-descriptions">
						<li class="tsd-description">
							<aside class="tsd-sources">
								<ul>
<<<<<<< HEAD
									<li>Defined in <a href="https://github.com/signalwire/signalwire-js/blob/de5f833/packages/js/src/Room.ts#L113">packages/js/src/Room.ts:113</a></li>
=======
									<li>Defined in <a href="https://github.com/signalwire/video-sdk-poc/blob/b2c35f8/packages/js/src/Room.ts#L113">packages/js/src/Room.ts:113</a></li>
>>>>>>> b9058c82
								</ul>
							</aside>
							<div class="tsd-comment tsd-typography">
								<div class="lead">
									<p>Allow to add a microphone to the room.</p>
								</div>
							</div>
							<h4 class="tsd-parameters-title">Parameters</h4>
							<ul class="tsd-parameters">
								<li>
									<h5>opts: <span class="tsd-signature-type">AddMicrophoneOptions</span><span class="tsd-signature-symbol"> = {}</span></h5>
								</li>
							</ul>
							<h4 class="tsd-returns-title">Returns <span class="tsd-signature-type">Promise</span><span class="tsd-signature-symbol">&lt;</span><span class="tsd-signature-type">RoomDeviceObject</span><span class="tsd-signature-symbol">&gt;</span></h4>
						</li>
					</ul>
				</section>
				<section class="tsd-panel tsd-member tsd-kind-method tsd-parent-kind-class tsd-is-inherited">
					<a name="audiomute" class="tsd-anchor"></a>
					<h3>audio<wbr>Mute</h3>
					<ul class="tsd-signatures tsd-kind-method tsd-parent-kind-class tsd-is-inherited">
						<li class="tsd-signature tsd-kind-icon">audio<wbr>Mute<span class="tsd-signature-symbol">(</span>params<span class="tsd-signature-symbol">: </span><span class="tsd-signature-type">MemberCommandParams</span><span class="tsd-signature-symbol">)</span><span class="tsd-signature-symbol">: </span><span class="tsd-signature-type">Promise</span><span class="tsd-signature-symbol">&lt;</span><span class="tsd-signature-type">unknown</span><span class="tsd-signature-symbol">&gt;</span></li>
					</ul>
					<ul class="tsd-descriptions">
						<li class="tsd-description">
							<aside class="tsd-sources">
								<p>Inherited from RoomMethods.audioMute</p>
								<ul>
<<<<<<< HEAD
									<li>Defined in <a href="https://github.com/signalwire/signalwire-js/blob/de5f833/packages/js/src/utils/interfaces.ts#L62">packages/js/src/utils/interfaces.ts:62</a></li>
=======
									<li>Defined in <a href="https://github.com/signalwire/video-sdk-poc/blob/b2c35f8/packages/js/src/utils/interfaces.ts#L62">packages/js/src/utils/interfaces.ts:62</a></li>
>>>>>>> b9058c82
								</ul>
							</aside>
							<h4 class="tsd-parameters-title">Parameters</h4>
							<ul class="tsd-parameters">
								<li>
									<h5>params: <span class="tsd-signature-type">MemberCommandParams</span></h5>
								</li>
							</ul>
							<h4 class="tsd-returns-title">Returns <span class="tsd-signature-type">Promise</span><span class="tsd-signature-symbol">&lt;</span><span class="tsd-signature-type">unknown</span><span class="tsd-signature-symbol">&gt;</span></h4>
						</li>
					</ul>
				</section>
				<section class="tsd-panel tsd-member tsd-kind-method tsd-parent-kind-class tsd-is-inherited">
					<a name="audiounmute" class="tsd-anchor"></a>
					<h3>audio<wbr>Unmute</h3>
					<ul class="tsd-signatures tsd-kind-method tsd-parent-kind-class tsd-is-inherited">
						<li class="tsd-signature tsd-kind-icon">audio<wbr>Unmute<span class="tsd-signature-symbol">(</span>params<span class="tsd-signature-symbol">: </span><span class="tsd-signature-type">MemberCommandParams</span><span class="tsd-signature-symbol">)</span><span class="tsd-signature-symbol">: </span><span class="tsd-signature-type">Promise</span><span class="tsd-signature-symbol">&lt;</span><span class="tsd-signature-type">unknown</span><span class="tsd-signature-symbol">&gt;</span></li>
					</ul>
					<ul class="tsd-descriptions">
						<li class="tsd-description">
							<aside class="tsd-sources">
								<p>Inherited from RoomMethods.audioUnmute</p>
								<ul>
<<<<<<< HEAD
									<li>Defined in <a href="https://github.com/signalwire/signalwire-js/blob/de5f833/packages/js/src/utils/interfaces.ts#L63">packages/js/src/utils/interfaces.ts:63</a></li>
=======
									<li>Defined in <a href="https://github.com/signalwire/video-sdk-poc/blob/b2c35f8/packages/js/src/utils/interfaces.ts#L63">packages/js/src/utils/interfaces.ts:63</a></li>
>>>>>>> b9058c82
								</ul>
							</aside>
							<h4 class="tsd-parameters-title">Parameters</h4>
							<ul class="tsd-parameters">
								<li>
									<h5>params: <span class="tsd-signature-type">MemberCommandParams</span></h5>
								</li>
							</ul>
							<h4 class="tsd-returns-title">Returns <span class="tsd-signature-type">Promise</span><span class="tsd-signature-symbol">&lt;</span><span class="tsd-signature-type">unknown</span><span class="tsd-signature-symbol">&gt;</span></h4>
						</li>
					</ul>
				</section>
				<section class="tsd-panel tsd-member tsd-kind-method tsd-parent-kind-class">
					<a name="createscreenshareobject" class="tsd-anchor"></a>
					<h3>create<wbr>Screen<wbr>Share<wbr>Object</h3>
					<ul class="tsd-signatures tsd-kind-method tsd-parent-kind-class">
						<li class="tsd-signature tsd-kind-icon">create<wbr>Screen<wbr>Share<wbr>Object<span class="tsd-signature-symbol">(</span>opts<span class="tsd-signature-symbol">?: </span><span class="tsd-signature-type">CreateScreenShareObjectOptions</span><span class="tsd-signature-symbol">)</span><span class="tsd-signature-symbol">: </span><span class="tsd-signature-type">Promise</span><span class="tsd-signature-symbol">&lt;</span><span class="tsd-signature-type">RoomScreenShareObject</span><span class="tsd-signature-symbol">&gt;</span></li>
					</ul>
					<ul class="tsd-descriptions">
						<li class="tsd-description">
							<aside class="tsd-sources">
								<ul>
<<<<<<< HEAD
									<li>Defined in <a href="https://github.com/signalwire/signalwire-js/blob/de5f833/packages/js/src/Room.ts#L38">packages/js/src/Room.ts:38</a></li>
=======
									<li>Defined in <a href="https://github.com/signalwire/video-sdk-poc/blob/b2c35f8/packages/js/src/Room.ts#L38">packages/js/src/Room.ts:38</a></li>
>>>>>>> b9058c82
								</ul>
							</aside>
							<div class="tsd-comment tsd-typography">
								<div class="lead">
									<p>Allow sharing the screen within the room.</p>
								</div>
							</div>
							<h4 class="tsd-parameters-title">Parameters</h4>
							<ul class="tsd-parameters">
								<li>
									<h5>opts: <span class="tsd-signature-type">CreateScreenShareObjectOptions</span><span class="tsd-signature-symbol"> = {}</span></h5>
								</li>
							</ul>
							<h4 class="tsd-returns-title">Returns <span class="tsd-signature-type">Promise</span><span class="tsd-signature-symbol">&lt;</span><span class="tsd-signature-type">RoomScreenShareObject</span><span class="tsd-signature-symbol">&gt;</span></h4>
						</li>
					</ul>
				</section>
				<section class="tsd-panel tsd-member tsd-kind-method tsd-parent-kind-class tsd-is-inherited">
					<a name="deaf" class="tsd-anchor"></a>
					<h3>deaf</h3>
					<ul class="tsd-signatures tsd-kind-method tsd-parent-kind-class tsd-is-inherited">
						<li class="tsd-signature tsd-kind-icon">deaf<span class="tsd-signature-symbol">(</span>params<span class="tsd-signature-symbol">: </span><span class="tsd-signature-type">MemberCommandParams</span><span class="tsd-signature-symbol">)</span><span class="tsd-signature-symbol">: </span><span class="tsd-signature-type">Promise</span><span class="tsd-signature-symbol">&lt;</span><span class="tsd-signature-type">unknown</span><span class="tsd-signature-symbol">&gt;</span></li>
					</ul>
					<ul class="tsd-descriptions">
						<li class="tsd-description">
							<aside class="tsd-sources">
								<p>Inherited from RoomMethods.deaf</p>
								<ul>
<<<<<<< HEAD
									<li>Defined in <a href="https://github.com/signalwire/signalwire-js/blob/de5f833/packages/js/src/utils/interfaces.ts#L86">packages/js/src/utils/interfaces.ts:86</a></li>
=======
									<li>Defined in <a href="https://github.com/signalwire/video-sdk-poc/blob/b2c35f8/packages/js/src/utils/interfaces.ts#L86">packages/js/src/utils/interfaces.ts:86</a></li>
>>>>>>> b9058c82
								</ul>
							</aside>
							<h4 class="tsd-parameters-title">Parameters</h4>
							<ul class="tsd-parameters">
								<li>
									<h5>params: <span class="tsd-signature-type">MemberCommandParams</span></h5>
								</li>
							</ul>
							<h4 class="tsd-returns-title">Returns <span class="tsd-signature-type">Promise</span><span class="tsd-signature-symbol">&lt;</span><span class="tsd-signature-type">unknown</span><span class="tsd-signature-symbol">&gt;</span></h4>
						</li>
					</ul>
				</section>
				<section class="tsd-panel tsd-member tsd-kind-method tsd-parent-kind-class">
					<a name="destroy" class="tsd-anchor"></a>
					<h3>destroy</h3>
					<ul class="tsd-signatures tsd-kind-method tsd-parent-kind-class">
						<li class="tsd-signature tsd-kind-icon">destroy<span class="tsd-signature-symbol">(</span><span class="tsd-signature-symbol">)</span><span class="tsd-signature-symbol">: </span><span class="tsd-signature-type">void</span></li>
					</ul>
					<ul class="tsd-descriptions">
						<li class="tsd-description">
							<aside class="tsd-sources">
								<ul>
									<li>Defined in packages/core/dist/core/src/BaseComponent.d.ts:61</li>
								</ul>
							</aside>
							<h4 class="tsd-returns-title">Returns <span class="tsd-signature-type">void</span></h4>
						</li>
					</ul>
				</section>
				<section class="tsd-panel tsd-member tsd-kind-method tsd-parent-kind-class">
					<a name="emit" class="tsd-anchor"></a>
					<h3>emit</h3>
					<ul class="tsd-signatures tsd-kind-method tsd-parent-kind-class">
						<li class="tsd-signature tsd-kind-icon">emit<span class="tsd-signature-symbol">(</span>event<span class="tsd-signature-symbol">: </span><span class="tsd-signature-type">string</span><span class="tsd-signature-symbol"> | </span><span class="tsd-signature-type">symbol</span>, <span class="tsd-signature-symbol">...</span>args<span class="tsd-signature-symbol">: </span><span class="tsd-signature-type">any</span><span class="tsd-signature-symbol">[]</span><span class="tsd-signature-symbol">)</span><span class="tsd-signature-symbol">: </span><span class="tsd-signature-type">boolean</span></li>
					</ul>
					<ul class="tsd-descriptions">
						<li class="tsd-description">
							<aside class="tsd-sources">
								<ul>
									<li>Defined in packages/core/dist/core/src/BaseComponent.d.ts:60</li>
								</ul>
							</aside>
							<h4 class="tsd-parameters-title">Parameters</h4>
							<ul class="tsd-parameters">
								<li>
									<h5>event: <span class="tsd-signature-type">string</span><span class="tsd-signature-symbol"> | </span><span class="tsd-signature-type">symbol</span></h5>
								</li>
								<li>
									<h5><span class="tsd-flag ts-flagRest">Rest</span> <span class="tsd-signature-symbol">...</span>args: <span class="tsd-signature-type">any</span><span class="tsd-signature-symbol">[]</span></h5>
								</li>
							</ul>
							<h4 class="tsd-returns-title">Returns <span class="tsd-signature-type">boolean</span></h4>
						</li>
					</ul>
				</section>
				<section class="tsd-panel tsd-member tsd-kind-method tsd-parent-kind-class">
					<a name="eventnames" class="tsd-anchor"></a>
					<h3>event<wbr>Names</h3>
					<ul class="tsd-signatures tsd-kind-method tsd-parent-kind-class">
						<li class="tsd-signature tsd-kind-icon">event<wbr>Names<span class="tsd-signature-symbol">(</span><span class="tsd-signature-symbol">)</span><span class="tsd-signature-symbol">: </span><span class="tsd-signature-symbol">(</span><span class="tsd-signature-type">string</span><span class="tsd-signature-symbol"> | </span><span class="tsd-signature-type">symbol</span><span class="tsd-signature-symbol">)</span><span class="tsd-signature-symbol">[]</span></li>
					</ul>
					<ul class="tsd-descriptions">
						<li class="tsd-description">
							<aside class="tsd-sources">
								<ul>
									<li>Defined in packages/core/dist/core/src/BaseComponent.d.ts:59</li>
								</ul>
							</aside>
							<h4 class="tsd-returns-title">Returns <span class="tsd-signature-symbol">(</span><span class="tsd-signature-type">string</span><span class="tsd-signature-symbol"> | </span><span class="tsd-signature-type">symbol</span><span class="tsd-signature-symbol">)</span><span class="tsd-signature-symbol">[]</span></h4>
						</li>
					</ul>
				</section>
				<section class="tsd-panel tsd-member tsd-kind-method tsd-parent-kind-class tsd-is-inherited">
					<a name="getlayoutlist" class="tsd-anchor"></a>
					<h3>get<wbr>Layout<wbr>List</h3>
					<ul class="tsd-signatures tsd-kind-method tsd-parent-kind-class tsd-is-inherited">
						<li class="tsd-signature tsd-kind-icon">get<wbr>Layout<wbr>List<span class="tsd-signature-symbol">(</span><span class="tsd-signature-symbol">)</span><span class="tsd-signature-symbol">: </span><span class="tsd-signature-type">Promise</span><span class="tsd-signature-symbol">&lt;</span><span class="tsd-signature-type">unknown</span><span class="tsd-signature-symbol">&gt;</span></li>
					</ul>
					<ul class="tsd-descriptions">
						<li class="tsd-description">
							<aside class="tsd-sources">
								<p>Inherited from RoomMethods.getLayoutList</p>
								<ul>
<<<<<<< HEAD
									<li>Defined in <a href="https://github.com/signalwire/signalwire-js/blob/de5f833/packages/js/src/utils/interfaces.ts#L80">packages/js/src/utils/interfaces.ts:80</a></li>
=======
									<li>Defined in <a href="https://github.com/signalwire/video-sdk-poc/blob/b2c35f8/packages/js/src/utils/interfaces.ts#L80">packages/js/src/utils/interfaces.ts:80</a></li>
>>>>>>> b9058c82
								</ul>
							</aside>
							<h4 class="tsd-returns-title">Returns <span class="tsd-signature-type">Promise</span><span class="tsd-signature-symbol">&lt;</span><span class="tsd-signature-type">unknown</span><span class="tsd-signature-symbol">&gt;</span></h4>
						</li>
					</ul>
				</section>
				<section class="tsd-panel tsd-member tsd-kind-method tsd-parent-kind-class tsd-is-inherited">
					<a name="getmemberlist" class="tsd-anchor"></a>
					<h3>get<wbr>Member<wbr>List</h3>
					<ul class="tsd-signatures tsd-kind-method tsd-parent-kind-class tsd-is-inherited">
						<li class="tsd-signature tsd-kind-icon">get<wbr>Member<wbr>List<span class="tsd-signature-symbol">(</span><span class="tsd-signature-symbol">)</span><span class="tsd-signature-symbol">: </span><span class="tsd-signature-type">Promise</span><span class="tsd-signature-symbol">&lt;</span><span class="tsd-signature-type">unknown</span><span class="tsd-signature-symbol">&gt;</span></li>
					</ul>
					<ul class="tsd-descriptions">
						<li class="tsd-description">
							<aside class="tsd-sources">
								<p>Inherited from RoomMethods.getMemberList</p>
								<ul>
<<<<<<< HEAD
									<li>Defined in <a href="https://github.com/signalwire/signalwire-js/blob/de5f833/packages/js/src/utils/interfaces.ts#L85">packages/js/src/utils/interfaces.ts:85</a></li>
=======
									<li>Defined in <a href="https://github.com/signalwire/video-sdk-poc/blob/b2c35f8/packages/js/src/utils/interfaces.ts#L85">packages/js/src/utils/interfaces.ts:85</a></li>
>>>>>>> b9058c82
								</ul>
							</aside>
							<h4 class="tsd-returns-title">Returns <span class="tsd-signature-type">Promise</span><span class="tsd-signature-symbol">&lt;</span><span class="tsd-signature-type">unknown</span><span class="tsd-signature-symbol">&gt;</span></h4>
						</li>
					</ul>
				</section>
				<section class="tsd-panel tsd-member tsd-kind-method tsd-parent-kind-class tsd-is-inherited">
					<a name="hidevideomuted" class="tsd-anchor"></a>
					<h3>hide<wbr>Video<wbr>Muted</h3>
					<ul class="tsd-signatures tsd-kind-method tsd-parent-kind-class tsd-is-inherited">
						<li class="tsd-signature tsd-kind-icon">hide<wbr>Video<wbr>Muted<span class="tsd-signature-symbol">(</span><span class="tsd-signature-symbol">)</span><span class="tsd-signature-symbol">: </span><span class="tsd-signature-type">Promise</span><span class="tsd-signature-symbol">&lt;</span><span class="tsd-signature-type">unknown</span><span class="tsd-signature-symbol">&gt;</span></li>
					</ul>
					<ul class="tsd-descriptions">
						<li class="tsd-description">
							<aside class="tsd-sources">
								<p>Inherited from RoomMethods.hideVideoMuted</p>
								<ul>
<<<<<<< HEAD
									<li>Defined in <a href="https://github.com/signalwire/signalwire-js/blob/de5f833/packages/js/src/utils/interfaces.ts#L90">packages/js/src/utils/interfaces.ts:90</a></li>
=======
									<li>Defined in <a href="https://github.com/signalwire/video-sdk-poc/blob/b2c35f8/packages/js/src/utils/interfaces.ts#L90">packages/js/src/utils/interfaces.ts:90</a></li>
>>>>>>> b9058c82
								</ul>
							</aside>
							<h4 class="tsd-returns-title">Returns <span class="tsd-signature-type">Promise</span><span class="tsd-signature-symbol">&lt;</span><span class="tsd-signature-type">unknown</span><span class="tsd-signature-symbol">&gt;</span></h4>
						</li>
					</ul>
				</section>
				<section class="tsd-panel tsd-member tsd-kind-method tsd-parent-kind-class">
					<a name="join" class="tsd-anchor"></a>
					<h3>join</h3>
					<ul class="tsd-signatures tsd-kind-method tsd-parent-kind-class">
						<li class="tsd-signature tsd-kind-icon">join<span class="tsd-signature-symbol">(</span><span class="tsd-signature-symbol">)</span><span class="tsd-signature-symbol">: </span><span class="tsd-signature-type">Promise</span><span class="tsd-signature-symbol">&lt;</span><span class="tsd-signature-type">unknown</span><span class="tsd-signature-symbol">&gt;</span></li>
					</ul>
					<ul class="tsd-descriptions">
						<li class="tsd-description">
							<aside class="tsd-sources">
								<ul>
<<<<<<< HEAD
									<li>Defined in <a href="https://github.com/signalwire/signalwire-js/blob/de5f833/packages/js/src/Room.ts#L180">packages/js/src/Room.ts:180</a></li>
=======
									<li>Defined in <a href="https://github.com/signalwire/video-sdk-poc/blob/b2c35f8/packages/js/src/Room.ts#L180">packages/js/src/Room.ts:180</a></li>
>>>>>>> b9058c82
								</ul>
							</aside>
							<h4 class="tsd-returns-title">Returns <span class="tsd-signature-type">Promise</span><span class="tsd-signature-symbol">&lt;</span><span class="tsd-signature-type">unknown</span><span class="tsd-signature-symbol">&gt;</span></h4>
						</li>
					</ul>
				</section>
				<section class="tsd-panel tsd-member tsd-kind-method tsd-parent-kind-class">
					<a name="leave" class="tsd-anchor"></a>
					<h3>leave</h3>
					<ul class="tsd-signatures tsd-kind-method tsd-parent-kind-class">
						<li class="tsd-signature tsd-kind-icon">leave<span class="tsd-signature-symbol">(</span><span class="tsd-signature-symbol">)</span><span class="tsd-signature-symbol">: </span><span class="tsd-signature-type">Promise</span><span class="tsd-signature-symbol">&lt;</span><span class="tsd-signature-type">void</span><span class="tsd-signature-symbol">&gt;</span></li>
					</ul>
					<ul class="tsd-descriptions">
						<li class="tsd-description">
							<aside class="tsd-sources">
								<ul>
<<<<<<< HEAD
									<li>Defined in <a href="https://github.com/signalwire/signalwire-js/blob/de5f833/packages/js/src/Room.ts#L184">packages/js/src/Room.ts:184</a></li>
=======
									<li>Defined in <a href="https://github.com/signalwire/video-sdk-poc/blob/b2c35f8/packages/js/src/Room.ts#L184">packages/js/src/Room.ts:184</a></li>
>>>>>>> b9058c82
								</ul>
							</aside>
							<h4 class="tsd-returns-title">Returns <span class="tsd-signature-type">Promise</span><span class="tsd-signature-symbol">&lt;</span><span class="tsd-signature-type">void</span><span class="tsd-signature-symbol">&gt;</span></h4>
						</li>
					</ul>
				</section>
				<section class="tsd-panel tsd-member tsd-kind-method tsd-parent-kind-class">
					<a name="off" class="tsd-anchor"></a>
					<h3>off</h3>
					<ul class="tsd-signatures tsd-kind-method tsd-parent-kind-class">
						<li class="tsd-signature tsd-kind-icon">off<span class="tsd-signature-symbol">(</span><span class="tsd-signature-symbol">...</span>params<span class="tsd-signature-symbol">: </span><span class="tsd-signature-symbol">[</span>event<span class="tsd-signature-symbol">: </span><span class="tsd-signature-type">string</span><span class="tsd-signature-symbol"> | </span><span class="tsd-signature-type">symbol</span><span class="tsd-signature-symbol">, </span>fn<span class="tsd-signature-symbol">?: </span><span class="tsd-signature-symbol">(</span><span class="tsd-signature-symbol">...</span>args<span class="tsd-signature-symbol">: </span><span class="tsd-signature-type">any</span><span class="tsd-signature-symbol">[]</span><span class="tsd-signature-symbol">)</span><span class="tsd-signature-symbol"> =&gt; </span><span class="tsd-signature-type">void</span><span class="tsd-signature-symbol">, </span>context<span class="tsd-signature-symbol">?: </span><span class="tsd-signature-type">any</span><span class="tsd-signature-symbol">, </span>once<span class="tsd-signature-symbol">?: </span><span class="tsd-signature-type">boolean</span><span class="tsd-signature-symbol">]</span><span class="tsd-signature-symbol">)</span><span class="tsd-signature-symbol">: </span><span class="tsd-signature-type">EventEmitter</span><span class="tsd-signature-symbol">&lt;</span><span class="tsd-signature-type">string</span><span class="tsd-signature-symbol"> | </span><span class="tsd-signature-type">symbol</span><span class="tsd-signature-symbol">, </span><span class="tsd-signature-type">any</span><span class="tsd-signature-symbol">&gt;</span></li>
					</ul>
					<ul class="tsd-descriptions">
						<li class="tsd-description">
							<aside class="tsd-sources">
								<ul>
									<li>Defined in packages/core/dist/core/src/BaseComponent.d.ts:57</li>
								</ul>
							</aside>
							<h4 class="tsd-parameters-title">Parameters</h4>
							<ul class="tsd-parameters">
								<li>
									<h5><span class="tsd-flag ts-flagRest">Rest</span> <span class="tsd-signature-symbol">...</span>params: <span class="tsd-signature-symbol">[</span>event<span class="tsd-signature-symbol">: </span><span class="tsd-signature-type">string</span><span class="tsd-signature-symbol"> | </span><span class="tsd-signature-type">symbol</span><span class="tsd-signature-symbol">, </span>fn<span class="tsd-signature-symbol">?: </span><span class="tsd-signature-symbol">(</span><span class="tsd-signature-symbol">...</span>args<span class="tsd-signature-symbol">: </span><span class="tsd-signature-type">any</span><span class="tsd-signature-symbol">[]</span><span class="tsd-signature-symbol">)</span><span class="tsd-signature-symbol"> =&gt; </span><span class="tsd-signature-type">void</span><span class="tsd-signature-symbol">, </span>context<span class="tsd-signature-symbol">?: </span><span class="tsd-signature-type">any</span><span class="tsd-signature-symbol">, </span>once<span class="tsd-signature-symbol">?: </span><span class="tsd-signature-type">boolean</span><span class="tsd-signature-symbol">]</span></h5>
								</li>
							</ul>
							<h4 class="tsd-returns-title">Returns <span class="tsd-signature-type">EventEmitter</span><span class="tsd-signature-symbol">&lt;</span><span class="tsd-signature-type">string</span><span class="tsd-signature-symbol"> | </span><span class="tsd-signature-type">symbol</span><span class="tsd-signature-symbol">, </span><span class="tsd-signature-type">any</span><span class="tsd-signature-symbol">&gt;</span></h4>
						</li>
					</ul>
				</section>
				<section class="tsd-panel tsd-member tsd-kind-method tsd-parent-kind-class">
					<a name="on" class="tsd-anchor"></a>
					<h3>on</h3>
					<ul class="tsd-signatures tsd-kind-method tsd-parent-kind-class">
						<li class="tsd-signature tsd-kind-icon">on<span class="tsd-signature-symbol">(</span><span class="tsd-signature-symbol">...</span>params<span class="tsd-signature-symbol">: </span><span class="tsd-signature-symbol">[</span>event<span class="tsd-signature-symbol">: </span><span class="tsd-signature-type">string</span><span class="tsd-signature-symbol"> | </span><span class="tsd-signature-type">symbol</span><span class="tsd-signature-symbol">, </span>fn<span class="tsd-signature-symbol">: </span><span class="tsd-signature-symbol">(</span><span class="tsd-signature-symbol">...</span>args<span class="tsd-signature-symbol">: </span><span class="tsd-signature-type">any</span><span class="tsd-signature-symbol">[]</span><span class="tsd-signature-symbol">)</span><span class="tsd-signature-symbol"> =&gt; </span><span class="tsd-signature-type">void</span><span class="tsd-signature-symbol">, </span>context<span class="tsd-signature-symbol">?: </span><span class="tsd-signature-type">any</span><span class="tsd-signature-symbol">]</span><span class="tsd-signature-symbol">)</span><span class="tsd-signature-symbol">: </span><span class="tsd-signature-type">EventEmitter</span><span class="tsd-signature-symbol">&lt;</span><span class="tsd-signature-type">string</span><span class="tsd-signature-symbol"> | </span><span class="tsd-signature-type">symbol</span><span class="tsd-signature-symbol">, </span><span class="tsd-signature-type">any</span><span class="tsd-signature-symbol">&gt;</span></li>
					</ul>
					<ul class="tsd-descriptions">
						<li class="tsd-description">
							<aside class="tsd-sources">
								<ul>
									<li>Defined in packages/core/dist/core/src/BaseComponent.d.ts:55</li>
								</ul>
							</aside>
							<h4 class="tsd-parameters-title">Parameters</h4>
							<ul class="tsd-parameters">
								<li>
									<h5><span class="tsd-flag ts-flagRest">Rest</span> <span class="tsd-signature-symbol">...</span>params: <span class="tsd-signature-symbol">[</span>event<span class="tsd-signature-symbol">: </span><span class="tsd-signature-type">string</span><span class="tsd-signature-symbol"> | </span><span class="tsd-signature-type">symbol</span><span class="tsd-signature-symbol">, </span>fn<span class="tsd-signature-symbol">: </span><span class="tsd-signature-symbol">(</span><span class="tsd-signature-symbol">...</span>args<span class="tsd-signature-symbol">: </span><span class="tsd-signature-type">any</span><span class="tsd-signature-symbol">[]</span><span class="tsd-signature-symbol">)</span><span class="tsd-signature-symbol"> =&gt; </span><span class="tsd-signature-type">void</span><span class="tsd-signature-symbol">, </span>context<span class="tsd-signature-symbol">?: </span><span class="tsd-signature-type">any</span><span class="tsd-signature-symbol">]</span></h5>
								</li>
							</ul>
							<h4 class="tsd-returns-title">Returns <span class="tsd-signature-type">EventEmitter</span><span class="tsd-signature-symbol">&lt;</span><span class="tsd-signature-type">string</span><span class="tsd-signature-symbol"> | </span><span class="tsd-signature-type">symbol</span><span class="tsd-signature-symbol">, </span><span class="tsd-signature-type">any</span><span class="tsd-signature-symbol">&gt;</span></h4>
						</li>
					</ul>
				</section>
				<section class="tsd-panel tsd-member tsd-kind-method tsd-parent-kind-class">
					<a name="once" class="tsd-anchor"></a>
					<h3>once</h3>
					<ul class="tsd-signatures tsd-kind-method tsd-parent-kind-class">
						<li class="tsd-signature tsd-kind-icon">once<span class="tsd-signature-symbol">(</span><span class="tsd-signature-symbol">...</span>params<span class="tsd-signature-symbol">: </span><span class="tsd-signature-symbol">[</span>event<span class="tsd-signature-symbol">: </span><span class="tsd-signature-type">string</span><span class="tsd-signature-symbol"> | </span><span class="tsd-signature-type">symbol</span><span class="tsd-signature-symbol">, </span>fn<span class="tsd-signature-symbol">: </span><span class="tsd-signature-symbol">(</span><span class="tsd-signature-symbol">...</span>args<span class="tsd-signature-symbol">: </span><span class="tsd-signature-type">any</span><span class="tsd-signature-symbol">[]</span><span class="tsd-signature-symbol">)</span><span class="tsd-signature-symbol"> =&gt; </span><span class="tsd-signature-type">void</span><span class="tsd-signature-symbol">, </span>context<span class="tsd-signature-symbol">?: </span><span class="tsd-signature-type">any</span><span class="tsd-signature-symbol">]</span><span class="tsd-signature-symbol">)</span><span class="tsd-signature-symbol">: </span><span class="tsd-signature-type">EventEmitter</span><span class="tsd-signature-symbol">&lt;</span><span class="tsd-signature-type">string</span><span class="tsd-signature-symbol"> | </span><span class="tsd-signature-type">symbol</span><span class="tsd-signature-symbol">, </span><span class="tsd-signature-type">any</span><span class="tsd-signature-symbol">&gt;</span></li>
					</ul>
					<ul class="tsd-descriptions">
						<li class="tsd-description">
							<aside class="tsd-sources">
								<ul>
									<li>Defined in packages/core/dist/core/src/BaseComponent.d.ts:56</li>
								</ul>
							</aside>
							<h4 class="tsd-parameters-title">Parameters</h4>
							<ul class="tsd-parameters">
								<li>
									<h5><span class="tsd-flag ts-flagRest">Rest</span> <span class="tsd-signature-symbol">...</span>params: <span class="tsd-signature-symbol">[</span>event<span class="tsd-signature-symbol">: </span><span class="tsd-signature-type">string</span><span class="tsd-signature-symbol"> | </span><span class="tsd-signature-type">symbol</span><span class="tsd-signature-symbol">, </span>fn<span class="tsd-signature-symbol">: </span><span class="tsd-signature-symbol">(</span><span class="tsd-signature-symbol">...</span>args<span class="tsd-signature-symbol">: </span><span class="tsd-signature-type">any</span><span class="tsd-signature-symbol">[]</span><span class="tsd-signature-symbol">)</span><span class="tsd-signature-symbol"> =&gt; </span><span class="tsd-signature-type">void</span><span class="tsd-signature-symbol">, </span>context<span class="tsd-signature-symbol">?: </span><span class="tsd-signature-type">any</span><span class="tsd-signature-symbol">]</span></h5>
								</li>
							</ul>
							<h4 class="tsd-returns-title">Returns <span class="tsd-signature-type">EventEmitter</span><span class="tsd-signature-symbol">&lt;</span><span class="tsd-signature-type">string</span><span class="tsd-signature-symbol"> | </span><span class="tsd-signature-type">symbol</span><span class="tsd-signature-symbol">, </span><span class="tsd-signature-type">any</span><span class="tsd-signature-symbol">&gt;</span></h4>
						</li>
					</ul>
				</section>
				<section class="tsd-panel tsd-member tsd-kind-method tsd-parent-kind-class">
					<a name="removealllisteners" class="tsd-anchor"></a>
					<h3>remove<wbr>All<wbr>Listeners</h3>
					<ul class="tsd-signatures tsd-kind-method tsd-parent-kind-class">
						<li class="tsd-signature tsd-kind-icon">remove<wbr>All<wbr>Listeners<span class="tsd-signature-symbol">(</span><span class="tsd-signature-symbol">...</span>params<span class="tsd-signature-symbol">: </span><span class="tsd-signature-symbol">[</span>event<span class="tsd-signature-symbol">?: </span><span class="tsd-signature-type">string</span><span class="tsd-signature-symbol"> | </span><span class="tsd-signature-type">symbol</span><span class="tsd-signature-symbol">]</span><span class="tsd-signature-symbol">)</span><span class="tsd-signature-symbol">: </span><span class="tsd-signature-type">EventEmitter</span><span class="tsd-signature-symbol">&lt;</span><span class="tsd-signature-type">string</span><span class="tsd-signature-symbol"> | </span><span class="tsd-signature-type">symbol</span><span class="tsd-signature-symbol">, </span><span class="tsd-signature-type">any</span><span class="tsd-signature-symbol">&gt;</span></li>
					</ul>
					<ul class="tsd-descriptions">
						<li class="tsd-description">
							<aside class="tsd-sources">
								<ul>
									<li>Defined in packages/core/dist/core/src/BaseComponent.d.ts:58</li>
								</ul>
							</aside>
							<h4 class="tsd-parameters-title">Parameters</h4>
							<ul class="tsd-parameters">
								<li>
									<h5><span class="tsd-flag ts-flagRest">Rest</span> <span class="tsd-signature-symbol">...</span>params: <span class="tsd-signature-symbol">[</span>event<span class="tsd-signature-symbol">?: </span><span class="tsd-signature-type">string</span><span class="tsd-signature-symbol"> | </span><span class="tsd-signature-type">symbol</span><span class="tsd-signature-symbol">]</span></h5>
								</li>
							</ul>
							<h4 class="tsd-returns-title">Returns <span class="tsd-signature-type">EventEmitter</span><span class="tsd-signature-symbol">&lt;</span><span class="tsd-signature-type">string</span><span class="tsd-signature-symbol"> | </span><span class="tsd-signature-type">symbol</span><span class="tsd-signature-symbol">, </span><span class="tsd-signature-type">any</span><span class="tsd-signature-symbol">&gt;</span></h4>
						</li>
					</ul>
				</section>
				<section class="tsd-panel tsd-member tsd-kind-method tsd-parent-kind-class tsd-is-inherited">
					<a name="removemember" class="tsd-anchor"></a>
					<h3>remove<wbr>Member</h3>
					<ul class="tsd-signatures tsd-kind-method tsd-parent-kind-class tsd-is-inherited">
						<li class="tsd-signature tsd-kind-icon">remove<wbr>Member<span class="tsd-signature-symbol">(</span>params<span class="tsd-signature-symbol">: </span><span class="tsd-signature-type">Required</span><span class="tsd-signature-symbol">&lt;</span><span class="tsd-signature-type">MemberCommandParams</span><span class="tsd-signature-symbol">&gt;</span><span class="tsd-signature-symbol">)</span><span class="tsd-signature-symbol">: </span><span class="tsd-signature-type">Promise</span><span class="tsd-signature-symbol">&lt;</span><span class="tsd-signature-type">unknown</span><span class="tsd-signature-symbol">&gt;</span></li>
					</ul>
					<ul class="tsd-descriptions">
						<li class="tsd-description">
							<aside class="tsd-sources">
								<p>Inherited from RoomMethods.removeMember</p>
								<ul>
<<<<<<< HEAD
									<li>Defined in <a href="https://github.com/signalwire/signalwire-js/blob/de5f833/packages/js/src/utils/interfaces.ts#L89">packages/js/src/utils/interfaces.ts:89</a></li>
=======
									<li>Defined in <a href="https://github.com/signalwire/video-sdk-poc/blob/b2c35f8/packages/js/src/utils/interfaces.ts#L89">packages/js/src/utils/interfaces.ts:89</a></li>
>>>>>>> b9058c82
								</ul>
							</aside>
							<h4 class="tsd-parameters-title">Parameters</h4>
							<ul class="tsd-parameters">
								<li>
									<h5>params: <span class="tsd-signature-type">Required</span><span class="tsd-signature-symbol">&lt;</span><span class="tsd-signature-type">MemberCommandParams</span><span class="tsd-signature-symbol">&gt;</span></h5>
								</li>
							</ul>
							<h4 class="tsd-returns-title">Returns <span class="tsd-signature-type">Promise</span><span class="tsd-signature-symbol">&lt;</span><span class="tsd-signature-type">unknown</span><span class="tsd-signature-symbol">&gt;</span></h4>
						</li>
					</ul>
				</section>
				<section class="tsd-panel tsd-member tsd-kind-method tsd-parent-kind-class tsd-is-inherited">
					<a name="setinputsensitivity" class="tsd-anchor"></a>
					<h3>set<wbr>Input<wbr>Sensitivity</h3>
					<ul class="tsd-signatures tsd-kind-method tsd-parent-kind-class tsd-is-inherited">
						<li class="tsd-signature tsd-kind-icon">set<wbr>Input<wbr>Sensitivity<span class="tsd-signature-symbol">(</span>params<span class="tsd-signature-symbol">: </span><span class="tsd-signature-type">MemberCommandWithValueParams</span><span class="tsd-signature-symbol">)</span><span class="tsd-signature-symbol">: </span><span class="tsd-signature-type">Promise</span><span class="tsd-signature-symbol">&lt;</span><span class="tsd-signature-type">unknown</span><span class="tsd-signature-symbol">&gt;</span></li>
					</ul>
					<ul class="tsd-descriptions">
						<li class="tsd-description">
							<aside class="tsd-sources">
								<p>Inherited from RoomMethods.setInputSensitivity</p>
								<ul>
<<<<<<< HEAD
									<li>Defined in <a href="https://github.com/signalwire/signalwire-js/blob/de5f833/packages/js/src/utils/interfaces.ts#L67">packages/js/src/utils/interfaces.ts:67</a></li>
=======
									<li>Defined in <a href="https://github.com/signalwire/video-sdk-poc/blob/b2c35f8/packages/js/src/utils/interfaces.ts#L67">packages/js/src/utils/interfaces.ts:67</a></li>
>>>>>>> b9058c82
								</ul>
							</aside>
							<h4 class="tsd-parameters-title">Parameters</h4>
							<ul class="tsd-parameters">
								<li>
									<h5>params: <span class="tsd-signature-type">MemberCommandWithValueParams</span></h5>
								</li>
							</ul>
							<h4 class="tsd-returns-title">Returns <span class="tsd-signature-type">Promise</span><span class="tsd-signature-symbol">&lt;</span><span class="tsd-signature-type">unknown</span><span class="tsd-signature-symbol">&gt;</span></h4>
						</li>
					</ul>
				</section>
				<section class="tsd-panel tsd-member tsd-kind-method tsd-parent-kind-class tsd-is-inherited">
					<a name="setlayout" class="tsd-anchor"></a>
					<h3>set<wbr>Layout</h3>
					<ul class="tsd-signatures tsd-kind-method tsd-parent-kind-class tsd-is-inherited">
						<li class="tsd-signature tsd-kind-icon">set<wbr>Layout<span class="tsd-signature-symbol">(</span>params<span class="tsd-signature-symbol">: </span><span class="tsd-signature-symbol">{ </span>name<span class="tsd-signature-symbol">: </span><span class="tsd-signature-type">string</span><span class="tsd-signature-symbol"> }</span><span class="tsd-signature-symbol">)</span><span class="tsd-signature-symbol">: </span><span class="tsd-signature-type">Promise</span><span class="tsd-signature-symbol">&lt;</span><span class="tsd-signature-type">unknown</span><span class="tsd-signature-symbol">&gt;</span></li>
					</ul>
					<ul class="tsd-descriptions">
						<li class="tsd-description">
							<aside class="tsd-sources">
								<p>Inherited from RoomMethods.setLayout</p>
								<ul>
<<<<<<< HEAD
									<li>Defined in <a href="https://github.com/signalwire/signalwire-js/blob/de5f833/packages/js/src/utils/interfaces.ts#L81">packages/js/src/utils/interfaces.ts:81</a></li>
=======
									<li>Defined in <a href="https://github.com/signalwire/video-sdk-poc/blob/b2c35f8/packages/js/src/utils/interfaces.ts#L81">packages/js/src/utils/interfaces.ts:81</a></li>
>>>>>>> b9058c82
								</ul>
							</aside>
							<h4 class="tsd-parameters-title">Parameters</h4>
							<ul class="tsd-parameters">
								<li>
									<h5>params: <span class="tsd-signature-symbol">{ </span>name<span class="tsd-signature-symbol">: </span><span class="tsd-signature-type">string</span><span class="tsd-signature-symbol"> }</span></h5>
									<ul class="tsd-parameters">
										<li class="tsd-parameter">
											<h5>name<span class="tsd-signature-symbol">: </span><span class="tsd-signature-type">string</span></h5>
										</li>
									</ul>
								</li>
							</ul>
							<h4 class="tsd-returns-title">Returns <span class="tsd-signature-type">Promise</span><span class="tsd-signature-symbol">&lt;</span><span class="tsd-signature-type">unknown</span><span class="tsd-signature-symbol">&gt;</span></h4>
						</li>
					</ul>
				</section>
				<section class="tsd-panel tsd-member tsd-kind-method tsd-parent-kind-class tsd-is-inherited">
					<a name="setmicrophonevolume" class="tsd-anchor"></a>
					<h3>set<wbr>Microphone<wbr>Volume</h3>
					<ul class="tsd-signatures tsd-kind-method tsd-parent-kind-class tsd-is-inherited">
						<li class="tsd-signature tsd-kind-icon">set<wbr>Microphone<wbr>Volume<span class="tsd-signature-symbol">(</span>params<span class="tsd-signature-symbol">: </span><span class="tsd-signature-type">MemberCommandWithVolumeParams</span><span class="tsd-signature-symbol">)</span><span class="tsd-signature-symbol">: </span><span class="tsd-signature-type">Promise</span><span class="tsd-signature-symbol">&lt;</span><span class="tsd-signature-type">unknown</span><span class="tsd-signature-symbol">&gt;</span></li>
					</ul>
					<ul class="tsd-descriptions">
						<li class="tsd-description">
							<aside class="tsd-sources">
								<p>Inherited from RoomMethods.setMicrophoneVolume</p>
								<ul>
<<<<<<< HEAD
									<li>Defined in <a href="https://github.com/signalwire/signalwire-js/blob/de5f833/packages/js/src/utils/interfaces.ts#L66">packages/js/src/utils/interfaces.ts:66</a></li>
=======
									<li>Defined in <a href="https://github.com/signalwire/video-sdk-poc/blob/b2c35f8/packages/js/src/utils/interfaces.ts#L66">packages/js/src/utils/interfaces.ts:66</a></li>
>>>>>>> b9058c82
								</ul>
							</aside>
							<h4 class="tsd-parameters-title">Parameters</h4>
							<ul class="tsd-parameters">
								<li>
									<h5>params: <span class="tsd-signature-type">MemberCommandWithVolumeParams</span></h5>
								</li>
							</ul>
							<h4 class="tsd-returns-title">Returns <span class="tsd-signature-type">Promise</span><span class="tsd-signature-symbol">&lt;</span><span class="tsd-signature-type">unknown</span><span class="tsd-signature-symbol">&gt;</span></h4>
						</li>
					</ul>
				</section>
				<section class="tsd-panel tsd-member tsd-kind-method tsd-parent-kind-class tsd-is-inherited">
					<a name="setspeakervolume" class="tsd-anchor"></a>
					<h3>set<wbr>Speaker<wbr>Volume</h3>
					<ul class="tsd-signatures tsd-kind-method tsd-parent-kind-class tsd-is-inherited">
						<li class="tsd-signature tsd-kind-icon">set<wbr>Speaker<wbr>Volume<span class="tsd-signature-symbol">(</span>params<span class="tsd-signature-symbol">: </span><span class="tsd-signature-type">MemberCommandWithVolumeParams</span><span class="tsd-signature-symbol">)</span><span class="tsd-signature-symbol">: </span><span class="tsd-signature-type">Promise</span><span class="tsd-signature-symbol">&lt;</span><span class="tsd-signature-type">unknown</span><span class="tsd-signature-symbol">&gt;</span></li>
					</ul>
					<ul class="tsd-descriptions">
						<li class="tsd-description">
							<aside class="tsd-sources">
								<p>Inherited from RoomMethods.setSpeakerVolume</p>
								<ul>
<<<<<<< HEAD
									<li>Defined in <a href="https://github.com/signalwire/signalwire-js/blob/de5f833/packages/js/src/utils/interfaces.ts#L88">packages/js/src/utils/interfaces.ts:88</a></li>
=======
									<li>Defined in <a href="https://github.com/signalwire/video-sdk-poc/blob/b2c35f8/packages/js/src/utils/interfaces.ts#L88">packages/js/src/utils/interfaces.ts:88</a></li>
>>>>>>> b9058c82
								</ul>
							</aside>
							<h4 class="tsd-parameters-title">Parameters</h4>
							<ul class="tsd-parameters">
								<li>
									<h5>params: <span class="tsd-signature-type">MemberCommandWithVolumeParams</span></h5>
								</li>
							</ul>
							<h4 class="tsd-returns-title">Returns <span class="tsd-signature-type">Promise</span><span class="tsd-signature-symbol">&lt;</span><span class="tsd-signature-type">unknown</span><span class="tsd-signature-symbol">&gt;</span></h4>
						</li>
					</ul>
				</section>
				<section class="tsd-panel tsd-member tsd-kind-method tsd-parent-kind-class tsd-is-inherited">
					<a name="showvideomuted" class="tsd-anchor"></a>
					<h3>show<wbr>Video<wbr>Muted</h3>
					<ul class="tsd-signatures tsd-kind-method tsd-parent-kind-class tsd-is-inherited">
						<li class="tsd-signature tsd-kind-icon">show<wbr>Video<wbr>Muted<span class="tsd-signature-symbol">(</span><span class="tsd-signature-symbol">)</span><span class="tsd-signature-symbol">: </span><span class="tsd-signature-type">Promise</span><span class="tsd-signature-symbol">&lt;</span><span class="tsd-signature-type">unknown</span><span class="tsd-signature-symbol">&gt;</span></li>
					</ul>
					<ul class="tsd-descriptions">
						<li class="tsd-description">
							<aside class="tsd-sources">
								<p>Inherited from RoomMethods.showVideoMuted</p>
								<ul>
<<<<<<< HEAD
									<li>Defined in <a href="https://github.com/signalwire/signalwire-js/blob/de5f833/packages/js/src/utils/interfaces.ts#L91">packages/js/src/utils/interfaces.ts:91</a></li>
=======
									<li>Defined in <a href="https://github.com/signalwire/video-sdk-poc/blob/b2c35f8/packages/js/src/utils/interfaces.ts#L91">packages/js/src/utils/interfaces.ts:91</a></li>
>>>>>>> b9058c82
								</ul>
							</aside>
							<h4 class="tsd-returns-title">Returns <span class="tsd-signature-type">Promise</span><span class="tsd-signature-symbol">&lt;</span><span class="tsd-signature-type">unknown</span><span class="tsd-signature-symbol">&gt;</span></h4>
						</li>
					</ul>
				</section>
				<section class="tsd-panel tsd-member tsd-kind-method tsd-parent-kind-class tsd-is-inherited">
					<a name="undeaf" class="tsd-anchor"></a>
					<h3>undeaf</h3>
					<ul class="tsd-signatures tsd-kind-method tsd-parent-kind-class tsd-is-inherited">
						<li class="tsd-signature tsd-kind-icon">undeaf<span class="tsd-signature-symbol">(</span>params<span class="tsd-signature-symbol">: </span><span class="tsd-signature-type">MemberCommandParams</span><span class="tsd-signature-symbol">)</span><span class="tsd-signature-symbol">: </span><span class="tsd-signature-type">Promise</span><span class="tsd-signature-symbol">&lt;</span><span class="tsd-signature-type">unknown</span><span class="tsd-signature-symbol">&gt;</span></li>
					</ul>
					<ul class="tsd-descriptions">
						<li class="tsd-description">
							<aside class="tsd-sources">
								<p>Inherited from RoomMethods.undeaf</p>
								<ul>
<<<<<<< HEAD
									<li>Defined in <a href="https://github.com/signalwire/signalwire-js/blob/de5f833/packages/js/src/utils/interfaces.ts#L87">packages/js/src/utils/interfaces.ts:87</a></li>
=======
									<li>Defined in <a href="https://github.com/signalwire/video-sdk-poc/blob/b2c35f8/packages/js/src/utils/interfaces.ts#L87">packages/js/src/utils/interfaces.ts:87</a></li>
>>>>>>> b9058c82
								</ul>
							</aside>
							<h4 class="tsd-parameters-title">Parameters</h4>
							<ul class="tsd-parameters">
								<li>
									<h5>params: <span class="tsd-signature-type">MemberCommandParams</span></h5>
								</li>
							</ul>
							<h4 class="tsd-returns-title">Returns <span class="tsd-signature-type">Promise</span><span class="tsd-signature-symbol">&lt;</span><span class="tsd-signature-type">unknown</span><span class="tsd-signature-symbol">&gt;</span></h4>
						</li>
					</ul>
				</section>
				<section class="tsd-panel tsd-member tsd-kind-method tsd-parent-kind-class">
					<a name="updatecamera" class="tsd-anchor"></a>
					<h3>update<wbr>Camera</h3>
					<ul class="tsd-signatures tsd-kind-method tsd-parent-kind-class">
						<li class="tsd-signature tsd-kind-icon">update<wbr>Camera<span class="tsd-signature-symbol">(</span>constraints<span class="tsd-signature-symbol">: </span><span class="tsd-signature-type">MediaTrackConstraints</span><span class="tsd-signature-symbol">)</span><span class="tsd-signature-symbol">: </span><span class="tsd-signature-type">Promise</span><span class="tsd-signature-symbol">&lt;</span><span class="tsd-signature-type">void</span><span class="tsd-signature-symbol">&gt;</span></li>
					</ul>
					<ul class="tsd-descriptions">
						<li class="tsd-description">
							<aside class="tsd-sources">
								<ul>
									<li>Defined in packages/webrtc/dist/webrtc/src/BaseConnection.d.ts:85</li>
								</ul>
							</aside>
							<h4 class="tsd-parameters-title">Parameters</h4>
							<ul class="tsd-parameters">
								<li>
									<h5>constraints: <span class="tsd-signature-type">MediaTrackConstraints</span></h5>
								</li>
							</ul>
							<h4 class="tsd-returns-title">Returns <span class="tsd-signature-type">Promise</span><span class="tsd-signature-symbol">&lt;</span><span class="tsd-signature-type">void</span><span class="tsd-signature-symbol">&gt;</span></h4>
						</li>
					</ul>
				</section>
				<section class="tsd-panel tsd-member tsd-kind-method tsd-parent-kind-class">
					<a name="updatemicrophone" class="tsd-anchor"></a>
					<h3>update<wbr>Microphone</h3>
					<ul class="tsd-signatures tsd-kind-method tsd-parent-kind-class">
						<li class="tsd-signature tsd-kind-icon">update<wbr>Microphone<span class="tsd-signature-symbol">(</span>constraints<span class="tsd-signature-symbol">: </span><span class="tsd-signature-type">MediaTrackConstraints</span><span class="tsd-signature-symbol">)</span><span class="tsd-signature-symbol">: </span><span class="tsd-signature-type">Promise</span><span class="tsd-signature-symbol">&lt;</span><span class="tsd-signature-type">void</span><span class="tsd-signature-symbol">&gt;</span></li>
					</ul>
					<ul class="tsd-descriptions">
						<li class="tsd-description">
							<aside class="tsd-sources">
								<ul>
									<li>Defined in packages/webrtc/dist/webrtc/src/BaseConnection.d.ts:86</li>
								</ul>
							</aside>
							<h4 class="tsd-parameters-title">Parameters</h4>
							<ul class="tsd-parameters">
								<li>
									<h5>constraints: <span class="tsd-signature-type">MediaTrackConstraints</span></h5>
								</li>
							</ul>
							<h4 class="tsd-returns-title">Returns <span class="tsd-signature-type">Promise</span><span class="tsd-signature-symbol">&lt;</span><span class="tsd-signature-type">void</span><span class="tsd-signature-symbol">&gt;</span></h4>
						</li>
					</ul>
				</section>
				<section class="tsd-panel tsd-member tsd-kind-method tsd-parent-kind-class">
					<a name="updatespeaker" class="tsd-anchor"></a>
					<h3>update<wbr>Speaker</h3>
					<ul class="tsd-signatures tsd-kind-method tsd-parent-kind-class">
						<li class="tsd-signature tsd-kind-icon">update<wbr>Speaker<span class="tsd-signature-symbol">(</span>__namedParameters<span class="tsd-signature-symbol">: </span><span class="tsd-signature-symbol">{ </span>deviceId<span class="tsd-signature-symbol">: </span><span class="tsd-signature-type">string</span><span class="tsd-signature-symbol"> }</span><span class="tsd-signature-symbol">)</span><span class="tsd-signature-symbol">: </span><span class="tsd-signature-type">Promise</span><span class="tsd-signature-symbol">&lt;</span><span class="tsd-signature-type">undefined</span><span class="tsd-signature-symbol">&gt;</span></li>
					</ul>
					<ul class="tsd-descriptions">
						<li class="tsd-description">
							<aside class="tsd-sources">
								<ul>
<<<<<<< HEAD
									<li>Defined in <a href="https://github.com/signalwire/signalwire-js/blob/de5f833/packages/js/src/Room.ts#L188">packages/js/src/Room.ts:188</a></li>
=======
									<li>Defined in <a href="https://github.com/signalwire/video-sdk-poc/blob/b2c35f8/packages/js/src/Room.ts#L188">packages/js/src/Room.ts:188</a></li>
>>>>>>> b9058c82
								</ul>
							</aside>
							<h4 class="tsd-parameters-title">Parameters</h4>
							<ul class="tsd-parameters">
								<li>
									<h5>__namedParameters: <span class="tsd-signature-symbol">{ </span>deviceId<span class="tsd-signature-symbol">: </span><span class="tsd-signature-type">string</span><span class="tsd-signature-symbol"> }</span></h5>
									<ul class="tsd-parameters">
										<li class="tsd-parameter">
											<h5>device<wbr>Id<span class="tsd-signature-symbol">: </span><span class="tsd-signature-type">string</span></h5>
										</li>
									</ul>
								</li>
							</ul>
							<h4 class="tsd-returns-title">Returns <span class="tsd-signature-type">Promise</span><span class="tsd-signature-symbol">&lt;</span><span class="tsd-signature-type">undefined</span><span class="tsd-signature-symbol">&gt;</span></h4>
						</li>
					</ul>
				</section>
				<section class="tsd-panel tsd-member tsd-kind-method tsd-parent-kind-class tsd-is-inherited">
					<a name="videomute" class="tsd-anchor"></a>
					<h3>video<wbr>Mute</h3>
					<ul class="tsd-signatures tsd-kind-method tsd-parent-kind-class tsd-is-inherited">
						<li class="tsd-signature tsd-kind-icon">video<wbr>Mute<span class="tsd-signature-symbol">(</span>params<span class="tsd-signature-symbol">: </span><span class="tsd-signature-type">MemberCommandParams</span><span class="tsd-signature-symbol">)</span><span class="tsd-signature-symbol">: </span><span class="tsd-signature-type">Promise</span><span class="tsd-signature-symbol">&lt;</span><span class="tsd-signature-type">unknown</span><span class="tsd-signature-symbol">&gt;</span></li>
					</ul>
					<ul class="tsd-descriptions">
						<li class="tsd-description">
							<aside class="tsd-sources">
								<p>Inherited from RoomMethods.videoMute</p>
								<ul>
<<<<<<< HEAD
									<li>Defined in <a href="https://github.com/signalwire/signalwire-js/blob/de5f833/packages/js/src/utils/interfaces.ts#L64">packages/js/src/utils/interfaces.ts:64</a></li>
=======
									<li>Defined in <a href="https://github.com/signalwire/video-sdk-poc/blob/b2c35f8/packages/js/src/utils/interfaces.ts#L64">packages/js/src/utils/interfaces.ts:64</a></li>
>>>>>>> b9058c82
								</ul>
							</aside>
							<h4 class="tsd-parameters-title">Parameters</h4>
							<ul class="tsd-parameters">
								<li>
									<h5>params: <span class="tsd-signature-type">MemberCommandParams</span></h5>
								</li>
							</ul>
							<h4 class="tsd-returns-title">Returns <span class="tsd-signature-type">Promise</span><span class="tsd-signature-symbol">&lt;</span><span class="tsd-signature-type">unknown</span><span class="tsd-signature-symbol">&gt;</span></h4>
						</li>
					</ul>
				</section>
				<section class="tsd-panel tsd-member tsd-kind-method tsd-parent-kind-class tsd-is-inherited">
					<a name="videounmute" class="tsd-anchor"></a>
					<h3>video<wbr>Unmute</h3>
					<ul class="tsd-signatures tsd-kind-method tsd-parent-kind-class tsd-is-inherited">
						<li class="tsd-signature tsd-kind-icon">video<wbr>Unmute<span class="tsd-signature-symbol">(</span>params<span class="tsd-signature-symbol">: </span><span class="tsd-signature-type">MemberCommandParams</span><span class="tsd-signature-symbol">)</span><span class="tsd-signature-symbol">: </span><span class="tsd-signature-type">Promise</span><span class="tsd-signature-symbol">&lt;</span><span class="tsd-signature-type">unknown</span><span class="tsd-signature-symbol">&gt;</span></li>
					</ul>
					<ul class="tsd-descriptions">
						<li class="tsd-description">
							<aside class="tsd-sources">
								<p>Inherited from RoomMethods.videoUnmute</p>
								<ul>
<<<<<<< HEAD
									<li>Defined in <a href="https://github.com/signalwire/signalwire-js/blob/de5f833/packages/js/src/utils/interfaces.ts#L65">packages/js/src/utils/interfaces.ts:65</a></li>
=======
									<li>Defined in <a href="https://github.com/signalwire/video-sdk-poc/blob/b2c35f8/packages/js/src/utils/interfaces.ts#L65">packages/js/src/utils/interfaces.ts:65</a></li>
>>>>>>> b9058c82
								</ul>
							</aside>
							<h4 class="tsd-parameters-title">Parameters</h4>
							<ul class="tsd-parameters">
								<li>
									<h5>params: <span class="tsd-signature-type">MemberCommandParams</span></h5>
								</li>
							</ul>
							<h4 class="tsd-returns-title">Returns <span class="tsd-signature-type">Promise</span><span class="tsd-signature-symbol">&lt;</span><span class="tsd-signature-type">unknown</span><span class="tsd-signature-symbol">&gt;</span></h4>
						</li>
					</ul>
				</section>
			</section>
		</div>
		<div class="col-4 col-menu menu-sticky-wrap menu-highlight">
			<nav class="tsd-navigation primary">
				<ul>
					<li class=" ">
						<a href="../modules.html">Exports</a>
					</li>
					<li class="current tsd-kind-namespace">
						<a href="../modules/video.html">Video</a>
					</li>
					<li class=" tsd-kind-namespace">
						<a href="../modules/webrtc.html">WebRTC</a>
					</li>
				</ul>
			</nav>
			<nav class="tsd-navigation secondary menu-sticky">
				<ul class="before-current">
					<li class=" tsd-kind-class tsd-parent-kind-namespace">
						<a href="video.client.html" class="tsd-kind-icon">Client</a>
					</li>
				</ul>
				<ul class="current">
					<li class="current tsd-kind-class tsd-parent-kind-namespace">
						<a href="video.room.html" class="tsd-kind-icon">Room</a>
						<ul>
							<li class=" tsd-kind-constructor tsd-parent-kind-class tsd-is-inherited">
								<a href="video.room.html#constructor" class="tsd-kind-icon">constructor</a>
							</li>
							<li class=" tsd-kind-property tsd-parent-kind-class">
								<a href="video.room.html#direction" class="tsd-kind-icon">direction</a>
							</li>
							<li class=" tsd-kind-property tsd-parent-kind-class">
								<a href="video.room.html#id" class="tsd-kind-icon">id</a>
							</li>
							<li class=" tsd-kind-property tsd-parent-kind-class">
								<a href="video.room.html#nodeid" class="tsd-kind-icon">node<wbr>Id</a>
							</li>
							<li class=" tsd-kind-property tsd-parent-kind-class">
								<a href="video.room.html#options" class="tsd-kind-icon">options</a>
							</li>
							<li class=" tsd-kind-property tsd-parent-kind-class">
								<a href="video.room.html#peer" class="tsd-kind-icon">peer</a>
							</li>
							<li class=" tsd-kind-get-signature tsd-parent-kind-class">
								<a href="video.room.html#active" class="tsd-kind-icon">active</a>
							</li>
							<li class=" tsd-kind-get-signature tsd-parent-kind-class">
								<a href="video.room.html#cameraid" class="tsd-kind-icon">camera<wbr>Id</a>
							</li>
							<li class=" tsd-kind-get-signature tsd-parent-kind-class">
								<a href="video.room.html#cameralabel" class="tsd-kind-icon">camera<wbr>Label</a>
							</li>
							<li class=" tsd-kind-get-signature tsd-parent-kind-class">
								<a href="video.room.html#devicelist" class="tsd-kind-icon">device<wbr>List</a>
							</li>
							<li class=" tsd-kind-get-signature tsd-parent-kind-class">
								<a href="video.room.html#localaudiotrack" class="tsd-kind-icon">local<wbr>Audio<wbr>Track</a>
							</li>
							<li class=" tsd-kind-get-signature tsd-parent-kind-class">
								<a href="video.room.html#localstream" class="tsd-kind-icon">local<wbr>Stream</a>
							</li>
							<li class=" tsd-kind-get-signature tsd-parent-kind-class">
								<a href="video.room.html#localvideotrack" class="tsd-kind-icon">local<wbr>Video<wbr>Track</a>
							</li>
							<li class=" tsd-kind-get-signature tsd-parent-kind-class">
								<a href="video.room.html#memberid" class="tsd-kind-icon">member<wbr>Id</a>
							</li>
							<li class=" tsd-kind-get-signature tsd-parent-kind-class">
								<a href="video.room.html#microphoneid" class="tsd-kind-icon">microphone<wbr>Id</a>
							</li>
							<li class=" tsd-kind-get-signature tsd-parent-kind-class">
								<a href="video.room.html#microphonelabel" class="tsd-kind-icon">microphone<wbr>Label</a>
							</li>
							<li class=" tsd-kind-get-signature tsd-parent-kind-class">
								<a href="video.room.html#remotestream" class="tsd-kind-icon">remote<wbr>Stream</a>
							</li>
							<li class=" tsd-kind-get-signature tsd-parent-kind-class">
								<a href="video.room.html#roomid" class="tsd-kind-icon">room<wbr>Id</a>
							</li>
							<li class=" tsd-kind-get-signature tsd-parent-kind-class">
								<a href="video.room.html#roomsessionid" class="tsd-kind-icon">room<wbr>Session<wbr>Id</a>
							</li>
							<li class=" tsd-kind-get-signature tsd-parent-kind-class">
								<a href="video.room.html#screensharelist" class="tsd-kind-icon">screen<wbr>Share<wbr>List</a>
							</li>
							<li class=" tsd-kind-get-signature tsd-parent-kind-class">
								<a href="video.room.html#trying" class="tsd-kind-icon">trying</a>
							</li>
							<li class=" tsd-kind-method tsd-parent-kind-class">
								<a href="video.room.html#addcamera" class="tsd-kind-icon">add<wbr>Camera</a>
							</li>
							<li class=" tsd-kind-method tsd-parent-kind-class">
								<a href="video.room.html#adddevice" class="tsd-kind-icon">add<wbr>Device</a>
							</li>
							<li class=" tsd-kind-method tsd-parent-kind-class">
								<a href="video.room.html#addmicrophone" class="tsd-kind-icon">add<wbr>Microphone</a>
							</li>
							<li class=" tsd-kind-method tsd-parent-kind-class tsd-is-inherited">
								<a href="video.room.html#audiomute" class="tsd-kind-icon">audio<wbr>Mute</a>
							</li>
							<li class=" tsd-kind-method tsd-parent-kind-class tsd-is-inherited">
								<a href="video.room.html#audiounmute" class="tsd-kind-icon">audio<wbr>Unmute</a>
							</li>
							<li class=" tsd-kind-method tsd-parent-kind-class">
								<a href="video.room.html#createscreenshareobject" class="tsd-kind-icon">create<wbr>Screen<wbr>Share<wbr>Object</a>
							</li>
							<li class=" tsd-kind-method tsd-parent-kind-class tsd-is-inherited">
								<a href="video.room.html#deaf" class="tsd-kind-icon">deaf</a>
							</li>
							<li class=" tsd-kind-method tsd-parent-kind-class">
								<a href="video.room.html#destroy" class="tsd-kind-icon">destroy</a>
							</li>
							<li class=" tsd-kind-method tsd-parent-kind-class">
								<a href="video.room.html#emit" class="tsd-kind-icon">emit</a>
							</li>
							<li class=" tsd-kind-method tsd-parent-kind-class">
								<a href="video.room.html#eventnames" class="tsd-kind-icon">event<wbr>Names</a>
							</li>
							<li class=" tsd-kind-method tsd-parent-kind-class tsd-is-inherited">
								<a href="video.room.html#getlayoutlist" class="tsd-kind-icon">get<wbr>Layout<wbr>List</a>
							</li>
							<li class=" tsd-kind-method tsd-parent-kind-class tsd-is-inherited">
								<a href="video.room.html#getmemberlist" class="tsd-kind-icon">get<wbr>Member<wbr>List</a>
							</li>
							<li class=" tsd-kind-method tsd-parent-kind-class tsd-is-inherited">
								<a href="video.room.html#hidevideomuted" class="tsd-kind-icon">hide<wbr>Video<wbr>Muted</a>
							</li>
							<li class=" tsd-kind-method tsd-parent-kind-class">
								<a href="video.room.html#join" class="tsd-kind-icon">join</a>
							</li>
							<li class=" tsd-kind-method tsd-parent-kind-class">
								<a href="video.room.html#leave" class="tsd-kind-icon">leave</a>
							</li>
							<li class=" tsd-kind-method tsd-parent-kind-class">
								<a href="video.room.html#off" class="tsd-kind-icon">off</a>
							</li>
							<li class=" tsd-kind-method tsd-parent-kind-class">
								<a href="video.room.html#on" class="tsd-kind-icon">on</a>
							</li>
							<li class=" tsd-kind-method tsd-parent-kind-class">
								<a href="video.room.html#once" class="tsd-kind-icon">once</a>
							</li>
							<li class=" tsd-kind-method tsd-parent-kind-class">
								<a href="video.room.html#removealllisteners" class="tsd-kind-icon">remove<wbr>All<wbr>Listeners</a>
							</li>
							<li class=" tsd-kind-method tsd-parent-kind-class tsd-is-inherited">
								<a href="video.room.html#removemember" class="tsd-kind-icon">remove<wbr>Member</a>
							</li>
							<li class=" tsd-kind-method tsd-parent-kind-class tsd-is-inherited">
								<a href="video.room.html#setinputsensitivity" class="tsd-kind-icon">set<wbr>Input<wbr>Sensitivity</a>
							</li>
							<li class=" tsd-kind-method tsd-parent-kind-class tsd-is-inherited">
								<a href="video.room.html#setlayout" class="tsd-kind-icon">set<wbr>Layout</a>
							</li>
							<li class=" tsd-kind-method tsd-parent-kind-class tsd-is-inherited">
								<a href="video.room.html#setmicrophonevolume" class="tsd-kind-icon">set<wbr>Microphone<wbr>Volume</a>
							</li>
							<li class=" tsd-kind-method tsd-parent-kind-class tsd-is-inherited">
								<a href="video.room.html#setspeakervolume" class="tsd-kind-icon">set<wbr>Speaker<wbr>Volume</a>
							</li>
							<li class=" tsd-kind-method tsd-parent-kind-class tsd-is-inherited">
								<a href="video.room.html#showvideomuted" class="tsd-kind-icon">show<wbr>Video<wbr>Muted</a>
							</li>
							<li class=" tsd-kind-method tsd-parent-kind-class tsd-is-inherited">
								<a href="video.room.html#undeaf" class="tsd-kind-icon">undeaf</a>
							</li>
							<li class=" tsd-kind-method tsd-parent-kind-class">
								<a href="video.room.html#updatecamera" class="tsd-kind-icon">update<wbr>Camera</a>
							</li>
							<li class=" tsd-kind-method tsd-parent-kind-class">
								<a href="video.room.html#updatemicrophone" class="tsd-kind-icon">update<wbr>Microphone</a>
							</li>
							<li class=" tsd-kind-method tsd-parent-kind-class">
								<a href="video.room.html#updatespeaker" class="tsd-kind-icon">update<wbr>Speaker</a>
							</li>
							<li class=" tsd-kind-method tsd-parent-kind-class tsd-is-inherited">
								<a href="video.room.html#videomute" class="tsd-kind-icon">video<wbr>Mute</a>
							</li>
							<li class=" tsd-kind-method tsd-parent-kind-class tsd-is-inherited">
								<a href="video.room.html#videounmute" class="tsd-kind-icon">video<wbr>Unmute</a>
							</li>
						</ul>
					</li>
				</ul>
				<ul class="after-current">
					<li class=" tsd-kind-class tsd-parent-kind-namespace">
						<a href="video.roomdevice.html" class="tsd-kind-icon">Room<wbr>Device</a>
					</li>
					<li class=" tsd-kind-class tsd-parent-kind-namespace">
						<a href="video.roomscreenshare.html" class="tsd-kind-icon">Room<wbr>Screen<wbr>Share</a>
					</li>
					<li class=" tsd-kind-interface tsd-parent-kind-namespace">
						<a href="../interfaces/video.createroomobjectoptions.html" class="tsd-kind-icon">Create<wbr>Room<wbr>Object<wbr>Options</a>
					</li>
					<li class=" tsd-kind-interface tsd-parent-kind-namespace">
						<a href="../interfaces/video.makeroomoptions.html" class="tsd-kind-icon">Make<wbr>Room<wbr>Options</a>
					</li>
					<li class=" tsd-kind-type-alias tsd-parent-kind-namespace">
						<a href="../modules/video.html#roomobject" class="tsd-kind-icon">Room<wbr>Object</a>
					</li>
					<li class=" tsd-kind-function tsd-parent-kind-namespace">
						<a href="../modules/video.html#createroomobject" class="tsd-kind-icon">create<wbr>Room<wbr>Object</a>
					</li>
					<li class=" tsd-kind-function tsd-parent-kind-namespace">
						<a href="../modules/video.html#joinroom" class="tsd-kind-icon">join<wbr>Room</a>
					</li>
				</ul>
			</nav>
		</div>
	</div>
</div>
<footer>
	<div class="container">
		<h2>Legend</h2>
		<div class="tsd-legend-group">
			<ul class="tsd-legend">
				<li class="tsd-kind-property tsd-parent-kind-class"><span class="tsd-kind-icon">Property</span></li>
				<li class="tsd-kind-method tsd-parent-kind-class"><span class="tsd-kind-icon">Method</span></li>
			</ul>
			<ul class="tsd-legend">
				<li class="tsd-kind-constructor tsd-parent-kind-class tsd-is-inherited"><span class="tsd-kind-icon">Inherited constructor</span></li>
				<li class="tsd-kind-method tsd-parent-kind-class tsd-is-inherited"><span class="tsd-kind-icon">Inherited method</span></li>
			</ul>
			<ul class="tsd-legend">
				<li class="tsd-kind-property tsd-parent-kind-interface"><span class="tsd-kind-icon">Property</span></li>
			</ul>
		</div>
	</div>
</footer>
<div class="overlay"></div>
<script src="../assets/js/main.js"></script>
</body>
</html><|MERGE_RESOLUTION|>--- conflicted
+++ resolved
@@ -310,11 +310,7 @@
 						<li class="tsd-description">
 							<aside class="tsd-sources">
 								<ul>
-<<<<<<< HEAD
-									<li>Defined in <a href="https://github.com/signalwire/signalwire-js/blob/de5f833/packages/js/src/Room.ts#L31">packages/js/src/Room.ts:31</a></li>
-=======
-									<li>Defined in <a href="https://github.com/signalwire/video-sdk-poc/blob/b2c35f8/packages/js/src/Room.ts#L31">packages/js/src/Room.ts:31</a></li>
->>>>>>> b9058c82
+									<li>Defined in <a href="https://github.com/signalwire/signalwire-js/blob/66269f4/packages/js/src/Room.ts#L31">packages/js/src/Room.ts:31</a></li>
 								</ul>
 							</aside>
 							<h4 class="tsd-returns-title">Returns <span class="tsd-signature-type">RoomDeviceObject</span><span class="tsd-signature-symbol">[]</span></h4>
@@ -484,11 +480,7 @@
 						<li class="tsd-description">
 							<aside class="tsd-sources">
 								<ul>
-<<<<<<< HEAD
-									<li>Defined in <a href="https://github.com/signalwire/signalwire-js/blob/de5f833/packages/js/src/Room.ts#L27">packages/js/src/Room.ts:27</a></li>
-=======
-									<li>Defined in <a href="https://github.com/signalwire/video-sdk-poc/blob/b2c35f8/packages/js/src/Room.ts#L27">packages/js/src/Room.ts:27</a></li>
->>>>>>> b9058c82
+									<li>Defined in <a href="https://github.com/signalwire/signalwire-js/blob/66269f4/packages/js/src/Room.ts#L27">packages/js/src/Room.ts:27</a></li>
 								</ul>
 							</aside>
 							<h4 class="tsd-returns-title">Returns <span class="tsd-signature-type">RoomScreenShareObject</span><span class="tsd-signature-symbol">[]</span></h4>
@@ -525,11 +517,7 @@
 						<li class="tsd-description">
 							<aside class="tsd-sources">
 								<ul>
-<<<<<<< HEAD
-									<li>Defined in <a href="https://github.com/signalwire/signalwire-js/blob/de5f833/packages/js/src/Room.ts#L102">packages/js/src/Room.ts:102</a></li>
-=======
-									<li>Defined in <a href="https://github.com/signalwire/video-sdk-poc/blob/b2c35f8/packages/js/src/Room.ts#L102">packages/js/src/Room.ts:102</a></li>
->>>>>>> b9058c82
+									<li>Defined in <a href="https://github.com/signalwire/signalwire-js/blob/66269f4/packages/js/src/Room.ts#L102">packages/js/src/Room.ts:102</a></li>
 								</ul>
 							</aside>
 							<div class="tsd-comment tsd-typography">
@@ -557,11 +545,7 @@
 						<li class="tsd-description">
 							<aside class="tsd-sources">
 								<ul>
-<<<<<<< HEAD
-									<li>Defined in <a href="https://github.com/signalwire/signalwire-js/blob/de5f833/packages/js/src/Room.ts#L124">packages/js/src/Room.ts:124</a></li>
-=======
-									<li>Defined in <a href="https://github.com/signalwire/video-sdk-poc/blob/b2c35f8/packages/js/src/Room.ts#L124">packages/js/src/Room.ts:124</a></li>
->>>>>>> b9058c82
+									<li>Defined in <a href="https://github.com/signalwire/signalwire-js/blob/66269f4/packages/js/src/Room.ts#L124">packages/js/src/Room.ts:124</a></li>
 								</ul>
 							</aside>
 							<div class="tsd-comment tsd-typography">
@@ -589,11 +573,7 @@
 						<li class="tsd-description">
 							<aside class="tsd-sources">
 								<ul>
-<<<<<<< HEAD
-									<li>Defined in <a href="https://github.com/signalwire/signalwire-js/blob/de5f833/packages/js/src/Room.ts#L113">packages/js/src/Room.ts:113</a></li>
-=======
-									<li>Defined in <a href="https://github.com/signalwire/video-sdk-poc/blob/b2c35f8/packages/js/src/Room.ts#L113">packages/js/src/Room.ts:113</a></li>
->>>>>>> b9058c82
+									<li>Defined in <a href="https://github.com/signalwire/signalwire-js/blob/66269f4/packages/js/src/Room.ts#L113">packages/js/src/Room.ts:113</a></li>
 								</ul>
 							</aside>
 							<div class="tsd-comment tsd-typography">
@@ -622,11 +602,7 @@
 							<aside class="tsd-sources">
 								<p>Inherited from RoomMethods.audioMute</p>
 								<ul>
-<<<<<<< HEAD
-									<li>Defined in <a href="https://github.com/signalwire/signalwire-js/blob/de5f833/packages/js/src/utils/interfaces.ts#L62">packages/js/src/utils/interfaces.ts:62</a></li>
-=======
-									<li>Defined in <a href="https://github.com/signalwire/video-sdk-poc/blob/b2c35f8/packages/js/src/utils/interfaces.ts#L62">packages/js/src/utils/interfaces.ts:62</a></li>
->>>>>>> b9058c82
+									<li>Defined in <a href="https://github.com/signalwire/signalwire-js/blob/66269f4/packages/js/src/utils/interfaces.ts#L62">packages/js/src/utils/interfaces.ts:62</a></li>
 								</ul>
 							</aside>
 							<h4 class="tsd-parameters-title">Parameters</h4>
@@ -650,11 +626,7 @@
 							<aside class="tsd-sources">
 								<p>Inherited from RoomMethods.audioUnmute</p>
 								<ul>
-<<<<<<< HEAD
-									<li>Defined in <a href="https://github.com/signalwire/signalwire-js/blob/de5f833/packages/js/src/utils/interfaces.ts#L63">packages/js/src/utils/interfaces.ts:63</a></li>
-=======
-									<li>Defined in <a href="https://github.com/signalwire/video-sdk-poc/blob/b2c35f8/packages/js/src/utils/interfaces.ts#L63">packages/js/src/utils/interfaces.ts:63</a></li>
->>>>>>> b9058c82
+									<li>Defined in <a href="https://github.com/signalwire/signalwire-js/blob/66269f4/packages/js/src/utils/interfaces.ts#L63">packages/js/src/utils/interfaces.ts:63</a></li>
 								</ul>
 							</aside>
 							<h4 class="tsd-parameters-title">Parameters</h4>
@@ -677,11 +649,7 @@
 						<li class="tsd-description">
 							<aside class="tsd-sources">
 								<ul>
-<<<<<<< HEAD
-									<li>Defined in <a href="https://github.com/signalwire/signalwire-js/blob/de5f833/packages/js/src/Room.ts#L38">packages/js/src/Room.ts:38</a></li>
-=======
-									<li>Defined in <a href="https://github.com/signalwire/video-sdk-poc/blob/b2c35f8/packages/js/src/Room.ts#L38">packages/js/src/Room.ts:38</a></li>
->>>>>>> b9058c82
+									<li>Defined in <a href="https://github.com/signalwire/signalwire-js/blob/66269f4/packages/js/src/Room.ts#L38">packages/js/src/Room.ts:38</a></li>
 								</ul>
 							</aside>
 							<div class="tsd-comment tsd-typography">
@@ -710,11 +678,7 @@
 							<aside class="tsd-sources">
 								<p>Inherited from RoomMethods.deaf</p>
 								<ul>
-<<<<<<< HEAD
-									<li>Defined in <a href="https://github.com/signalwire/signalwire-js/blob/de5f833/packages/js/src/utils/interfaces.ts#L86">packages/js/src/utils/interfaces.ts:86</a></li>
-=======
-									<li>Defined in <a href="https://github.com/signalwire/video-sdk-poc/blob/b2c35f8/packages/js/src/utils/interfaces.ts#L86">packages/js/src/utils/interfaces.ts:86</a></li>
->>>>>>> b9058c82
+									<li>Defined in <a href="https://github.com/signalwire/signalwire-js/blob/66269f4/packages/js/src/utils/interfaces.ts#L86">packages/js/src/utils/interfaces.ts:86</a></li>
 								</ul>
 							</aside>
 							<h4 class="tsd-parameters-title">Parameters</h4>
@@ -798,11 +762,7 @@
 							<aside class="tsd-sources">
 								<p>Inherited from RoomMethods.getLayoutList</p>
 								<ul>
-<<<<<<< HEAD
-									<li>Defined in <a href="https://github.com/signalwire/signalwire-js/blob/de5f833/packages/js/src/utils/interfaces.ts#L80">packages/js/src/utils/interfaces.ts:80</a></li>
-=======
-									<li>Defined in <a href="https://github.com/signalwire/video-sdk-poc/blob/b2c35f8/packages/js/src/utils/interfaces.ts#L80">packages/js/src/utils/interfaces.ts:80</a></li>
->>>>>>> b9058c82
+									<li>Defined in <a href="https://github.com/signalwire/signalwire-js/blob/66269f4/packages/js/src/utils/interfaces.ts#L80">packages/js/src/utils/interfaces.ts:80</a></li>
 								</ul>
 							</aside>
 							<h4 class="tsd-returns-title">Returns <span class="tsd-signature-type">Promise</span><span class="tsd-signature-symbol">&lt;</span><span class="tsd-signature-type">unknown</span><span class="tsd-signature-symbol">&gt;</span></h4>
@@ -820,11 +780,7 @@
 							<aside class="tsd-sources">
 								<p>Inherited from RoomMethods.getMemberList</p>
 								<ul>
-<<<<<<< HEAD
-									<li>Defined in <a href="https://github.com/signalwire/signalwire-js/blob/de5f833/packages/js/src/utils/interfaces.ts#L85">packages/js/src/utils/interfaces.ts:85</a></li>
-=======
-									<li>Defined in <a href="https://github.com/signalwire/video-sdk-poc/blob/b2c35f8/packages/js/src/utils/interfaces.ts#L85">packages/js/src/utils/interfaces.ts:85</a></li>
->>>>>>> b9058c82
+									<li>Defined in <a href="https://github.com/signalwire/signalwire-js/blob/66269f4/packages/js/src/utils/interfaces.ts#L85">packages/js/src/utils/interfaces.ts:85</a></li>
 								</ul>
 							</aside>
 							<h4 class="tsd-returns-title">Returns <span class="tsd-signature-type">Promise</span><span class="tsd-signature-symbol">&lt;</span><span class="tsd-signature-type">unknown</span><span class="tsd-signature-symbol">&gt;</span></h4>
@@ -842,11 +798,7 @@
 							<aside class="tsd-sources">
 								<p>Inherited from RoomMethods.hideVideoMuted</p>
 								<ul>
-<<<<<<< HEAD
-									<li>Defined in <a href="https://github.com/signalwire/signalwire-js/blob/de5f833/packages/js/src/utils/interfaces.ts#L90">packages/js/src/utils/interfaces.ts:90</a></li>
-=======
-									<li>Defined in <a href="https://github.com/signalwire/video-sdk-poc/blob/b2c35f8/packages/js/src/utils/interfaces.ts#L90">packages/js/src/utils/interfaces.ts:90</a></li>
->>>>>>> b9058c82
+									<li>Defined in <a href="https://github.com/signalwire/signalwire-js/blob/66269f4/packages/js/src/utils/interfaces.ts#L90">packages/js/src/utils/interfaces.ts:90</a></li>
 								</ul>
 							</aside>
 							<h4 class="tsd-returns-title">Returns <span class="tsd-signature-type">Promise</span><span class="tsd-signature-symbol">&lt;</span><span class="tsd-signature-type">unknown</span><span class="tsd-signature-symbol">&gt;</span></h4>
@@ -863,11 +815,7 @@
 						<li class="tsd-description">
 							<aside class="tsd-sources">
 								<ul>
-<<<<<<< HEAD
-									<li>Defined in <a href="https://github.com/signalwire/signalwire-js/blob/de5f833/packages/js/src/Room.ts#L180">packages/js/src/Room.ts:180</a></li>
-=======
-									<li>Defined in <a href="https://github.com/signalwire/video-sdk-poc/blob/b2c35f8/packages/js/src/Room.ts#L180">packages/js/src/Room.ts:180</a></li>
->>>>>>> b9058c82
+									<li>Defined in <a href="https://github.com/signalwire/signalwire-js/blob/66269f4/packages/js/src/Room.ts#L180">packages/js/src/Room.ts:180</a></li>
 								</ul>
 							</aside>
 							<h4 class="tsd-returns-title">Returns <span class="tsd-signature-type">Promise</span><span class="tsd-signature-symbol">&lt;</span><span class="tsd-signature-type">unknown</span><span class="tsd-signature-symbol">&gt;</span></h4>
@@ -884,11 +832,7 @@
 						<li class="tsd-description">
 							<aside class="tsd-sources">
 								<ul>
-<<<<<<< HEAD
-									<li>Defined in <a href="https://github.com/signalwire/signalwire-js/blob/de5f833/packages/js/src/Room.ts#L184">packages/js/src/Room.ts:184</a></li>
-=======
-									<li>Defined in <a href="https://github.com/signalwire/video-sdk-poc/blob/b2c35f8/packages/js/src/Room.ts#L184">packages/js/src/Room.ts:184</a></li>
->>>>>>> b9058c82
+									<li>Defined in <a href="https://github.com/signalwire/signalwire-js/blob/66269f4/packages/js/src/Room.ts#L184">packages/js/src/Room.ts:184</a></li>
 								</ul>
 							</aside>
 							<h4 class="tsd-returns-title">Returns <span class="tsd-signature-type">Promise</span><span class="tsd-signature-symbol">&lt;</span><span class="tsd-signature-type">void</span><span class="tsd-signature-symbol">&gt;</span></h4>
@@ -998,11 +942,7 @@
 							<aside class="tsd-sources">
 								<p>Inherited from RoomMethods.removeMember</p>
 								<ul>
-<<<<<<< HEAD
-									<li>Defined in <a href="https://github.com/signalwire/signalwire-js/blob/de5f833/packages/js/src/utils/interfaces.ts#L89">packages/js/src/utils/interfaces.ts:89</a></li>
-=======
-									<li>Defined in <a href="https://github.com/signalwire/video-sdk-poc/blob/b2c35f8/packages/js/src/utils/interfaces.ts#L89">packages/js/src/utils/interfaces.ts:89</a></li>
->>>>>>> b9058c82
+									<li>Defined in <a href="https://github.com/signalwire/signalwire-js/blob/66269f4/packages/js/src/utils/interfaces.ts#L89">packages/js/src/utils/interfaces.ts:89</a></li>
 								</ul>
 							</aside>
 							<h4 class="tsd-parameters-title">Parameters</h4>
@@ -1026,11 +966,7 @@
 							<aside class="tsd-sources">
 								<p>Inherited from RoomMethods.setInputSensitivity</p>
 								<ul>
-<<<<<<< HEAD
-									<li>Defined in <a href="https://github.com/signalwire/signalwire-js/blob/de5f833/packages/js/src/utils/interfaces.ts#L67">packages/js/src/utils/interfaces.ts:67</a></li>
-=======
-									<li>Defined in <a href="https://github.com/signalwire/video-sdk-poc/blob/b2c35f8/packages/js/src/utils/interfaces.ts#L67">packages/js/src/utils/interfaces.ts:67</a></li>
->>>>>>> b9058c82
+									<li>Defined in <a href="https://github.com/signalwire/signalwire-js/blob/66269f4/packages/js/src/utils/interfaces.ts#L67">packages/js/src/utils/interfaces.ts:67</a></li>
 								</ul>
 							</aside>
 							<h4 class="tsd-parameters-title">Parameters</h4>
@@ -1054,11 +990,7 @@
 							<aside class="tsd-sources">
 								<p>Inherited from RoomMethods.setLayout</p>
 								<ul>
-<<<<<<< HEAD
-									<li>Defined in <a href="https://github.com/signalwire/signalwire-js/blob/de5f833/packages/js/src/utils/interfaces.ts#L81">packages/js/src/utils/interfaces.ts:81</a></li>
-=======
-									<li>Defined in <a href="https://github.com/signalwire/video-sdk-poc/blob/b2c35f8/packages/js/src/utils/interfaces.ts#L81">packages/js/src/utils/interfaces.ts:81</a></li>
->>>>>>> b9058c82
+									<li>Defined in <a href="https://github.com/signalwire/signalwire-js/blob/66269f4/packages/js/src/utils/interfaces.ts#L81">packages/js/src/utils/interfaces.ts:81</a></li>
 								</ul>
 							</aside>
 							<h4 class="tsd-parameters-title">Parameters</h4>
@@ -1087,11 +1019,7 @@
 							<aside class="tsd-sources">
 								<p>Inherited from RoomMethods.setMicrophoneVolume</p>
 								<ul>
-<<<<<<< HEAD
-									<li>Defined in <a href="https://github.com/signalwire/signalwire-js/blob/de5f833/packages/js/src/utils/interfaces.ts#L66">packages/js/src/utils/interfaces.ts:66</a></li>
-=======
-									<li>Defined in <a href="https://github.com/signalwire/video-sdk-poc/blob/b2c35f8/packages/js/src/utils/interfaces.ts#L66">packages/js/src/utils/interfaces.ts:66</a></li>
->>>>>>> b9058c82
+									<li>Defined in <a href="https://github.com/signalwire/signalwire-js/blob/66269f4/packages/js/src/utils/interfaces.ts#L66">packages/js/src/utils/interfaces.ts:66</a></li>
 								</ul>
 							</aside>
 							<h4 class="tsd-parameters-title">Parameters</h4>
@@ -1115,11 +1043,7 @@
 							<aside class="tsd-sources">
 								<p>Inherited from RoomMethods.setSpeakerVolume</p>
 								<ul>
-<<<<<<< HEAD
-									<li>Defined in <a href="https://github.com/signalwire/signalwire-js/blob/de5f833/packages/js/src/utils/interfaces.ts#L88">packages/js/src/utils/interfaces.ts:88</a></li>
-=======
-									<li>Defined in <a href="https://github.com/signalwire/video-sdk-poc/blob/b2c35f8/packages/js/src/utils/interfaces.ts#L88">packages/js/src/utils/interfaces.ts:88</a></li>
->>>>>>> b9058c82
+									<li>Defined in <a href="https://github.com/signalwire/signalwire-js/blob/66269f4/packages/js/src/utils/interfaces.ts#L88">packages/js/src/utils/interfaces.ts:88</a></li>
 								</ul>
 							</aside>
 							<h4 class="tsd-parameters-title">Parameters</h4>
@@ -1143,11 +1067,7 @@
 							<aside class="tsd-sources">
 								<p>Inherited from RoomMethods.showVideoMuted</p>
 								<ul>
-<<<<<<< HEAD
-									<li>Defined in <a href="https://github.com/signalwire/signalwire-js/blob/de5f833/packages/js/src/utils/interfaces.ts#L91">packages/js/src/utils/interfaces.ts:91</a></li>
-=======
-									<li>Defined in <a href="https://github.com/signalwire/video-sdk-poc/blob/b2c35f8/packages/js/src/utils/interfaces.ts#L91">packages/js/src/utils/interfaces.ts:91</a></li>
->>>>>>> b9058c82
+									<li>Defined in <a href="https://github.com/signalwire/signalwire-js/blob/66269f4/packages/js/src/utils/interfaces.ts#L91">packages/js/src/utils/interfaces.ts:91</a></li>
 								</ul>
 							</aside>
 							<h4 class="tsd-returns-title">Returns <span class="tsd-signature-type">Promise</span><span class="tsd-signature-symbol">&lt;</span><span class="tsd-signature-type">unknown</span><span class="tsd-signature-symbol">&gt;</span></h4>
@@ -1165,11 +1085,7 @@
 							<aside class="tsd-sources">
 								<p>Inherited from RoomMethods.undeaf</p>
 								<ul>
-<<<<<<< HEAD
-									<li>Defined in <a href="https://github.com/signalwire/signalwire-js/blob/de5f833/packages/js/src/utils/interfaces.ts#L87">packages/js/src/utils/interfaces.ts:87</a></li>
-=======
-									<li>Defined in <a href="https://github.com/signalwire/video-sdk-poc/blob/b2c35f8/packages/js/src/utils/interfaces.ts#L87">packages/js/src/utils/interfaces.ts:87</a></li>
->>>>>>> b9058c82
+									<li>Defined in <a href="https://github.com/signalwire/signalwire-js/blob/66269f4/packages/js/src/utils/interfaces.ts#L87">packages/js/src/utils/interfaces.ts:87</a></li>
 								</ul>
 							</aside>
 							<h4 class="tsd-parameters-title">Parameters</h4>
@@ -1238,11 +1154,7 @@
 						<li class="tsd-description">
 							<aside class="tsd-sources">
 								<ul>
-<<<<<<< HEAD
-									<li>Defined in <a href="https://github.com/signalwire/signalwire-js/blob/de5f833/packages/js/src/Room.ts#L188">packages/js/src/Room.ts:188</a></li>
-=======
-									<li>Defined in <a href="https://github.com/signalwire/video-sdk-poc/blob/b2c35f8/packages/js/src/Room.ts#L188">packages/js/src/Room.ts:188</a></li>
->>>>>>> b9058c82
+									<li>Defined in <a href="https://github.com/signalwire/signalwire-js/blob/66269f4/packages/js/src/Room.ts#L188">packages/js/src/Room.ts:188</a></li>
 								</ul>
 							</aside>
 							<h4 class="tsd-parameters-title">Parameters</h4>
@@ -1271,11 +1183,7 @@
 							<aside class="tsd-sources">
 								<p>Inherited from RoomMethods.videoMute</p>
 								<ul>
-<<<<<<< HEAD
-									<li>Defined in <a href="https://github.com/signalwire/signalwire-js/blob/de5f833/packages/js/src/utils/interfaces.ts#L64">packages/js/src/utils/interfaces.ts:64</a></li>
-=======
-									<li>Defined in <a href="https://github.com/signalwire/video-sdk-poc/blob/b2c35f8/packages/js/src/utils/interfaces.ts#L64">packages/js/src/utils/interfaces.ts:64</a></li>
->>>>>>> b9058c82
+									<li>Defined in <a href="https://github.com/signalwire/signalwire-js/blob/66269f4/packages/js/src/utils/interfaces.ts#L64">packages/js/src/utils/interfaces.ts:64</a></li>
 								</ul>
 							</aside>
 							<h4 class="tsd-parameters-title">Parameters</h4>
@@ -1299,11 +1207,7 @@
 							<aside class="tsd-sources">
 								<p>Inherited from RoomMethods.videoUnmute</p>
 								<ul>
-<<<<<<< HEAD
-									<li>Defined in <a href="https://github.com/signalwire/signalwire-js/blob/de5f833/packages/js/src/utils/interfaces.ts#L65">packages/js/src/utils/interfaces.ts:65</a></li>
-=======
-									<li>Defined in <a href="https://github.com/signalwire/video-sdk-poc/blob/b2c35f8/packages/js/src/utils/interfaces.ts#L65">packages/js/src/utils/interfaces.ts:65</a></li>
->>>>>>> b9058c82
+									<li>Defined in <a href="https://github.com/signalwire/signalwire-js/blob/66269f4/packages/js/src/utils/interfaces.ts#L65">packages/js/src/utils/interfaces.ts:65</a></li>
 								</ul>
 							</aside>
 							<h4 class="tsd-parameters-title">Parameters</h4>
