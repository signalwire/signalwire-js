--- conflicted
+++ resolved
@@ -236,20 +236,6 @@
     }
     getLogger().debug('MCU is ready..')
 
-<<<<<<< HEAD
-    // const VIDEO_SIZING_EVENTS = ['loadedmetadata', 'resize']
-    // VIDEO_SIZING_EVENTS.forEach((event) =>
-    //   videoElement.addEventListener(event, () => {
-    //     // const paddingBottom =
-    //     //   (videoElement.videoHeight / videoElement.videoWidth) * 100
-    //     console.log('>> update', event)
-    //     // paddingWrapper.style.paddingBottom = `${paddingBottom}%`
-    //   })
-    // )
-
-    // For less than 3 participants, the video aspect ratio can change
-    // Such as with "grid-responsive-mobile" layout event
-=======
     /**
      * Listen for the rootElement and the videoElement size changes and update the paddingWrapper.
      * The ResizeObserver and the video "resize" event make sure:
@@ -257,7 +243,6 @@
      * - The video should not overflow the user passed rootElement.
      * - The video should not be cropped.
      */
->>>>>>> 13bf52fa
     const rootElementResizeObserver = createRootElementResizeObserver({
       rootElement,
       video: videoElement,
@@ -265,30 +250,10 @@
     })
     rootElementResizeObserver.start()
 
-<<<<<<< HEAD
-    // const handleVideoSizingEvent = () => {
-    //   const { width, height } = rootElement.getBoundingClientRect()
-    //   console.log('>> update - handleVideoSizingEvent', width, height)
-    //   rootElementResizeObserver.update({ width, height })
-    // }
-
-    // // When the video media stream loads or resizes
-    // VIDEO_SIZING_EVENTS.forEach((event) =>
-    //   videoElement.addEventListener(event, handleVideoSizingEvent)
-    // )
-
-=======
->>>>>>> 13bf52fa
     track.addEventListener('ended', () => {
       if (rootElementResizeObserver) {
         rootElementResizeObserver.stop()
       }
-<<<<<<< HEAD
-      // VIDEO_SIZING_EVENTS.forEach((event) =>
-      //   videoElement.removeEventListener(event, handleVideoSizingEvent)
-      // )
-=======
->>>>>>> 13bf52fa
     })
 
     if (layersWrapper) {
