import type {
  Rooms,
  BaseConnectionState,
  VideoLayout,
  VideoLayoutEventNames,
  VideoRoomSessionEventNames,
  VideoRoomEventParams,
  VideoMemberEntity,
  InternalVideoMemberEntity,
  VideoMemberEventNames,
  MemberUpdated,
  MemberUpdatedEventNames,
  MemberTalkingEventNames,
  VideoMemberEntityUpdated,
  VideoMemberTalkingEventParams,
  RTCTrackEventName,
  InternalVideoMemberUpdatableProps,
  VideoRecordingEventNames,
  VideoPlaybackEventNames,
  RoomSessionRecording,
<<<<<<< HEAD
  AssertSameType,
=======
  RoomSessionPlayback,
>>>>>>> 37709548
} from '@signalwire/core'
import { INTERNAL_MEMBER_UPDATABLE_PROPS } from '@signalwire/core'
import type { RoomSession } from '../RoomSession'
import {
  RoomMemberMethodsInterfaceDocs,
  RoomControlMethodsInterfaceDocs,
  RoomMemberSelfMethodsInterfaceDocs,
} from './interfaces.docs'

const INTERNAL_MEMBER_UPDATED_EVENTS = Object.keys(
  INTERNAL_MEMBER_UPDATABLE_PROPS
).map((key) => {
  return `member.updated.${key as keyof InternalVideoMemberUpdatableProps
    }` as const
})
/** @deprecated */
export type DeprecatedMemberUpdatableProps =
  typeof INTERNAL_MEMBER_UPDATED_EVENTS[number]
/** @deprecated */
export type DeprecatedVideoMemberHandlerParams = {
  member: InternalVideoMemberEntity
}
export type VideoMemberHandlerParams = { member: VideoMemberEntity }
export type VideoMemberUpdatedHandlerParams = {
  member: VideoMemberEntityUpdated
}

export type RoomSessionObjectEventsHandlerMap = Record<
  VideoLayoutEventNames,
  (params: { layout: VideoLayout }) => void
> &
  Record<
    Exclude<VideoMemberEventNames, MemberUpdated | MemberUpdatedEventNames>,
    (params: VideoMemberHandlerParams) => void
  > &
  Record<
    Extract<VideoMemberEventNames, MemberUpdated | MemberUpdatedEventNames>,
    (params: VideoMemberUpdatedHandlerParams) => void
  > &
  Record<
    DeprecatedMemberUpdatableProps,
    (params: DeprecatedVideoMemberHandlerParams) => void
  > &
  Record<
    MemberTalkingEventNames,
    (params: VideoMemberTalkingEventParams) => void
  > &
  Record<VideoRoomSessionEventNames, (params: VideoRoomEventParams) => void> &
  Record<RTCTrackEventName, (event: RTCTrackEvent) => void> &
  Record<VideoRecordingEventNames, (recording: RoomSessionRecording) => void> &
  Record<VideoPlaybackEventNames, (recording: RoomSessionPlayback) => void> &
  Record<BaseConnectionState, (params: RoomSession) => void>

export type RoomSessionObjectEvents = {
  [k in keyof RoomSessionObjectEventsHandlerMap]: RoomSessionObjectEventsHandlerMap[k]
}

export type StartScreenShareOptions = {
  autoJoin?: boolean
  audio?: MediaStreamConstraints['audio']
  video?: MediaStreamConstraints['video']
}

/**
 * @deprecated Use {@link StartScreenShareOptions} instead.
 */
export interface CreateScreenShareObjectOptions
  extends StartScreenShareOptions { }

export type AddDeviceOptions = {
  autoJoin?: boolean
  audio?: MediaStreamConstraints['audio']
  video?: MediaStreamConstraints['video']
}

export type AddCameraOptions = MediaTrackConstraints & {
  autoJoin?: boolean
}
export type AddMicrophoneOptions = MediaTrackConstraints & {
  autoJoin?: boolean
}

export interface MemberCommandParams {
  memberId?: string
}
export interface MemberCommandWithVolumeParams extends MemberCommandParams {
  volume: number
}
export interface MemberCommandWithValueParams extends MemberCommandParams {
  value: number
}

export interface BaseRoomInterface {
  join(): Promise<unknown>
  leave(): Promise<unknown>
}

interface RoomMemberMethodsInterfaceMain {
  audioMute(params?: MemberCommandParams): Rooms.AudioMuteMember
  audioUnmute(params?: MemberCommandParams): Rooms.AudioUnmuteMember
  videoMute(params?: MemberCommandParams): Rooms.VideoMuteMember
  videoUnmute(params?: MemberCommandParams): Rooms.VideoUnmuteMember
  setInputVolume(
    params: MemberCommandWithVolumeParams
  ): Rooms.SetInputVolumeMember
  /**
   * @deprecated Use {@link setInputVolume} instead.
   * `setMicrophoneVolume` will be removed in v4.0.0
   */
  setMicrophoneVolume(
    params: MemberCommandWithVolumeParams
  ): Rooms.SetInputVolumeMember
  setInputSensitivity(
    params: MemberCommandWithValueParams
  ): Rooms.SetInputSensitivityMember
}

type RoomMemberMethodsInterface = AssertSameType<RoomMemberMethodsInterfaceMain, RoomMemberMethodsInterfaceDocs>

interface RoomMemberSelfMethodsInterfaceMain {
  audioMute(): Rooms.AudioMuteMember
  audioUnmute(): Rooms.AudioUnmuteMember
  videoMute(): Rooms.VideoMuteMember
  videoUnmute(): Rooms.VideoUnmuteMember
  /**
   * @deprecated Use {@link setInputVolume} instead.
   * `setMicrophoneVolume` will be removed in v4.0.0
   */
  setMicrophoneVolume(params: { volume: number }): Rooms.SetInputVolumeMember
  setInputVolume(params: { volume: number }): Rooms.SetInputVolumeMember
  setInputSensitivity(params: {
    value: number
  }): Rooms.SetInputSensitivityMember
}

type RoomMemberSelfMethodsInterface = AssertSameType<RoomMemberSelfMethodsInterfaceMain, RoomMemberSelfMethodsInterfaceDocs>

interface RoomLayoutMethodsInterface {
  /**
   * Returns a list of available layouts for the room. To set a room layout,
   * use {@link setLayout}.
   * 
   * @permissions
   *  - `room.list_available_layouts`
   *
   * You need to specify the permissions when [creating the Video Room
   * Token](https://developer.signalwire.com/apis/reference/create_room_token)
   * on the server side.
   *
   * @example
   * ```typescript
   * await room.getLayouts()
   * // returns:
   * {
   *   "layouts": [
   *     "8x8", "2x1", "1x1", "5up", "5x5",
   *     "4x4", "10x10", "2x2", "6x6", "3x3",
   *     "grid-responsive", "highlight-1-responsive"
   *   ]
   * }
   * ```
   */
  getLayouts(): Rooms.GetLayouts

  /**
   * Sets a layout for the room. You can obtain a list of available layouts
   * with {@link getLayouts}.
   * @param params 
   * @param params.name name of the layout
   * 
   * @permissions
   *  - `room.set_layout`
   *
   * You need to specify the permissions when [creating the Video Room
   * Token](https://developer.signalwire.com/apis/reference/create_room_token)
   * on the server side.
   * 
   * @example Set the 6x6 layout:
   * ```typescript
   * await room.setLayout({name: "6x6"})
   * ```
   */
  setLayout(params: { name: string }): Rooms.SetLayout
}

interface RoomControlMethodsInterfaceMain {
  getMembers(): Rooms.GetMembers
  deaf(params?: MemberCommandParams): Rooms.DeafMember
  undeaf(params?: MemberCommandParams): Rooms.UndeafMember
  setOutputVolume(
    params: MemberCommandWithVolumeParams
  ): Rooms.SetOutputVolumeMember
  /**
   * @deprecated Use {@link setOutputVolume} instead.
   * `setSpeakerVolume` will be removed in v4.0.0
   */
  setSpeakerVolume(
    params: MemberCommandWithVolumeParams
  ): Rooms.SetOutputVolumeMember
  removeMember(params: Required<MemberCommandParams>): Rooms.RemoveMember
  hideVideoMuted(): Rooms.HideVideoMuted
  showVideoMuted(): Rooms.ShowVideoMuted
  getRecordings(): Rooms.GetRecordings
  startRecording(): Promise<Rooms.RoomSessionRecording>
  getPlaybacks(): Rooms.GetPlaybacks
  play(params: Rooms.PlayParams): Promise<Rooms.RoomSessionPlayback>
}

type RoomControlMethodsInterface = AssertSameType<RoomControlMethodsInterfaceMain, RoomControlMethodsInterfaceDocs>

/**
 * We are using these interfaces in
 * combination of Object.defineProperties()
 * to avoid code duplication and expose a
 * nice documentation via TypeDoc.
 * The interface forces TS checking
 * while Object.defineProperties allow us
 * flexibility across different objects.
 */
export interface RoomMethods
  extends RoomMemberMethodsInterface,
  RoomLayoutMethodsInterface,
  RoomControlMethodsInterface { }

export interface RoomSessionDeviceMethods
  extends RoomMemberSelfMethodsInterface { }

export interface RoomScreenShareMethods
  extends RoomMemberSelfMethodsInterface { }<|MERGE_RESOLUTION|>--- conflicted
+++ resolved
@@ -18,11 +18,8 @@
   VideoRecordingEventNames,
   VideoPlaybackEventNames,
   RoomSessionRecording,
-<<<<<<< HEAD
   AssertSameType,
-=======
   RoomSessionPlayback,
->>>>>>> 37709548
 } from '@signalwire/core'
 import { INTERNAL_MEMBER_UPDATABLE_PROPS } from '@signalwire/core'
 import type { RoomSession } from '../RoomSession'
