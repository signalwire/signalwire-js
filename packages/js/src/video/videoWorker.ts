--- conflicted
+++ resolved
@@ -91,13 +91,9 @@
     roomSession.emit(event, payload)
   }
 
-<<<<<<< HEAD
-  const isVideoEvent = (action: SDKActions) => action.type.startsWith('video.')
-=======
   const isVideoEvent = (action: SDKActions) => {
     return action.type.startsWith('video.')
   }
->>>>>>> 84aaad9b
 
   while (true) {
     const action: MapToPubSubShape<VideoAPIEventParams> =
