<<<<<<< HEAD
import {
  SessionOptions,
  UserOptions,
} from '@signalwire/core'
=======
import { SessionOptions, UserOptions } from '@signalwire/core'
>>>>>>> 3d01d966
import { IncomingCallHandlers } from './incomingCallManager'
import { FabricRoomSession } from '../FabricRoomSession'

export interface WSClientContract {
  /**
   * Disconnects the client from the SignalWire network.
   */
  disconnect(): Promise<void>
  /**
   * Dial a resource and connect the call
   *
   * @param params {@link DialParams}
   * @returns A promise resolving to the session object {@link FabricRoomSession}.
   */
  dial(params: DialParams): Promise<FabricRoomSession>
  /**
   * Reattach to the previous call if the previous call was not disconnected
   *
   * @param params {@link DialParams}
   * @returns A promise resolving to the session object {@link FabricRoomSession}.
   */
  reattach(params: DialParams): Promise<FabricRoomSession>
  /**
   * Handles the incoming call via Push Notification
   *
   * @param params {@link HandlePushNotificationParams}
   * @returns A promise resolving to the push notification result {@link HandlePushNotificationResult}.
   */
  handlePushNotification(
    params: HandlePushNotificationParams
  ): Promise<HandlePushNotificationResult>
  /**
   * Allow the user to update the authentication token.
   *
   * @param token string: The new authentication token.
   * @returns A promise that resolves when the token is successfully updated.
   */
  updateToken(token: string): Promise<void>
  /**
   * Mark the client as 'online' to receive calls over WebSocket.
   *
   * @param incomingCallHandlers - The handlers for processing incoming calls.
   * @returns A promise that resolves when the client is successfully marked as online.
   */
  online({ incomingCallHandlers }: OnlineParams): Promise<void>

  /**
   * Mark the client as 'offline' to stop receiving calls over WebSocket.
   *
   * @returns A promise that resolves when the client is successfully marked as offline.
   */
  offline(): Promise<void>
}

export interface OnlineParams {
  incomingCallHandlers: IncomingCallHandlers
}

export interface PushNotificationPayload {
  encryption_type: 'aes_256_gcm'
  notification_uuid: string
  with_video: 'true' | 'false'
  incoming_caller_name: string
  incoming_caller_id: string
  tag: string
  invite: string
  title: string
  type: 'call_invite'
  iv: string
  version: string
  decrypted: Record<string, any>
}

export type HandlePushNotificationParams = PushNotificationPayload

export interface HandlePushNotificationResult {
  resultType: 'inboundCall'
}

export interface CallParams {
  /** HTML element in which to display the video stream */
  rootElement?: HTMLElement | null
  /** Disable ICE UDP transport policy */
  disableUdpIceServers?: boolean
  /** Audio constraints to use when joining the room. Default: `true`. */
  audio?: MediaStreamConstraints['audio']
  /** Video constraints to use when joining the room. Default: `true` for "video" channel. */
  video?: MediaStreamConstraints['video']
  /** Negotiate the incoming audio from the RTC. Default: `true`. */
  negotiateAudio?: boolean
  /** Negotiate the incoming video from the RTC. Default: `true` for "video" channel. */
  negotiateVideo?: boolean
  /** User & UserAgent metadata */
  userVariables?: WSClientOptions['userVariables']
}

export interface DialParams extends CallParams {
  to: string
  nodeId?: string
}

<<<<<<< HEAD
export interface BuildOutboundCallParams extends DialParams {
  prevCallId?: string
  attach?: boolean
}

=======
>>>>>>> 3d01d966
export interface ApiRequestRetriesOptions {
  /** Increment step for each retry delay */
  apiRequestRetriesDelayIncrement?: number
  /** Initial retry delay */
  apiRequestRetriesDelay?: number
  /** Max API request retry, set to 0 disable retries */
  maxApiRequestRetries?: number
}

export interface SATSessionOptions
  extends ApiRequestRetriesOptions,
    SessionOptions {}

export type FabricUserOptions = Omit<
  UserOptions,
  'onRefreshToken' | 'topics' | 'sessionChannel' | 'instanceMap'
> &
  SATSessionOptions

export interface WSClientOptions extends FabricUserOptions {
  /** HTML element in which to display the video stream */
  rootElement?: HTMLElement
  /** Call back function to receive the incoming call */
  incomingCallHandlers?: IncomingCallHandlers
  /** User & UserAgent metadata */
  userVariables?: Record<string, any>
}<|MERGE_RESOLUTION|>--- conflicted
+++ resolved
@@ -1,11 +1,4 @@
-<<<<<<< HEAD
-import {
-  SessionOptions,
-  UserOptions,
-} from '@signalwire/core'
-=======
 import { SessionOptions, UserOptions } from '@signalwire/core'
->>>>>>> 3d01d966
 import { IncomingCallHandlers } from './incomingCallManager'
 import { FabricRoomSession } from '../FabricRoomSession'
 
@@ -107,14 +100,11 @@
   nodeId?: string
 }
 
-<<<<<<< HEAD
 export interface BuildOutboundCallParams extends DialParams {
   prevCallId?: string
   attach?: boolean
 }
 
-=======
->>>>>>> 3d01d966
 export interface ApiRequestRetriesOptions {
   /** Increment step for each retry delay */
   apiRequestRetriesDelayIncrement?: number
