--- conflicted
+++ resolved
@@ -1,10 +1,6 @@
 /**
  * ============ CAUTION ============
-<<<<<<< HEAD
- * 
-=======
  *
->>>>>>> 3d01d966
  * Anything we export from here in available on the Public interface.
  */
 
@@ -14,10 +10,7 @@
 export * from './interfaces/conversation'
 export * from './interfaces/device'
 export * from './interfaces/incomingCallManager'
-<<<<<<< HEAD
 export * from './v4/SignalWireV4'
-=======
->>>>>>> 3d01d966
 
 export {
   OnlineParams,
