import {
  getLogger,
  SagaIterator,
  MapToPubSubShape,
  CallJoinedEvent,
  sagaEffects,
  RoomSessionMember,
  Rooms,
  MemberPosition,
  InternalMemberUpdatedEventNames,
} from '@signalwire/core'
import { CallFabricWorkerParams } from './callFabricWorker'
import { videoMemberWorker } from '../../video/videoMemberWorker'

export const callJoinWorker = function* (
  options: CallFabricWorkerParams<MapToPubSubShape<CallJoinedEvent>>
): SagaIterator {
  getLogger().trace('callJoinWorker started')
  const { action, instanceMap, instance: cfRoomSession } = options
  const { payload } = action
  const { get, set } = instanceMap

  payload.room_session.members?.forEach((member: any) => {
    let memberInstance = get<RoomSessionMember>(member.member_id!)
    if (!memberInstance) {
      memberInstance = Rooms.createRoomSessionMemberObject({
        store: cfRoomSession.store,
        payload: {
          room_id: payload.room_id,
          room_session_id: payload.room_session_id,
          member,
        },
      })
    } else {
      memberInstance.setPayload({
        room_id: payload.room_id,
        room_session_id: payload.room_session_id,
        member: member,
      })
    }
    set<RoomSessionMember>(member.member_id, memberInstance)
  })

  cfRoomSession.member = get<RoomSessionMember>(payload.member_id)

  cfRoomSession.runWorker('memberPositionWorker', {
    worker: MemberPosition.memberPositionWorker,
    ...options,
    // @ts-expect-error
    instance: cfRoomSession,
    initialState: payload,
    dispatcher: function* (
      subType: InternalMemberUpdatedEventNames,
      // @ts-expect-error
      subPayload
    ) {
      yield sagaEffects.fork(videoMemberWorker, {
        ...options,
        action: { type: subType, payload: subPayload },
      })
    },
  })

<<<<<<< HEAD
=======

>>>>>>> 93411f1f
  // @ts-expect-error
  cfRoomSession.emit('call.joined', payload)

  getLogger().trace('callJoinWorker ended')
}<|MERGE_RESOLUTION|>--- conflicted
+++ resolved
@@ -61,10 +61,7 @@
     },
   })
 
-<<<<<<< HEAD
-=======
 
->>>>>>> 93411f1f
   // @ts-expect-error
   cfRoomSession.emit('call.joined', payload)
 
