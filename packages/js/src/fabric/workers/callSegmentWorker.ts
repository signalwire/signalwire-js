--- conflicted
+++ resolved
@@ -26,17 +26,11 @@
 
   getLogger().debug(`callSegmentWorker started for: callId ${segmentCallId}`)
 
-<<<<<<< HEAD
   // Handles the `call.joined` event before the worker loop
   yield sagaEffects.fork(callJoinWorker, {
     ...options,
     action,
   })
-=======
-    getLogger().debug(
-      `callSegmentWorker started for: callId ${segmentRoutingCallId} roomSessionId segmentRoutingRoomSessionId`
-    )
->>>>>>> 84aaad9b
 
   function* worker(action: CallFabricAction) {
     const { type, payload } = action
@@ -59,8 +53,6 @@
         cfRoomSession.emit(newEventName, payload)
         cfRoomSession.emit(type, payload)
         break
-
-<<<<<<< HEAD
       case 'member.joined':
       case 'member.left':
       case 'member.updated':
@@ -97,13 +89,6 @@
       default:
         // @ts-expect-error
         cfRoomSession.emit(type, payload)
-=======
-      return (
-        shouldWatch() &&
-        (segmentRoutingRoomSessionId === action.payload.room_session_id ||
-          segmentRoutingCallId === action.payload.call_id)
-      )
->>>>>>> 84aaad9b
     }
   }
 
@@ -116,60 +101,8 @@
     return shouldWatch && segmentCallId === cfAction.payload.call_id
   }
 
-<<<<<<< HEAD
   while (true) {
     const action = yield sagaEffects.take(swEventChannel, isSegmentEvent)
     yield sagaEffects.fork(worker, action)
   }
-}
-=======
-        case 'member.joined':
-        case 'member.left':
-        case 'member.updated':
-        case 'member.talking': {
-          const updatedAction = {
-            ...action,
-            payload: {
-              ...action.payload,
-              member: {
-                ...action.payload.member,
-                id: action.payload.member.member_id,
-              },
-            },
-            type: `video.${type}` as VideoMemberEventNames,
-          }
-
-          // The "member.updated" event is handled by the @memberPositionWorker
-          if (type !== 'member.updated') {
-            yield sagaEffects.fork(videoMemberWorker, {
-              action: updatedAction,
-              ...options,
-            })
-          }
-
-          yield sagaEffects.put(swEventChannel, updatedAction)
-          break
-        }
-        case 'layout.changed': {
-          // Upsert the layout event which is needed for buildVideoElement
-          cfRoomSession.lastLayoutEvent = action.payload
-          const updatedAction = {
-            ...action,
-            type: `video.${type}` as 'video.layout.changed',
-          }
-          // TODO stop send layout events to legacy workers
-          yield sagaEffects.put(swEventChannel, updatedAction)
-          cfRoomSession.emit(type, payload)
-          break
-        }
-        case 'member.demoted':
-        case 'member.promoted':
-          getLogger().warn('promoted/demoted events not supported')
-          cfRoomSession.emit(type, payload)
-          break
-        default:
-          cfRoomSession.emit(type, payload)
-      }
-    }
-  }
->>>>>>> 84aaad9b
+}