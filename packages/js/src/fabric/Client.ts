import { BaseClient, ClientEvents, actions } from '@signalwire/core'
import type { CustomSaga } from '@signalwire/core'
import { MakeRoomOptions } from '../video'
import { createCallFabricRoomSessionObject } from './CallFabricRoomSession'
import { makeAudioElementSaga } from '../features/mediaElements/mediaElementsSagas'
import { RoomSessionConnection } from '../BaseRoomSession'
import { buildVideoElement } from './buildVideoElement'

export class Client extends BaseClient<ClientEvents> {
  makeCallFabricObject(makeRoomOptions: MakeRoomOptions) {
    const {
      rootElement,
      applyLocalVideoOverlay = true,
      stopCameraWhileMuted = true,
      stopMicrophoneWhileMuted = true,
      ...options
    } = makeRoomOptions

    // TODO: This might not be needed here. We can initiate these sagas in the BaseRoomSession constructor.
    const customSagas: Array<CustomSaga<RoomSessionConnection>> = []

    /**
     * By default the SDK will attach the audio to
     * an Audio element (regardless of "rootElement")
     */
    customSagas.push(
      makeAudioElementSaga({
        speakerId: options.speakerId,
      })
    )

    const room = createCallFabricRoomSessionObject({
      ...options,
      store: this.store,
      customSagas,
    })

    /**
     * If the user provides a `rootElement` we'll
     * automatically handle the Video element for them
     */
    if (rootElement) {
      try {
        buildVideoElement({ room, rootElement, applyLocalVideoOverlay })
      } catch (error) {
        this.logger.error('Unable to build the video element automatically')
      }
    }
<<<<<<< HEAD
    
    const room = createCallFabricRoomSessionObject({
      ...options,
      store: this.store,
      customSagas,
    })
=======
>>>>>>> 36423414

    /**
     * If the user joins with `join_video_muted: true` or
     * `join_audio_muted: true` we'll stop the streams
     * right away.
     */
    room.on('room.subscribed', (params) => {
      const member = params.room_session.members?.find(
        (m) => m.id === room.memberId
      )

      if (member?.audio_muted) {
        try {
          room.stopOutboundAudio()
        } catch (error) {
          this.logger.error('Error handling audio_muted', error)
        }
      }

      if (member?.video_muted) {
        try {
          room.stopOutboundVideo()
        } catch (error) {
          this.logger.error('Error handling video_muted', error)
        }
      }
    })

    /**
     * Stop and Restore outbound audio on audio_muted event
     */
    if (stopMicrophoneWhileMuted) {
      room.on('member.updated.audio_muted', ({ member }) => {
        try {
          if (member.id === room.memberId && 'audio_muted' in member) {
            member.audio_muted
              ? room.stopOutboundAudio()
              : room.restoreOutboundAudio()
          }
        } catch (error) {
          this.logger.error('Error handling audio_muted', error)
        }
      })
    }

    /**
     * Stop and Restore outbound video on video_muted event
     */
    if (stopCameraWhileMuted) {
      room.on('member.updated.video_muted', ({ member }) => {
        try {
          if (member.id === room.memberId && 'video_muted' in member) {
            member.video_muted
              ? room.stopOutboundVideo()
              : room.restoreOutboundVideo()
          }
        } catch (error) {
          this.logger.error('Error handling video_muted', error)
        }
      })
    }

    return room
  }

  /**
   * Reauthenticate with the SignalWire network using a new token
   * For now it returns void since with an invalid token the server
   * will close the connection right away so we can hook on the session
   * events in case. Need to improve it.
   *
   * @internal
   */
  reauthenticate(token: string) {
    this.store.dispatch(actions.reauthAction({ token }))
  }
}<|MERGE_RESOLUTION|>--- conflicted
+++ resolved
@@ -46,15 +46,6 @@
         this.logger.error('Unable to build the video element automatically')
       }
     }
-<<<<<<< HEAD
-    
-    const room = createCallFabricRoomSessionObject({
-      ...options,
-      store: this.store,
-      customSagas,
-    })
-=======
->>>>>>> 36423414
 
     /**
      * If the user joins with `join_video_muted: true` or
