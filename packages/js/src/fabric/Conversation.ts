--- conflicted
+++ resolved
@@ -23,13 +23,8 @@
   JoinConversationParams,
   JoinConversationResponse,
   JoinConversationResult,
-<<<<<<< HEAD
   ConversationSubscribeResult,
 } from './types'
-=======
-  CoversationSubscribeResult,
-} from './interfaces'
->>>>>>> 185a10db
 import { conversationWorker } from './workers'
 import { buildPaginatedResult } from '../utils/paginatedResult'
 import { makeQueryParamsUrls } from '../utils/makeQueryParamsUrl'
@@ -260,16 +255,8 @@
   }
 
   public async subscribe(
-<<<<<<< HEAD
     callback: ConversationSubscribeCallback
   ): Promise<ConversationSubscribeResult> {
-    // Connect the websocket client first
-    await this.wsClient.connect()
-
-=======
-    callback: CoversationSubscribeCallback
-  ): Promise<CoversationSubscribeResult> {
->>>>>>> 185a10db
     this.callbacks.add(callback)
 
     return {
