import { type ConversationEventParams } from '@signalwire/core'
import { HTTPClient } from './HTTPClient'
import { WSClient } from './WSClient'
import type {
  GetConversationsResponse,
  GetMessagesParams,
  GetConversationsParams,
  GetConversationMessagesParams,
  GetConversationMessagesResponse,
  ConversationMessage,
  SendConversationMessageParams,
  SendConversationMessageResponse,
  ConversationChatMessage,
  GetMessagesResult,
  GetConversationMessagesResult,
  SendConversationMessageResult,
  GetConversationChatMessageParams,
  GetConversationsResult,
  CoversationSubscribeCallback,
  ConversationChatMessagesSubsribeParams,
  ConversationChatMessagesSubsribeResult,
  GetConversationChatMessageResult,
  JoinConversationParams,
  JoinConversationResponse,
  JoinConversationResult,
} from './types'
import { conversationWorker } from './workers'
import { buildPaginatedResult } from '../utils/paginatedResult'
import { makeQueryParamsUrls } from '../utils/makeQueryParamsUrl'
import { ConversationAPI } from './ConversationAPI'

const DEFAULT_CHAT_MESSAGES_PAGE_SIZE = 10

interface ConversationOptions {
  httpClient: HTTPClient
  wsClient: WSClient
}

export class Conversation {
  private httpClient: HTTPClient
  private wsClient: WSClient
  private callbacks: CoversationSubscribeCallback[] = [
    (event: ConversationEventParams) => {
      if (event.subtype !== 'chat') return
      const conversationSubscription =
        this.chatSubscriptions[event.conversation_id]
      if (!!conversationSubscription) {
        conversationSubscription.forEach((cb) => cb(event))
      }
    },
  ]
  private chatSubscriptions: Record<string, CoversationSubscribeCallback[]> = {}

  constructor(options: ConversationOptions) {
    this.httpClient = options.httpClient
    this.wsClient = options.wsClient

    this.wsClient.clientApi.runWorker('conversationWorker', {
      worker: conversationWorker,
      initialState: {
        conversation: this,
      },
    })
  }

  /** @internal */
  public handleEvent(event: ConversationEventParams) {
    if (this.callbacks.length) {
      this.callbacks.forEach((callback) => {
        callback(event)
      })
    }
  }

  public async sendMessage(
    params: SendConversationMessageParams
  ): Promise<SendConversationMessageResult> {
    try {
      const { addressId, text } = params
      const path = '/api/fabric/messages'
      const { body } =
        await this.httpClient.fetch<SendConversationMessageResponse>(path, {
          method: 'POST',
          body: {
            conversation_id: addressId,
            text,
          },
        })
      return body
    } catch (error) {
      throw new Error('Error sending message to conversation!', error)
    }
  }

  public async getConversations(
    params?: GetConversationsParams
  ): Promise<GetConversationsResult> {
    try {
      const { pageSize } = params || {}

      const path = '/api/fabric/conversations'
      const queryParams = new URLSearchParams()
      if (pageSize) {
        queryParams.append('page_size', pageSize.toString())
      }

      const { body } = await this.httpClient.fetch<GetConversationsResponse>(
        makeQueryParamsUrls(path, queryParams)
      )
      const self = this
      const data = body.data.map(
        (conversation) => new ConversationAPI(self, conversation)
      )
      return buildPaginatedResult({ ...body, data }, this.httpClient.fetch)
    } catch (error) {
      throw new Error('Error fetching the conversation history!', error)
    }
  }

  public async getMessages(
    params?: GetMessagesParams
  ): Promise<GetMessagesResult> {
    try {
      const { pageSize } = params || {}

      const path = '/api/fabric/messages'
      const queryParams = new URLSearchParams()
      if (pageSize) {
        queryParams.append('page_size', pageSize.toString())
      }

      const { body } =
        await this.httpClient.fetch<GetConversationMessagesResponse>(
          makeQueryParamsUrls(path, queryParams)
        )

      return buildPaginatedResult<ConversationMessage>(
        body,
        this.httpClient.fetch
      )
    } catch (error) {
      throw new Error('Error fetching the conversation messages!', error)
    }
  }

  public async getConversationMessages(
    params: GetConversationMessagesParams
  ): Promise<GetConversationMessagesResult> {
    try {
      const { addressId, pageSize } = params || {}

      const path = `/api/fabric/conversations/${addressId}/messages`
      const queryParams = new URLSearchParams()
      if (pageSize) {
        queryParams.append('page_size', pageSize.toString())
      }

      const { body } =
        await this.httpClient.fetch<GetConversationMessagesResponse>(
          makeQueryParamsUrls(path, queryParams)
        )

      return buildPaginatedResult<ConversationMessage>(
        body,
        this.httpClient.fetch
      )
    } catch (error) {
      throw new Error('Error fetching the conversation messages!', error)
    }
  }

  public async getChatMessages(
    params: GetConversationChatMessageParams
  ): Promise<GetConversationChatMessageResult> {
    const { addressId, pageSize = DEFAULT_CHAT_MESSAGES_PAGE_SIZE } = params
    const chatMessages = []
<<<<<<< HEAD
    const isValid = (item: ConversationMessage) =>
      item.conversation_id == addressId && item.subtype == 'chat'

    let conversationMessages:
      | Awaited<ReturnType<typeof this.getConversationMessages>>
      | undefined
    conversationMessages = await this.getConversationMessages({
      addressId,
      pageSize,
    })
    chatMessages.push(...conversationMessages.data.filter(isValid))
    while (chatMessages.length < pageSize && conversationMessages?.hasNext) {
      conversationMessages = await conversationMessages?.nextPage()
      if (!!conversationMessages) {
=======
    const isValid = (item: ConversationMessage) => (item.conversation_id === addressId && item.subtype === 'chat')

    let conversationMessages: Awaited<ReturnType<typeof this.getConversationMessages>> | undefined
    conversationMessages = await this.getConversationMessages({addressId, pageSize});
     chatMessages.push(...conversationMessages.data.filter(isValid))
     while(chatMessages.length < pageSize && conversationMessages?.hasNext) {
      conversationMessages = await conversationMessages?.nextPage() 
      if(!!conversationMessages) {
>>>>>>> 93411f1f
        chatMessages.push(...conversationMessages.data.filter(isValid))
      }
    }

    return {
      data: chatMessages as ConversationChatMessage[],
      hasNext: !!conversationMessages?.hasNext,
      hasPrev: !!conversationMessages?.hasPrev,
      // @ts-expect-error
      nextPage: conversationMessages?.nextPage,
      // @ts-expect-error
      prevPage: conversationMessages?.prevPage,
    }
  }

  public async subscribe(callback: CoversationSubscribeCallback) {
    // Connect the websocket client first
    this.wsClient.connect()

    this.callbacks.push(callback)
  }

  public async subscribeChatMessages(
    params: ConversationChatMessagesSubsribeParams
  ): Promise<ConversationChatMessagesSubsribeResult> {
    const { addressId, onMessage } = params

    // Connect the websocket client first
    await this.wsClient.connect()

    if (!(addressId in this.chatSubscriptions)) {
      this.chatSubscriptions[addressId] = []
    }

    this.chatSubscriptions[addressId].push(onMessage)
    const subscriptionIndex = this.chatSubscriptions[addressId].length - 1
    return {
      cancel: () =>
        this.chatSubscriptions[addressId].splice(subscriptionIndex, 1),
    }
  }

  public async joinConversation(
    params: JoinConversationParams
  ): Promise<JoinConversationResult> {
    try {
      const { addressId } = params
      const path = '/api/fabric/conversations/join'
      const { body } = await this.httpClient.fetch<JoinConversationResponse>(
        path,
        {
          method: 'POST',
          body: {
            conversation_id: addressId,
          },
        }
      )
      return body
    } catch (error) {
      throw new Error('Error joining a conversation!', error)
    }
  }
}<|MERGE_RESOLUTION|>--- conflicted
+++ resolved
@@ -174,9 +174,8 @@
   ): Promise<GetConversationChatMessageResult> {
     const { addressId, pageSize = DEFAULT_CHAT_MESSAGES_PAGE_SIZE } = params
     const chatMessages = []
-<<<<<<< HEAD
     const isValid = (item: ConversationMessage) =>
-      item.conversation_id == addressId && item.subtype == 'chat'
+      item.conversation_id === addressId && item.subtype === 'chat'
 
     let conversationMessages:
       | Awaited<ReturnType<typeof this.getConversationMessages>>
@@ -189,16 +188,6 @@
     while (chatMessages.length < pageSize && conversationMessages?.hasNext) {
       conversationMessages = await conversationMessages?.nextPage()
       if (!!conversationMessages) {
-=======
-    const isValid = (item: ConversationMessage) => (item.conversation_id === addressId && item.subtype === 'chat')
-
-    let conversationMessages: Awaited<ReturnType<typeof this.getConversationMessages>> | undefined
-    conversationMessages = await this.getConversationMessages({addressId, pageSize});
-     chatMessages.push(...conversationMessages.data.filter(isValid))
-     while(chatMessages.length < pageSize && conversationMessages?.hasNext) {
-      conversationMessages = await conversationMessages?.nextPage() 
-      if(!!conversationMessages) {
->>>>>>> 93411f1f
         chatMessages.push(...conversationMessages.data.filter(isValid))
       }
     }
