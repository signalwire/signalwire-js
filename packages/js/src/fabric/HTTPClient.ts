--- conflicted
+++ resolved
@@ -1,14 +1,5 @@
 import jwtDecode from 'jwt-decode'
 import {
-<<<<<<< HEAD
-  FetchAddressResponse,
-  GetAddressesOptions,
-  getLogger,
-  type UserOptions,
-} from '@signalwire/core'
-import { createHttpClient } from './createHttpClient'
-import jwtDecode from 'jwt-decode'
-=======
   getLogger,
   type Address,
   type FetchAddressResponse,
@@ -17,7 +8,6 @@
 } from '@signalwire/core'
 import { CreateHttpClient, createHttpClient } from './createHttpClient'
 import { buildPaginatedResult } from '../utils/paginatedResult'
->>>>>>> cb56015c
 
 type JWTHeader = { ch?: string; typ?: string }
 
@@ -44,16 +34,9 @@
   }
 
   get httpHost() {
-<<<<<<< HEAD
-   
-    let decodedJwt: JWTHeader = {}
-    try {
-        decodedJwt = jwtDecode<JWTHeader>(this.options.token, {
-=======
     let decodedJwt: JWTHeader = {}
     try {
       decodedJwt = jwtDecode<JWTHeader>(this.options.token, {
->>>>>>> cb56015c
         header: true,
       })
     } catch (e) {
