import jwtDecode from 'jwt-decode'
import {
  getLogger,
  type Address,
  type FetchAddressResponse,
  type GetAddressesOptions,
  type UserOptions,
<<<<<<< HEAD
  type SubscriberInfoResponse,
=======
  type RegisterDeviceParams,
  type UnregisterDeviceParams,
  type RegisterDeviceResponse,
>>>>>>> 553efcdd
} from '@signalwire/core'
import { CreateHttpClient, createHttpClient } from './createHttpClient'
import { buildPaginatedResult } from '../utils/paginatedResult'
import { makeQueryParamsUrls } from '../utils/makeQueryParamsUrl'

type JWTHeader = { ch?: string; typ?: string }

// TODO: extends from a Base class to share from core
export class HTTPClient {
  private httpClient: CreateHttpClient

  constructor(public options: UserOptions) {
    this.httpClient = createHttpClient({
      baseUrl: `https://${this.httpHost}`,
      headers: {
        Authorization: `Bearer ${this.options.token}`,
      },
    })
  }

  get fetch(): CreateHttpClient {
    return this.httpClient
  }

  get httpHost() {
    let decodedJwt: JWTHeader = {}
    try {
      decodedJwt = jwtDecode<JWTHeader>(this.options.token, {
        header: true,
      })
    } catch (e) {
      if (process.env.NODE_ENV !== 'production') {
        getLogger().debug('[JWTSession] error decoding the JWT')
      }
    }
    const host = this.options.host || decodedJwt?.ch
    if (!host) {
      return 'fabric.signalwire.com'
    }
    return `fabric.${host.split('.').splice(1).join('.')}`
  }

  public async getAddresses(options?: GetAddressesOptions) {
    const { type, displayName, pageSize } = options || {}

    let path = '/api/fabric/addresses'

    const queryParams = new URLSearchParams()
    if (type) {
      queryParams.append('type', type)
    }
    if (displayName) {
      queryParams.append('display_name', displayName)
    }
    if (pageSize) {
      queryParams.append('page_size', pageSize.toString())
    }

    const { body } = await this.httpClient<FetchAddressResponse>(
      makeQueryParamsUrls(path, queryParams)
    )

    return buildPaginatedResult<Address>(body, this.httpClient)
  }

  public async registerDevice({
    deviceType,
    deviceToken,
  }: RegisterDeviceParams) {
    const path = '/subscriber/devices' as const
    const { body } = await this.httpClient<RegisterDeviceResponse>(path, {
      method: 'POST',
      body: {
        device_type: deviceType,
        device_token: deviceToken,
      },
    })

    return body
  }

  public async unregisterDevice({ id }: UnregisterDeviceParams) {
    const path = `/subscriber/devices/${id}` as const
    return await this.httpClient<void>(path, {
      method: 'DELETE',
    })
  }

  public async getSubscriberInfo() {
    let path = '/api/fabric/subscriber/info'

    const { body } = await this.httpClient<SubscriberInfoResponse>(path)

    return body
  }
}<|MERGE_RESOLUTION|>--- conflicted
+++ resolved
@@ -5,13 +5,10 @@
   type FetchAddressResponse,
   type GetAddressesOptions,
   type UserOptions,
-<<<<<<< HEAD
   type SubscriberInfoResponse,
-=======
   type RegisterDeviceParams,
   type UnregisterDeviceParams,
   type RegisterDeviceResponse,
->>>>>>> 553efcdd
 } from '@signalwire/core'
 import { CreateHttpClient, createHttpClient } from './createHttpClient'
 import { buildPaginatedResult } from '../utils/paginatedResult'
