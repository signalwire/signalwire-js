import {
  ConversationHistory,
  FetchAddressResponse,
  FetchConversationHistoryResponse,
  GetAddressesOptions,
<<<<<<< HEAD
  GetConversationHistoriOption,
  PaginatedResponse,
=======
  getLogger,
>>>>>>> d93c3af4
  type UserOptions,
} from '@signalwire/core'
import { createHttpClient } from './createHttpClient'
import jwtDecode from 'jwt-decode'

type JWTHeader = { ch?: string; typ?: string }

interface RegisterDeviceParams {
  deviceType: 'iOS' | 'Android' | 'Desktop'
  deviceToken: string
}

// TODO: extends from a Base class to share from core
export class HTTPClient {
  private httpClient: ReturnType<typeof createHttpClient>

  constructor(public options: UserOptions) {
    this.httpClient = createHttpClient({
      baseUrl: `https://${this.httpHost}`,
      headers: {
        Authorization: `Bearer ${this.options.token}`,
      },
    })
  }

  get httpHost() {
   
    let decodedJwt: JWTHeader = {}
    try {
        decodedJwt = jwtDecode<JWTHeader>(this.options.token, {
        header: true,
      })
    } catch (e) {
      if (process.env.NODE_ENV !== 'production') {
        getLogger().debug('[JWTSession] error decoding the JWT')
      }
    }
    const host = this.options.host || decodedJwt?.ch
    if (!host) {
      return 'fabric.signalwire.com'
    }
    return `fabric.${host.split('.').splice(1).join('.')}`
  }

  get client(): ReturnType<typeof createHttpClient> {
    return this.httpClient
  }

  private async _anotherPage<T>(url: string) {
    const { body } = await this.httpClient<PaginatedResponse<T>>(url)
    return this._buildPaginatedResult(body)
  }

  private async _buildPaginatedResult<T>(body: PaginatedResponse<T>) {
    return {
      addresses: body.data,
      nextPage: async () => {
        const { next } = body.links
        return next ? this._anotherPage(next) : undefined
      },
      prevPage: async () => {
        const { prev } = body.links
        return prev ? this._anotherPage(prev) : undefined
      },
      firstPage: async () => {
        const { first } = body.links
        return first ? this._anotherPage(first) : undefined
      },
      hasNext: Boolean(body.links.next),
      hasPrev: Boolean(body.links.prev),
    }
  }

  public async getConversationHistory(options: GetConversationHistoriOption) {
    const { subscriberId, addressId, limit = 15 } = options
    const path = '/conversations'

    const queryParams = new URLSearchParams()
    queryParams.append('subscriber_id', subscriberId)
    queryParams.append('address_id', addressId)
    queryParams.append('limit', `${limit}`)

    const { body } = await this.httpClient<FetchConversationHistoryResponse>(
      `${path}?${queryParams.toString()}`
    )

    return this._buildPaginatedResult<ConversationHistory>(body)
  }

  public async getAddresses(options?: GetAddressesOptions) {
    const { type, displayName } = options || {}

    let path = '/addresses' as const

    if (type || displayName) {
      const queryParams = new URLSearchParams()

      if (type) {
        queryParams.append('type', type)
      }

      if (displayName) {
        queryParams.append('display_name', displayName)
      }

      path += `?${queryParams.toString()}`
    }

    const { body } = await this.httpClient<FetchAddressResponse>(path)

    const anotherPage = async (url: string) => {
      const { body } = await this.httpClient<FetchAddressResponse>(url)
      return buildResult(body)
    }

    const buildResult = (body: FetchAddressResponse) => {
      return {
        addresses: body.data,
        nextPage: async () => {
          const { next } = body.links
          return next ? anotherPage(next) : undefined
        },
        prevPage: async () => {
          const { prev } = body.links
          return prev ? anotherPage(prev) : undefined
        },
        firstPage: async () => {
          const { first } = body.links
          return first ? anotherPage(first) : undefined
        },
        hasNext: Boolean(body.links.next),
        hasPrev: Boolean(body.links.prev),
      }
    }

    return buildResult(body)
  }

  public async registerDevice({
    deviceType,
    deviceToken,
  }: RegisterDeviceParams) {
    const path = '/subscriber/devices' as const
    const { body } = await this.httpClient<any>(path, {
      method: 'POST',
      body: {
        device_type: deviceType,
        device_token: deviceToken,
      },
    })

    return body
  }

  public async unregisterDevice({ id }: { id: string }) {
    const path = `/subscriber/devices/${id}` as const
    return await this.httpClient<any>(path, {
      method: 'DELETE',
    })
  }
}<|MERGE_RESOLUTION|>--- conflicted
+++ resolved
@@ -3,12 +3,9 @@
   FetchAddressResponse,
   FetchConversationHistoryResponse,
   GetAddressesOptions,
-<<<<<<< HEAD
   GetConversationHistoriOption,
   PaginatedResponse,
-=======
   getLogger,
->>>>>>> d93c3af4
   type UserOptions,
 } from '@signalwire/core'
 import { createHttpClient } from './createHttpClient'
@@ -35,10 +32,9 @@
   }
 
   get httpHost() {
-   
     let decodedJwt: JWTHeader = {}
     try {
-        decodedJwt = jwtDecode<JWTHeader>(this.options.token, {
+      decodedJwt = jwtDecode<JWTHeader>(this.options.token, {
         header: true,
       })
     } catch (e) {
