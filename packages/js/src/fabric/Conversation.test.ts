import { Conversation } from './Conversation'
import { ConversationAPI } from './ConversationAPI'
import { HTTPClient } from './HTTPClient'
import { WSClient } from './WSClient'
import { uuid } from '@signalwire/core'

const displayName = 'subscriber-name'
const mock_getAddressSpy = jest.fn(() =>
  Promise.resolve({ display_name: displayName })
)

// Mock HTTPClient
jest.mock('./HTTPClient', () => {
  return {
    HTTPClient: jest.fn().mockImplementation(() => {
      return {
        fetch: jest.fn(),
        fetchSubscriberInfo: jest.fn(() =>
          Promise.resolve({ id: 'subscriber-id' })
        ),
        getAddress: mock_getAddressSpy,
      }
    }),
  }
})

// Mock WSClient
jest.mock('./WSClient', () => {
  return {
    WSClient: jest.fn().mockImplementation(() => {
      return {
        connect: jest.fn(),
        runWorker: jest.fn(),
      }
    }),
  }
})

describe('Conversation', () => {
  let conversation: Conversation
  let httpClient: HTTPClient
  let wsClient: WSClient

  beforeEach(async () => {
    httpClient = new HTTPClient({
      token: '....',
    })
    wsClient = new WSClient({
      token: '....',
    })
    await wsClient.connect()
    conversation = new Conversation({ httpClient, wsClient })
  })

  describe('getConversations', () => {
    it('should fetch conversations', async () => {
      const conversations = [
        {
          id: uuid(),
          last_message_at: Date.now(),
          created_at: Date.now(),
          metadata: {},
          name: 'convo 1',
        },
        {
          id: uuid(),
          last_message_at: Date.now(),
          created_at: Date.now(),
          metadata: {},
          name: 'convo 2',
        },
      ]
      ;(httpClient.fetch as jest.Mock).mockResolvedValue({
        body: { data: conversations, links: {} },
      })

      const result = await conversation.getConversations()
      result.data.forEach((item, index) => {
        expect(item).toBeInstanceOf(ConversationAPI)
        expect(item.id).toEqual(conversations[index].id)
        expect(item.name).toEqual(conversations[index].name)
      })
      expect(result.hasNext).toBe(false)
      expect(result.hasPrev).toBe(false)
      expect(httpClient.fetch).toHaveBeenCalledWith(
        expect.stringContaining('/conversations')
      )
      expect(result.data[0].sendMessage).not.toBeUndefined()
      expect(typeof result.data[0].sendMessage).toBe('function')
    })

    it('should handle errors with getConversations', async () => {
      ;(httpClient.fetch as jest.Mock).mockRejectedValue(
        new Error('Network error')
      )

      try {
        await conversation.getConversations()
        fail('Expected getConversations to throw an error.')
      } catch (error) {
        expect(error).toBeInstanceOf(Error)
        expect(error.message).toBe('Error fetching the conversation history!')
      }
    })
  })

  describe('getMessages', () => {
    it('should fetch conversation messages', async () => {
      ;(httpClient.fetch as jest.Mock).mockResolvedValue({
        body: {
          data: ['message1', 'message2'],
          links: {
            next: 'http://next.url',
            prev: 'http://prev.url',
          },
        },
      })

      const result = await conversation.getMessages()
      expect(result.data).toEqual(['message1', 'message2'])
      expect(result.hasNext).toBe(true)
      expect(result.hasPrev).toBe(true)
      expect(httpClient.fetch).toHaveBeenCalledWith(
        expect.stringContaining('/message')
      )
    })

    it('should handle errors with getMessages', async () => {
      ;(httpClient.fetch as jest.Mock).mockRejectedValue(
        new Error('Network error')
      )

      try {
        await conversation.getMessages()
        fail('Expected getMessages to throw an error.')
      } catch (error) {
        expect(error).toBeInstanceOf(Error)
        expect(error.message).toBe('Error fetching the conversation messages!')
      }
    })
  })

  describe('getConversationMessages', () => {
    it('should fetch conversation messages', async () => {
      ;(httpClient.fetch as jest.Mock).mockResolvedValue({
        body: {
          data: ['message1', 'message2'],
          links: {
            next: 'http://next.url',
            prev: 'http://prev.url',
          },
        },
      })

      const result = await conversation.getConversationMessages({
        addressId: '1234',
      })
      expect(result.data).toEqual(['message1', 'message2'])
      expect(result.hasNext).toBe(true)
      expect(result.hasPrev).toBe(true)
      expect(httpClient.fetch).toHaveBeenCalledWith(
        expect.stringContaining('/conversations/1234/messages')
      )
    })

    it('should handle errors with getConversationMessages', async () => {
      ;(httpClient.fetch as jest.Mock).mockRejectedValue(
        new Error('Network error')
      )

      try {
        await conversation.getConversationMessages({
          addressId: '1234',
        })
        fail('Expected getConversationMessages to throw an error.')
      } catch (error) {
        expect(error).toBeInstanceOf(Error)
        expect(error.message).toBe('Error fetching the conversation messages!')
      }
    })
  })

  describe('sendMessage', () => {
    it('should create a conversation message', async () => {
      const addressId = uuid()
      const text = 'test message'
      const expectedResponse = {
        table: {
          text,
          conversation_id: addressId,
        },
      }
      ;(httpClient.fetch as jest.Mock).mockResolvedValue({
        body: expectedResponse,
      })

      // TODO: Test with payload
      const result = await conversation.sendMessage({
        addressId,
        text,
      })

      expect(result).toEqual(expectedResponse)
      expect(httpClient.fetch).toHaveBeenCalledWith('/api/fabric/messages', {
        method: 'POST',
        body: {
          conversation_id: addressId,
          text,
        },
      })
    })

    it('should handles errors with createConversationMessage', async () => {
      ;(httpClient.fetch as jest.Mock).mockRejectedValue(
        new Error('Network error')
      )

      try {
        await conversation.sendMessage({
          text: 'text message',
          addressId: uuid(),
        })
        fail('Expected sendMessage to throw error.')
      } catch (error) {
        expect(error).toBeInstanceOf(Error)
        expect(error.message).toBe('Error sending message to conversation!')
      }
    })
  })

  describe('joinConversation', () => {
    it('should join a conversation', async () => {
      const addressId = uuid()
      const expectedResponse = {
        table: {
          conversation_id: addressId,
        },
      }
      ;(httpClient.fetch as jest.Mock).mockResolvedValue({
        body: expectedResponse,
      })

      const result = await conversation.joinConversation({
        addressId,
      })

      expect(result).toEqual(expectedResponse)
      expect(httpClient.fetch).toHaveBeenCalledWith(
        '/api/fabric/conversations/join',
        {
          method: 'POST',
          body: {
            conversation_id: addressId,
          },
        }
      )
    })

    it('should handles errors with joinConversation', async () => {
      ;(httpClient.fetch as jest.Mock).mockRejectedValue(
        new Error('Network error')
      )

      try {
        await conversation.joinConversation({
          addressId: uuid(),
        })
        fail('Expected joinConversation to throw error.')
      } catch (error) {
        expect(error).toBeInstanceOf(Error)
        expect(error.message).toBe('Error joining a conversation!')
      }
    })
  })

  describe('subscribe', () => {
    it('should register the callback', async () => {
      const callback = jest.fn()
      await conversation.subscribe(callback)

      expect(conversation['callbacks']).toContain(callback)
    })

    it('should unsubscribe the correct callback', async () => {
      const callback1 = jest.fn()
      await conversation.subscribe(callback1)

      const callback2 = jest.fn()
      const { unsubscribe: unsubscribe2 } = await conversation.subscribe(
        callback2
      )

      const callback3 = jest.fn()
      await conversation.subscribe(callback3)

      expect(conversation['callbacks']).toContain(callback1)
      expect(conversation['callbacks']).toContain(callback2)
      expect(conversation['callbacks']).toContain(callback3)

      unsubscribe2()

      expect(conversation['callbacks']).toContain(callback1)
      expect(conversation['callbacks']).not.toContain(callback2)
      expect(conversation['callbacks']).toContain(callback3)
    })
  })

  describe('handleEvent', () => {
    it('should call all registered callbacks with the event', async () => {
      const mockCallback1 = jest.fn()
      const mockCallback2 = jest.fn()

      await conversation.subscribe(mockCallback1)
      await conversation.subscribe(mockCallback2)

      const event = {
        type: 'conversation.message',
        message: 'Test message',
      }
      // @ts-expect-error
      conversation.handleEvent(event)

      expect(mockCallback1).toHaveBeenCalledWith(event)
      expect(mockCallback2).toHaveBeenCalledWith(event)
    })
  })

  describe('Chat utilities', () => {
    beforeEach(() => {
      jest.clearAllMocks()
    })

    it('Should return adresss chat messages only', async () => {
      ;(httpClient.fetch as jest.Mock).mockResolvedValue({
        body: {
          data: [
            { subtype: 'log', conversation_id: 'abc' },
            { subtype: 'chat', conversation_id: 'abc' },
            { subtype: 'chat', conversation_id: 'xyz' },
          ],
          links: {},
        },
      })

      const addressId = 'abc'
      const messages = await conversation.getChatMessages({ addressId })

      expect(messages.data).toHaveLength(1)
      expect(mock_getAddressSpy).toHaveBeenCalledTimes(0)
      expect(messages.data[0].conversation_id).toEqual(addressId)
    })

    it('Should return 10(default page) adresss chat messages only', async () => {
      ;(httpClient.fetch as jest.Mock).mockResolvedValue({
        body: {
          data: [
            { subtype: 'log', conversation_id: 'abc' },
            { subtype: 'chat', conversation_id: 'abc', from_address_id: 'fa1' },
            { subtype: 'chat', conversation_id: 'abc', from_address_id: 'fa1' },
            { subtype: 'chat', conversation_id: 'abc', from_address_id: 'fa1' },
            { subtype: 'chat', conversation_id: 'xyz', from_address_id: 'fa1' },
          ],
          links: {
            next: 'http://next.url',
            prev: 'http://prev.url',
          },
        },
      })

      const addressId = 'abc'
      const messages = await conversation.getChatMessages({ addressId })

      expect(messages.data).toHaveLength(10)
<<<<<<< HEAD
      expect(mock_getAddressSpy).toHaveBeenCalledTimes(1) // since all message are from same address

=======
      expect(mock_getAddressSpy).toHaveBeenCalledTimes(10)
>>>>>>> fcfc862c
      expect(messages.data.every((item) => item.subtype === 'chat')).toBe(true)
      expect(
        messages.data.every((item) => item.conversation_id === addressId)
      ).toBe(true)
      console.log(messages.data)
      expect(
        messages.data.every((item) => item.user_name === displayName)
      ).toBe(true)
    })

    it('Should return 10(default page) adresses chat messages only, on next', async () => {
      ;(httpClient.fetch as jest.Mock).mockResolvedValue({
        body: {
          data: [
            { subtype: 'log', conversation_id: 'abc' },
            { subtype: 'chat', conversation_id: 'abc', from_address_id: 'fa1' },
            { subtype: 'chat', conversation_id: 'abc', from_address_id: 'fa2' },
            { subtype: 'chat', conversation_id: 'abc', from_address_id: 'fa3' },
            { subtype: 'chat', conversation_id: 'xyz' },
          ],
          links: {
            next: 'http://next.url',
            prev: 'http://prev.url',
          },
        },
      })

      const addressId = 'abc'
      let messages = await conversation.getChatMessages({ addressId })

      expect(messages.data).toHaveLength(10)
<<<<<<< HEAD
      expect(mock_getAddressSpy).toHaveBeenCalledTimes(3) // since we have 3 distinct from
=======
      expect(mock_getAddressSpy).toHaveBeenCalledTimes(10)
>>>>>>> fcfc862c

      expect(messages.data.every((item) => item.subtype === 'chat')).toBe(true)
      expect(
        messages.data.every((item) => item.conversation_id === addressId)
      ).toBe(true)

      //@ts-ignore
      messages = await messages.nextPage()
      expect(messages.data).toHaveLength(10)
      expect(messages.data.every((item) => item.subtype === 'chat')).toBe(true)
      expect(
        messages.data.every((item) => item.conversation_id === addressId)
      ).toBe(true)
    })

    it('Should return 3 adresses chat messages only', async () => {
      ;(httpClient.fetch as jest.Mock).mockResolvedValue({
        body: {
          data: [
            { subtype: 'log', conversation_id: 'abc' },
            { subtype: 'chat', conversation_id: 'abc' },
            { subtype: 'chat', conversation_id: 'abc' },
            { subtype: 'chat', conversation_id: 'xyz' },
          ],
          links: {
            next: 'http://next.url',
            prev: 'http://prev.url',
          },
        },
      })

      const addressId = 'abc'
      const messages = await conversation.getChatMessages({
        addressId,
        pageSize: 3,
      })

      expect(messages.data).toHaveLength(3)
<<<<<<< HEAD
      expect(mock_getAddressSpy).toHaveBeenCalledTimes(0) // messages without from_address_id should not try to resolve the address
=======
      expect(mock_getAddressSpy).toHaveBeenCalledTimes(3)
>>>>>>> fcfc862c

      expect(messages.data.every((item) => item.subtype === 'chat')).toBe(true)
      expect(
        messages.data.every((item) => item.conversation_id === addressId)
      ).toBe(true)
    })

    it('Should return 3 adresss chat messages only', async () => {
      let count = 0
      ;(httpClient.fetch as jest.Mock).mockImplementation(() => {
        ++count
        return {
          body: {
            data: [
              { subtype: 'log', conversation_id: 'abc' },
              {
                subtype: 'chat',
                conversation_id: 'abc',
                from_address_id: 'fa1',
              },
              {
                subtype: 'chat',
                conversation_id: 'xyz',
                from_address_id: 'fa1',
              },
            ],
            links: {
              next: count < 3 ? 'http://next.url' : undefined,
              prev: count < 3 ? 'http://prev.url' : undefined,
            },
          },
        }
      })

      const addressId = 'abc'
      const messages = await conversation.getChatMessages({ addressId })

      expect(messages.data).toHaveLength(3)
<<<<<<< HEAD
      expect(mock_getAddressSpy).toHaveBeenCalledTimes(1) // since all messages are from same address
=======
      expect(mock_getAddressSpy).toHaveBeenCalledTimes(3)
>>>>>>> fcfc862c

      expect(messages.data.every((item) => item.subtype === 'chat')).toBe(true)
      expect(
        messages.data.every((item) => item.conversation_id === addressId)
      ).toBe(true)
    })

    it('should get only address chat event', async () => {
      const mockCallback = jest.fn()
      const addressId = 'abc'
      await conversation.subscribeChatMessages({
        addressId,
        onMessage: mockCallback,
      })

      const valid = {
        type: 'message',
        subtype: 'chat',
        conversation_id: 'abc',
        text: 'text',
      }
      //@ts-expect-error
      conversation.handleEvent(valid)
      //@ts-expect-error
      conversation.handleEvent({
        type: 'message',
        subtype: 'chat',
        conversation_id: 'xyz',
        text: 'text',
      })
      //@ts-expect-error
      conversation.handleEvent({
        type: 'message',
        subtype: 'log',
        conversation_id: 'abc',
      })

      expect(mockCallback).toHaveBeenCalledWith(valid)
    })

    it('should register the chat callback', async () => {
      const addressId = 'abc'
      const mockCallback = jest.fn()
      await conversation.subscribeChatMessages({
        addressId,
        onMessage: mockCallback,
      })

      expect(conversation['chatSubscriptions'][addressId]).toContain(
        mockCallback
      )
    })

    it('should cancel the correct chat subscription', async () => {
      const mockCallback1 = jest.fn()
      const mockCallback2 = jest.fn()
      const mockCallback3 = jest.fn()
      const addressId1 = 'abc'
      const addressId2 = 'xyz'
      await conversation.subscribeChatMessages({
        addressId: addressId1,
        onMessage: mockCallback1,
      })
      const subscription2 = await conversation.subscribeChatMessages({
        addressId: addressId1,
        onMessage: mockCallback2,
      })
      await conversation.subscribeChatMessages({
        addressId: addressId2,
        onMessage: mockCallback3,
      })

      expect(conversation['chatSubscriptions'][addressId1]).toContain(
        mockCallback1
      )
      expect(conversation['chatSubscriptions'][addressId1]).toContain(
        mockCallback2
      )
      expect(conversation['chatSubscriptions'][addressId1]).not.toContain(
        mockCallback3
      )
      expect(conversation['chatSubscriptions'][addressId2]).toContain(
        mockCallback3
      )

      const eventForAddressId1 = {
        conversation_id: addressId1,
        conversation_name: 'test_conversation_name',
        details: {},
        hidden: false,
        id: 'test_id',
        kind: 'test_kind',
        metadata: {},
        subtype: 'chat',
        type: 'message',
        text: 'test_text',
        ts: 1,
        user_id: 'test_user_id',
        user_name: 'test_user_name',
        address_id: 'text_address_id',
        from_address_id: 'test_from_address_id',
      }
      conversation.handleEvent(eventForAddressId1)

      conversation.handleEvent({
        ...eventForAddressId1,
        conversation_id: 'different_id',
        subtype: 'chat',
        type: 'message',
        address_id: '',
        from_address_id: '',
      })

      conversation.handleEvent({
        ...eventForAddressId1,
        conversation_id: 'abc',
        subtype: 'log',
        type: 'message',
        address_id: '',
        from_address_id: '',
      })

      expect(mockCallback1).toHaveBeenCalledWith(eventForAddressId1)
      expect(mockCallback1).toHaveBeenCalledTimes(1)
      expect(mockCallback2).toHaveBeenCalledWith(eventForAddressId1)
      expect(mockCallback2).toHaveBeenCalledTimes(1)
      expect(mockCallback3).not.toHaveBeenCalledWith(eventForAddressId1)
      expect(mockCallback3).toHaveBeenCalledTimes(0)

      subscription2.unsubscribe()
      conversation.handleEvent(eventForAddressId1)

      expect(mockCallback1).toHaveBeenCalledTimes(2)
      expect(mockCallback2).toHaveBeenCalledTimes(1)
      expect(mockCallback3).toHaveBeenCalledTimes(0)
    })

    describe('user_name cache', () => {
      beforeEach(() => {
        jest.useFakeTimers()
      })

      afterEach(() => {
        jest.useRealTimers()
        jest.clearAllMocks()
      })

      it('Should not fetch new values if cache not expired', async () => {
        ;(httpClient.fetch as jest.Mock).mockResolvedValue({
          body: {
            data: [
              { subtype: 'log', conversation_id: 'abc' },
              {
                subtype: 'chat',
                conversation_id: 'abc',
                from_address_id: 'fa1',
              },
              {
                subtype: 'chat',
                conversation_id: 'abc',
                from_address_id: 'fa1',
              },
              {
                subtype: 'chat',
                conversation_id: 'abc',
                from_address_id: 'fa1',
              },
              {
                subtype: 'chat',
                conversation_id: 'xyz',
                from_address_id: 'fa1',
              },
            ],
            links: {
              next: 'http://next.url',
              prev: 'http://prev.url',
            },
          },
        })

        let username = await (conversation as any).lookupUsername('abc')()
        expect(username).toEqual(displayName)
        expect(mock_getAddressSpy).toHaveBeenCalledTimes(1)

        username = await (conversation as any).lookupUsername('abc')()
        expect(username).toEqual(displayName)
        expect(mock_getAddressSpy).toHaveBeenCalledTimes(1)

        jest.advanceTimersByTime(1000 * 60 * 2)

        username = await (conversation as any).lookupUsername('abc')()
        expect(username).toEqual(displayName)
        expect(mock_getAddressSpy).toHaveBeenCalledTimes(1)
      })

      it('Should fetch new values after cache not expired', async () => {
        ;(httpClient.fetch as jest.Mock).mockResolvedValue({
          body: {
            data: [
              { subtype: 'log', conversation_id: 'abc' },
              {
                subtype: 'chat',
                conversation_id: 'abc',
                from_address_id: 'fa1',
              },
              {
                subtype: 'chat',
                conversation_id: 'abc',
                from_address_id: 'fa1',
              },
              {
                subtype: 'chat',
                conversation_id: 'abc',
                from_address_id: 'fa1',
              },
              {
                subtype: 'chat',
                conversation_id: 'xyz',
                from_address_id: 'fa1',
              },
            ],
            links: {
              next: 'http://next.url',
              prev: 'http://prev.url',
            },
          },
        })

        let username = await (conversation as any).lookupUsername('abc')()
        expect(username).toEqual(displayName)
        expect(mock_getAddressSpy).toHaveBeenCalledTimes(1)

        username = await (conversation as any).lookupUsername('abc')()
        expect(username).toEqual(displayName)
        expect(mock_getAddressSpy).toHaveBeenCalledTimes(1)

        jest.advanceTimersByTime(1000 * 60 * 3 + 1)

        username = await (conversation as any).lookupUsername('abc')()
        expect(username).toEqual(displayName)
        expect(mock_getAddressSpy).toHaveBeenCalledTimes(2)

        username = await (conversation as any).lookupUsername('abc')()
        expect(username).toEqual(displayName)
        expect(mock_getAddressSpy).toHaveBeenCalledTimes(2)

        jest.advanceTimersByTime(1000 * 60 * 2)

        username = await (conversation as any).lookupUsername('abc')()
        expect(username).toEqual(displayName)
        expect(mock_getAddressSpy).toHaveBeenCalledTimes(2)
      })
    })
  })

  describe('getChatMessages', () => {
    beforeEach(() => {
      httpClient.getAddress = jest
        .fn()
        .mockImplementation(({ id }) =>
          Promise.resolve({ display_name: `User-${id}` })
        )
    })

    it('should preserve extra messages with pagination', async () => {
      const page1 = {
        data: [
          {
            conversation_id: 'address1',
            subtype: 'chat',
            from_address_id: '1',
          },
          {
            conversation_id: 'address1',
            subtype: 'log',
            from_address_id: '2',
          },
          {
            conversation_id: 'address1',
            subtype: 'chat',
            from_address_id: '3',
          },
        ],
        hasNext: true,
        hasPrev: false,
        nextPage: jest.fn(),
        prevPage: jest.fn(),
        self: jest.fn(),
        firstPage: jest.fn(),
      }

      const page2 = {
        data: [
          {
            conversation_id: 'address1',
            subtype: 'chat',
            from_address_id: '4',
          },
          {
            conversation_id: 'address1',
            subtype: 'chat',
            from_address_id: '5',
          },
        ],
        hasNext: false,
        hasPrev: true,
        nextPage: jest.fn(),
        prevPage: jest.fn(),
        self: jest.fn(),
        firstPage: jest.fn(),
      }

      ;(page1.nextPage as jest.Mock).mockResolvedValue(page2)
      conversation.getConversationMessages = jest.fn().mockResolvedValue(page1)

      const result = await conversation.getChatMessages({
        addressId: 'address1',
        pageSize: 3,
      })

      expect(result.data).toHaveLength(3)
      expect(result.data[0].from_address_id).toBe('1')
      expect(result.data[1].from_address_id).toBe('3')
      expect(result.data[2].from_address_id).toBe('4')
      expect(result.hasNext).toBe(true)

      const nextResult = await result.nextPage()
      expect(nextResult?.data).toHaveLength(1)
      expect(nextResult?.data[0].from_address_id).toBe('5')
    })
  })
})<|MERGE_RESOLUTION|>--- conflicted
+++ resolved
@@ -371,12 +371,7 @@
       const messages = await conversation.getChatMessages({ addressId })
 
       expect(messages.data).toHaveLength(10)
-<<<<<<< HEAD
       expect(mock_getAddressSpy).toHaveBeenCalledTimes(1) // since all message are from same address
-
-=======
-      expect(mock_getAddressSpy).toHaveBeenCalledTimes(10)
->>>>>>> fcfc862c
       expect(messages.data.every((item) => item.subtype === 'chat')).toBe(true)
       expect(
         messages.data.every((item) => item.conversation_id === addressId)
@@ -408,11 +403,9 @@
       let messages = await conversation.getChatMessages({ addressId })
 
       expect(messages.data).toHaveLength(10)
-<<<<<<< HEAD
+
       expect(mock_getAddressSpy).toHaveBeenCalledTimes(3) // since we have 3 distinct from
-=======
-      expect(mock_getAddressSpy).toHaveBeenCalledTimes(10)
->>>>>>> fcfc862c
+
 
       expect(messages.data.every((item) => item.subtype === 'chat')).toBe(true)
       expect(
@@ -451,11 +444,8 @@
       })
 
       expect(messages.data).toHaveLength(3)
-<<<<<<< HEAD
       expect(mock_getAddressSpy).toHaveBeenCalledTimes(0) // messages without from_address_id should not try to resolve the address
-=======
-      expect(mock_getAddressSpy).toHaveBeenCalledTimes(3)
->>>>>>> fcfc862c
+
 
       expect(messages.data.every((item) => item.subtype === 'chat')).toBe(true)
       expect(
@@ -494,11 +484,9 @@
       const messages = await conversation.getChatMessages({ addressId })
 
       expect(messages.data).toHaveLength(3)
-<<<<<<< HEAD
+
       expect(mock_getAddressSpy).toHaveBeenCalledTimes(1) // since all messages are from same address
-=======
-      expect(mock_getAddressSpy).toHaveBeenCalledTimes(3)
->>>>>>> fcfc862c
+
 
       expect(messages.data.every((item) => item.subtype === 'chat')).toBe(true)
       expect(
