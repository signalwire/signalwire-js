--- conflicted
+++ resolved
@@ -55,31 +55,26 @@
           last_message_at: Date.now(),
           created_at: Date.now(),
           metadata: {},
-          name: 'convo 1'
-        }, 
+          name: 'convo 1',
+        },
         {
           id: uuid(),
           last_message_at: Date.now(),
           created_at: Date.now(),
           metadata: {},
-          name: 'convo 2'
-        }
+          name: 'convo 2',
+        },
       ]
       ;(httpClient.fetch as jest.Mock).mockResolvedValue({
         body: { data: conversations, links: {} },
       })
 
       const result = await conversation.getConversations()
-<<<<<<< HEAD
-      result.data.forEach((item) => {
+      result.data.forEach((item, index) => {
         expect(item).toBeInstanceOf(ConversationAPI)
-      })
-=======
-      expect(result.data[0].id).toEqual(conversations[0].id)
-      expect(result.data[0].name).toEqual(conversations[0].name)
-      expect(result.data[1].id).toEqual(conversations[1].id)
-      expect(result.data[1].name).toEqual(conversations[1].name)
->>>>>>> 3a37e0a9
+        expect(item.id).toEqual(conversations[index].id)
+        expect(item.name).toEqual(conversations[index].name)
+      })
       expect(result.hasNext).toBe(false)
       expect(result.hasPrev).toBe(false)
       expect(httpClient.fetch).toHaveBeenCalledWith(
