--- conflicted
+++ resolved
@@ -49,53 +49,6 @@
   private _member?: RoomSessionMember
   private _lastLayoutEvent: VideoLayoutChangedEventParams
 
-<<<<<<< HEAD
-  protected initWorker() {
-    /**
-     * The unified eventing or CallFabric worker creates/stores member instances in the instance map
-     * For now, the member instances are only required in the CallFabric SDK
-     * It also handles `call.*` events
-     */
-    this.runWorker('callFabricWorker', {
-      worker: callFabricWorker,
-    })
-  }
-
-  override async hangup(id?: string | undefined): Promise<void> {
-    this._self = undefined
-    this._member = undefined
-    const result = await super.hangup(id)
-    return result
-  }
-
-  async start() {
-    return new Promise<void>(async (resolve, reject) => {
-      try {
-        this.once('room.subscribed', () => resolve())
-
-        await this.join()
-      } catch (error) {
-        this.logger.error('WSClient call start', error)
-        reject(error)
-      }
-    })
-  }
-
-  /** @internal */
-  override async resume() {
-    this.logger.warn(`[resume] Call ${this.id}`)
-    if (this.peer?.instance) {
-      const { connectionState } = this.peer.instance
-      this.logger.debug(
-        `[resume] connectionState for ${this.id} is '${connectionState}'`
-      )
-      if (['closed', 'failed', 'disconnected'].includes(connectionState)) {
-        this.resuming = true
-        this.peer.restartIce()
-      }
-    }
-  }
-
   get selfMember(): RoomSessionMember|undefined {
     return this._self
   }
@@ -110,10 +63,6 @@
 
    get member(): RoomSessionMember {
     return this._member!
-=======
-  get selfMember() {
-    return this.callSegments[0]?.member
->>>>>>> 7130138f
   }
 
   override get memberId() {
