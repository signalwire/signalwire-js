import {
  BaseComponentOptions,
  connect,
  ExecuteExtendedOptions,
  JSONRPCMethod,
  VideoMemberEntity,
  Rooms,
<<<<<<< HEAD
  RoomSessionMember,
=======
  BaseRPCResult,
>>>>>>> dd0c693f
} from '@signalwire/core'
import {
  BaseRoomSession,
  RoomSessionConnection,
  RoomSessionObjectEventsHandlerMapping,
} from '../BaseRoomSession'
import { callFabricWorker } from './workers'
import {
  MemberCommandWithVolumeParams,
  MemberCommandWithValueParams,
} from '../video'
import { BaseConnection } from '@signalwire/webrtc'

interface ExecuteActionParams {
  method: JSONRPCMethod
  extraParams?: Record<string, any>
}

interface ExecuteMemberActionParams extends ExecuteActionParams {
  channel?: 'audio' | 'video'
  memberId?: string
}

type CallFabricBaseRoomSession = Omit<
  BaseRoomSession<CallFabricRoomSessionConnection>,
  'join'
>

export interface CallFabricRoomSession extends CallFabricBaseRoomSession {
  start: CallFabricRoomSessionConnection['start']
  answer: BaseConnection<CallFabricRoomSession>['answer']
  hangup: RoomSessionConnection['hangup']
}

export class CallFabricRoomSessionConnection extends RoomSessionConnection {
  private _self?: RoomSessionMember
  private _member?: RoomSessionMember

  protected initWorker() {
    /**
     * The unified eventing or CallFabric worker creates/stores member instances in the instance map
     * For now, the member instances are only required in the CallFabric SDK
     * It also handles `call.*` events
     */
    this.runWorker('callFabricWorker', {
      worker: callFabricWorker,
    })
  }

  override async hangup(id?: string | undefined): Promise<void> {
    this._self = undefined
    this._member = undefined
    const result = await super.hangup(id)
    this.destroy()
    return result
  }

  async start() {
    return new Promise<void>(async (resolve, reject) => {
      try {
        this.once('room.subscribed', () => resolve())

        await this.join()
      } catch (error) {
        this.logger.error('WSClient call start', error)
        reject(error)
      }
    })
  }

  /** @internal */
  override async resume() {
    this.logger.warn(`[resume] Call ${this.id}`)
    if (this.peer?.instance) {
      const { connectionState } = this.peer.instance
      this.logger.debug(
        `[resume] connectionState for ${this.id} is '${connectionState}'`
      )
      if (['closed', 'failed', 'disconnected'].includes(connectionState)) {
        this.resuming = true
        this.peer.restartIce()
      }
    }
  }

  get selfMember(): RoomSessionMember|undefined {
    return this._self
  }

  set selfMember(member: RoomSessionMember|undefined) {
    this._self = member
  }

  set member(member: RoomSessionMember) {
    this._member = member
  }

  override get memberId() {
    return this._member?.memberId
  }

  private executeAction<
    InputType,
    OutputType = InputType,
<<<<<<< HEAD
    ParamsType extends Rooms.RoomMethodParams = Rooms.RoomMethodParams
  >(
    params: ExecuteActionParams,
    options: ExecuteExtendedOptions<InputType, OutputType, ParamsType> = {}
  ) {
    const { method, extraParams = {} } = params

    return this.execute<InputType, OutputType, ParamsType>(
      {
        method,
        params: {
          self: {
            member_id: this.selfMember?.id,
            call_id: this.selfMember?.callId,
            node_id: this.selfMember?.nodeId,
          },
          ...extraParams,
        },
      },
      options
    )
  }

  private executeMemberAction<
    InputType,
    OutputType,
=======
>>>>>>> dd0c693f
    ParamsType extends Rooms.RoomMemberMethodParams = Rooms.RoomMemberMethodParams
  >(
    params: ExecuteMemberActionParams,
    options: ExecuteExtendedOptions<InputType, OutputType, ParamsType> = {}
  ) {
    const { method, channel, memberId, extraParams = {} } = params

    // TODO: fix type
    const targetMember = this.instanceMap.get<RoomSessionMember>(memberId!)
      return this.execute<InputType, OutputType, ParamsType>(
      {
        method,
        params: {
          ...(channel && { channels: [channel] }),
          self:  {
            member_id: this.selfMember?.id,
            call_id: this.selfMember?.callId,
            node_id: this.selfMember?.nodeId,
          },
          target: {
            member_id: targetMember.id,
            call_id: targetMember.callId,
            node_id: targetMember.nodeId,
          },
          ...extraParams,
        },
      },
      options
    )
  }

  audioMute(params: Rooms.RoomMemberMethodParams) {
    return this.executeAction<BaseRPCResult>({
      method: 'call.mute',
      channel: 'audio',
      memberId: params?.memberId,
    })
  }

  audioUnmute(params: Rooms.RoomMemberMethodParams) {
    return this.executeAction<BaseRPCResult>({
      method: 'call.unmute',
      channel: 'audio',
      memberId: params?.memberId,
    })
  }

  videoMute(params: Rooms.RoomMemberMethodParams) {
    return this.executeAction<BaseRPCResult>({
      method: 'call.mute',
      channel: 'video',
      memberId: params?.memberId,
    })
  }

  videoUnmute(params: Rooms.RoomMemberMethodParams) {
    return this.executeAction<BaseRPCResult>({
      method: 'call.unmute',
      channel: 'video',
      memberId: params?.memberId,
    })
  }

  deaf(params: Rooms.RoomMemberMethodParams) {
    return this.executeAction<BaseRPCResult>({
      method: 'call.deaf',
      memberId: params?.memberId,
    })
  }

  undeaf(params: Rooms.RoomMemberMethodParams) {
    return this.executeAction<BaseRPCResult>({
      method: 'call.undeaf',
      memberId: params?.memberId,
    })
  }

  getLayouts() {
    return this.executeAction<{ layouts: string[] }>(
      {
        method: 'call.layout.list',
      },
      {
        transformResolve: (payload) => ({
          layouts: payload.layouts,
        }),
      }
    )
  }

  getMembers() {
    return this.executeAction<{ members: VideoMemberEntity[] }>(
      {
        method: 'call.member.list',
      },
      {
        transformResolve: (payload) => ({
          members: payload.members,
        }),
      }
    )
  }

  removeMember(params: Required<Rooms.RoomMemberMethodParams>) {
    if (!params?.memberId) {
      throw new TypeError('Invalid or missing "memberId" argument')
    }
    return this.executeAction<BaseRPCResult>({
      method: 'call.member.remove',
      memberId: params.memberId,
    })
  }

  setLayout(params: { name: string }) {
    const extraParams = {
      layout: params?.name,
    }
    return this.executeAction<BaseRPCResult>({
      method: 'call.layout.set',
      extraParams,
    })
  }

  setInputVolume(params: MemberCommandWithVolumeParams) {
    return this.executeAction<BaseRPCResult>({
      method: 'call.microphone.volume.set',
      memberId: params?.memberId,
      extraParams: {
        volume: params?.volume,
      },
    })
  }

  setOutputVolume(params: MemberCommandWithVolumeParams) {
    return this.executeAction<BaseRPCResult>({
      method: 'video.member.set_output_volume',
      memberId: params?.memberId,
      extraParams: {
        volume: params?.volume,
      },
    })
  }

  setInputSensitivity(params: MemberCommandWithValueParams) {
    return this.executeAction<BaseRPCResult>({
      method: 'call.microphone.sensitivity.set',
      memberId: params?.memberId,
      extraParams: {
        value: params?.value,
      },
    })
  }
}

export const createCallFabricRoomSessionObject = (
  params: BaseComponentOptions
): CallFabricRoomSession => {
  const room = connect<
    RoomSessionObjectEventsHandlerMapping,
    CallFabricRoomSessionConnection,
    CallFabricRoomSession
  >({
    store: params.store,
    customSagas: params.customSagas,
    Component: CallFabricRoomSessionConnection,
  })(params)

  return room
}<|MERGE_RESOLUTION|>--- conflicted
+++ resolved
@@ -5,11 +5,8 @@
   JSONRPCMethod,
   VideoMemberEntity,
   Rooms,
-<<<<<<< HEAD
+  BaseRPCResult,
   RoomSessionMember,
-=======
-  BaseRPCResult,
->>>>>>> dd0c693f
 } from '@signalwire/core'
 import {
   BaseRoomSession,
@@ -114,35 +111,6 @@
   private executeAction<
     InputType,
     OutputType = InputType,
-<<<<<<< HEAD
-    ParamsType extends Rooms.RoomMethodParams = Rooms.RoomMethodParams
-  >(
-    params: ExecuteActionParams,
-    options: ExecuteExtendedOptions<InputType, OutputType, ParamsType> = {}
-  ) {
-    const { method, extraParams = {} } = params
-
-    return this.execute<InputType, OutputType, ParamsType>(
-      {
-        method,
-        params: {
-          self: {
-            member_id: this.selfMember?.id,
-            call_id: this.selfMember?.callId,
-            node_id: this.selfMember?.nodeId,
-          },
-          ...extraParams,
-        },
-      },
-      options
-    )
-  }
-
-  private executeMemberAction<
-    InputType,
-    OutputType,
-=======
->>>>>>> dd0c693f
     ParamsType extends Rooms.RoomMemberMethodParams = Rooms.RoomMemberMethodParams
   >(
     params: ExecuteMemberActionParams,
