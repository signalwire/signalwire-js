import {
  BaseComponentOptions,
  connect,
  ExecuteExtendedOptions,
  JSONRPCMethod,
  VideoMemberEntity,
  Rooms,
  VideoLayoutChangedEventParams,
  BaseRPCResult,
  RoomSessionMember,
} from '@signalwire/core'
import {
  BaseRoomSession,
  RoomSessionConnection,
  RoomSessionObjectEventsHandlerMapping,
} from '../BaseRoomSession'
import { callFabricWorker } from './workers'
import {
  MemberCommandWithVolumeParams,
  MemberCommandWithValueParams,
} from '../video'
import { BaseConnection } from '@signalwire/webrtc'

interface ExecuteActionParams {
  method: JSONRPCMethod
  extraParams?: Record<string, any>
}

interface ExecuteMemberActionParams extends ExecuteActionParams {
  channel?: 'audio' | 'video'
  memberId?: string
}

type CallFabricBaseRoomSession = Omit<
  BaseRoomSession<CallFabricRoomSessionConnection>,
  'join'
>

export interface CallFabricRoomSession extends CallFabricBaseRoomSession {
  start: CallFabricRoomSessionConnection['start']
  answer: BaseConnection<CallFabricRoomSession>['answer']
  hangup: RoomSessionConnection['hangup']
}

export class CallFabricRoomSessionConnection extends RoomSessionConnection {
<<<<<<< HEAD
  private _self?: RoomSessionMember
  private _member?: RoomSessionMember
=======
  private _lastLayoutEvent: VideoLayoutChangedEventParams
>>>>>>> 1b19e737

  protected initWorker() {
    /**
     * The unified eventing or CallFabric worker creates/stores member instances in the instance map
     * For now, the member instances are only required in the CallFabric SDK
     * It also handles `call.*` events
     */
    this.runWorker('callFabricWorker', {
      worker: callFabricWorker,
    })
  }

  override async hangup(id?: string | undefined): Promise<void> {
    this._self = undefined
    this._member = undefined
    const result = await super.hangup(id)
    return result
  }

  async start() {
    return new Promise<void>(async (resolve, reject) => {
      try {
        this.once('room.subscribed', () => resolve())

        await this.join()
      } catch (error) {
        this.logger.error('WSClient call start', error)
        reject(error)
      }
    })
  }

  /** @internal */
  override async resume() {
    this.logger.warn(`[resume] Call ${this.id}`)
    if (this.peer?.instance) {
      const { connectionState } = this.peer.instance
      this.logger.debug(
        `[resume] connectionState for ${this.id} is '${connectionState}'`
      )
      if (['closed', 'failed', 'disconnected'].includes(connectionState)) {
        this.resuming = true
        this.peer.restartIce()
      }
    }
  }

  get selfMember(): RoomSessionMember|undefined {
    return this._self
  }

  set selfMember(member: RoomSessionMember|undefined) {
    this._self = member
  }

<<<<<<< HEAD
  set member(member: RoomSessionMember) {
    this._member = member
  }

  override get memberId() {
    return this._member?.memberId
=======
  set lastLayoutEvent(event: any) {
    this._lastLayoutEvent = event
  }

  get lastLayoutEvent() {
    return this._lastLayoutEvent
  }

  private isSelfMember(id: string) {
    return (
      this.callSegments.findIndex((segment) => segment.memberId === id) > -1
    )
>>>>>>> 1b19e737
  }

  private executeAction<
    InputType,
    OutputType = InputType,
    ParamsType extends Rooms.RoomMemberMethodParams = Rooms.RoomMemberMethodParams
  >(
    params: ExecuteMemberActionParams,
    options: ExecuteExtendedOptions<InputType, OutputType, ParamsType> = {}
  ) {
    const { method, channel, memberId, extraParams = {} } = params

    // TODO: fix type
    const targetMember = this.instanceMap.get<RoomSessionMember>(memberId!)
      return this.execute<InputType, OutputType, ParamsType>(
      {
        method,
        params: {
          ...(channel && { channels: [channel] }),
          self:  {
            member_id: this.selfMember?.id,
            call_id: this.selfMember?.callId,
            node_id: this.selfMember?.nodeId,
          },
          target: {
            member_id: targetMember.id,
            call_id: targetMember.callId,
            node_id: targetMember.nodeId,
          },
          ...extraParams,
        },
      },
      options
    )
  }

  audioMute(params: Rooms.RoomMemberMethodParams) {
    return this.executeAction<BaseRPCResult>({
      method: 'call.mute',
      channel: 'audio',
      memberId: params?.memberId,
    })
  }

  audioUnmute(params: Rooms.RoomMemberMethodParams) {
    return this.executeAction<BaseRPCResult>({
      method: 'call.unmute',
      channel: 'audio',
      memberId: params?.memberId,
    })
  }

  videoMute(params: Rooms.RoomMemberMethodParams) {
    return this.executeAction<BaseRPCResult>({
      method: 'call.mute',
      channel: 'video',
      memberId: params?.memberId,
    })
  }

  videoUnmute(params: Rooms.RoomMemberMethodParams) {
    return this.executeAction<BaseRPCResult>({
      method: 'call.unmute',
      channel: 'video',
      memberId: params?.memberId,
    })
  }

  deaf(params: Rooms.RoomMemberMethodParams) {
    return this.executeAction<BaseRPCResult>({
      method: 'call.deaf',
      memberId: params?.memberId,
    })
  }

  undeaf(params: Rooms.RoomMemberMethodParams) {
    return this.executeAction<BaseRPCResult>({
      method: 'call.undeaf',
      memberId: params?.memberId,
    })
  }

  getLayouts() {
    return this.executeAction<{ layouts: string[] }>(
      {
        method: 'call.layout.list',
      },
      {
        transformResolve: (payload) => ({
          layouts: payload.layouts,
        }),
      }
    )
  }

  getMembers() {
    return this.executeAction<{ members: VideoMemberEntity[] }>(
      {
        method: 'call.member.list',
      },
      {
        transformResolve: (payload) => ({
          members: payload.members,
        }),
      }
    )
  }

  removeMember(params: Required<Rooms.RoomMemberMethodParams>) {
    if (!params?.memberId) {
      throw new TypeError('Invalid or missing "memberId" argument')
    }
    return this.executeAction<BaseRPCResult>({
      method: 'call.member.remove',
      memberId: params.memberId,
    })
  }

  setLayout(params: { name: string }) {
    const extraParams = {
      layout: params?.name,
    }
    return this.executeAction<BaseRPCResult>({
      method: 'call.layout.set',
      extraParams,
    })
  }

  setInputVolume(params: MemberCommandWithVolumeParams) {
    return this.executeAction<BaseRPCResult>({
      method: 'call.microphone.volume.set',
      memberId: params?.memberId,
      extraParams: {
        volume: params?.volume,
      },
    })
  }

  setOutputVolume(params: MemberCommandWithVolumeParams) {
    return this.executeAction<BaseRPCResult>({
      method: 'video.member.set_output_volume',
      memberId: params?.memberId,
      extraParams: {
        volume: params?.volume,
      },
    })
  }

  setInputSensitivity(params: MemberCommandWithValueParams) {
    return this.executeAction<BaseRPCResult>({
      method: 'call.microphone.sensitivity.set',
      memberId: params?.memberId,
      extraParams: {
        value: params?.value,
      },
    })
  }
}

export const createCallFabricRoomSessionObject = (
  params: BaseComponentOptions
): CallFabricRoomSession => {
  const room = connect<
    RoomSessionObjectEventsHandlerMapping,
    CallFabricRoomSessionConnection,
    CallFabricRoomSession
  >({
    store: params.store,
    customSagas: params.customSagas,
    Component: CallFabricRoomSessionConnection,
  })(params)

  return room
}<|MERGE_RESOLUTION|>--- conflicted
+++ resolved
@@ -43,12 +43,9 @@
 }
 
 export class CallFabricRoomSessionConnection extends RoomSessionConnection {
-<<<<<<< HEAD
   private _self?: RoomSessionMember
   private _member?: RoomSessionMember
-=======
   private _lastLayoutEvent: VideoLayoutChangedEventParams
->>>>>>> 1b19e737
 
   protected initWorker() {
     /**
@@ -104,27 +101,20 @@
     this._self = member
   }
 
-<<<<<<< HEAD
   set member(member: RoomSessionMember) {
     this._member = member
   }
 
   override get memberId() {
     return this._member?.memberId
-=======
+  }
+
   set lastLayoutEvent(event: any) {
     this._lastLayoutEvent = event
   }
 
   get lastLayoutEvent() {
     return this._lastLayoutEvent
-  }
-
-  private isSelfMember(id: string) {
-    return (
-      this.callSegments.findIndex((segment) => segment.memberId === id) > -1
-    )
->>>>>>> 1b19e737
   }
 
   private executeAction<
