--- conflicted
+++ resolved
@@ -1,15 +1,12 @@
 import {
   BaseComponentOptions,
+  BaseRPCResult,
   connect,
   ExecuteExtendedOptions,
   JSONRPCMethod,
   VideoMemberEntity,
   Rooms,
-<<<<<<< HEAD
   VideoRoomSubscribedEventParams,
-=======
-  BaseRPCResult,
->>>>>>> dd0c693f
 } from '@signalwire/core'
 import {
   BaseRoomSession,
