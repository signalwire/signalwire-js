--- conflicted
+++ resolved
@@ -7,14 +7,9 @@
   VideoMemberEntity,
   Rooms,
   VideoLayoutChangedEventParams,
-<<<<<<< HEAD
   VideoRoomSubscribedEventParams,
   RoomSessionMember,
   getLogger,
-=======
-  BaseRPCResult,
-  RoomSessionMember,
->>>>>>> 7de79f41
 } from '@signalwire/core'
 import {
   BaseRoomSession,
@@ -55,10 +50,6 @@
 export class CallFabricRoomSessionConnection extends RoomSessionConnection {
   private _self?: RoomSessionMember
   private _member?: RoomSessionMember
-<<<<<<< HEAD
-
-=======
->>>>>>> 7de79f41
   private _lastLayoutEvent: VideoLayoutChangedEventParams
 
   protected initWorker() {
@@ -76,10 +67,6 @@
     this._self = undefined
     this._member = undefined
     const result = await super.hangup(id)
-<<<<<<< HEAD
-    this.destroy()
-=======
->>>>>>> 7de79f41
     return result
   }
 
@@ -174,21 +161,12 @@
 
   get selfMember(): RoomSessionMember|undefined {
     return this._self
-<<<<<<< HEAD
   }
 
   set selfMember(member: RoomSessionMember|undefined) {
     this._self = member
   }
 
-=======
-  }
-
-  set selfMember(member: RoomSessionMember|undefined) {
-    this._self = member
-  }
-
->>>>>>> 7de79f41
   set member(member: RoomSessionMember) {
     this._member = member
   }
@@ -203,12 +181,8 @@
 
   get lastLayoutEvent() {
     return this._lastLayoutEvent
-  } 
-
-<<<<<<< HEAD
-
-=======
->>>>>>> 7de79f41
+  }
+
   private executeAction<
     InputType,
     OutputType = InputType,
