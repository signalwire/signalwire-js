--- conflicted
+++ resolved
@@ -7,7 +7,6 @@
 import { Client } from '../Client'
 import { RoomSession } from '../RoomSession'
 import { createClient } from '../createClient'
-<<<<<<< HEAD
 import { wsClientWorker } from './workers'
 import {
   InboundCallSource,
@@ -15,10 +14,6 @@
   IncomingCallManager,
   IncomingInvite,
 } from './IncomingCallManager'
-=======
-import { wsClientWorker, unifiedEventsWatcher } from './workers'
-import { InboundCallSource, IncomingCallHandlers, IncomingCallManager, IncomingInvite } from './IncomingCallManager'
->>>>>>> 53a4281f
 
 export interface OnlineParams {
   incomingCallHandlers: IncomingCallHandlers
@@ -58,15 +53,10 @@
       unifiedEventing: true,
     })
     this._incomingCallManager = new IncomingCallManager(
-<<<<<<< HEAD
       (payload: IncomingInvite, rootElement: HTMLElement | undefined) =>
         this.buildInboundCall(payload, rootElement),
       (callId: string, nodeId: string) => this.executeVertoBye(callId, nodeId)
     )
-=======
-      (payload: IncomingInvite,rootElement: HTMLElement | undefined) => this.buildInboundCall(payload, rootElement), 
-      (callId: string, nodeId: string) => this.executeVertoBye(callId, nodeId))
->>>>>>> 53a4281f
   }
 
   /** @internal */
@@ -79,12 +69,8 @@
     this.wsClient.runWorker('wsClientWorker', {
       worker: wsClientWorker,
       initialState: {
-<<<<<<< HEAD
         buildInboundCall: (incomingInvite: Omit<IncomingInvite, 'source'>) =>
           this.notifyIncomingInvite('websocket', incomingInvite),
-=======
-        buildInboundCall: (incomingInvite: Omit<IncomingInvite, 'source'>) => this.notifyIncomingInvite('websocket', incomingInvite), 
->>>>>>> 53a4281f
       },
     })
     await this.wsClient.connect()
@@ -119,7 +105,6 @@
           watchMediaPackets: false,
           // watchMediaPacketsTimeout:,
           nodeId: params.nodeId,
-          eventsWatcher: unifiedEventsWatcher,
           disableUdpIceServers: this.options.disableUdpIceServers || false,
           unifiedEventing: true,
         })
@@ -220,7 +205,6 @@
     })
   }
 
-<<<<<<< HEAD
   private notifyIncomingInvite(
     source: InboundCallSource,
     buildCallParams: Omit<IncomingInvite, 'source'>
@@ -228,12 +212,6 @@
     this._incomingCallManager.handleIncomingInvite({
       source,
       ...buildCallParams,
-=======
-  private notifyIncomingInvite(source: InboundCallSource, buildCallParams: Omit<IncomingInvite, 'source'>) {
-    this._incomingCallManager.handleIncomingInvite({
-      source,
-      ...buildCallParams
->>>>>>> 53a4281f
     })
   }
 
@@ -305,13 +283,8 @@
       remoteSdp: sdp,
       prevCallId: callID,
       nodeId,
-<<<<<<< HEAD
       disableUdpIceServers: this.options.disableUdpIceServers || false,
       unifiedEventing: true,
-=======
-      eventsWatcher: unifiedEventsWatcher,
-      disableUdpIceServers: this.options.disableUdpIceServers || false,
->>>>>>> 53a4281f
     })
 
     // WebRTC connection left the room.
@@ -347,11 +320,7 @@
   /**
    * Mark the client as 'online' to receive calls over WebSocket
    */
-<<<<<<< HEAD
   online({ incomingCallHandlers }: OnlineParams) {
-=======
-  online({incomingCallHandlers}: OnlineParams) {
->>>>>>> 53a4281f
     this._incomingCallManager.setNotificationHandlers(incomingCallHandlers)
     // @ts-expect-error
     return this.wsClient.execute({
