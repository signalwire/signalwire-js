--- conflicted
+++ resolved
@@ -8,7 +8,12 @@
 import { RoomSession } from '../RoomSession'
 import { createClient } from '../createClient'
 import { wsClientWorker, unifiedEventsWatcher } from './workers'
-import { InboundCallSource, IncomingCallHandlers, IncomingCallManager, IncomingInvite } from './IncomingCallManager'
+import {
+  InboundCallSource,
+  IncomingCallHandlers,
+  IncomingCallManager,
+  IncomingInvite,
+} from './IncomingCallManager'
 
 export interface OnlineParams {
   incomingCallHandlers: IncomingCallHandlers
@@ -48,8 +53,10 @@
       unifiedEventing: true,
     })
     this._incomingCallManager = new IncomingCallManager(
-      (payload: IncomingInvite,rootElement: HTMLElement | undefined) => this.buildInboundCall(payload, rootElement), 
-      (callId: string, nodeId: string) => this.executeVertoBye(callId, nodeId))
+      (payload: IncomingInvite, rootElement: HTMLElement | undefined) =>
+        this.buildInboundCall(payload, rootElement),
+      (callId: string, nodeId: string) => this.executeVertoBye(callId, nodeId)
+    )
   }
 
   /** @internal */
@@ -62,7 +69,8 @@
     this.wsClient.runWorker('wsClientWorker', {
       worker: wsClientWorker,
       initialState: {
-        buildInboundCall: (incomingInvite: Omit<IncomingInvite, 'source'>) => this.notifyIncomingInvite('websocket', incomingInvite), 
+        buildInboundCall: (incomingInvite: Omit<IncomingInvite, 'source'>) =>
+          this.notifyIncomingInvite('websocket', incomingInvite),
       },
     })
     await this.wsClient.connect()
@@ -82,10 +90,6 @@
         console.log('WSClient dial with:', params)
 
         await this.connect()
-<<<<<<< HEAD
-
-=======
->>>>>>> 8667fdcc
         const call = this.wsClient.rooms.makeRoomObject({
           // audio,
           // video: video === true ? VIDEO_CONSTRAINTS : video,
@@ -205,10 +209,13 @@
     })
   }
 
-  private notifyIncomingInvite(source: InboundCallSource, buildCallParams: Omit<IncomingInvite, 'source'>) {
+  private notifyIncomingInvite(
+    source: InboundCallSource,
+    buildCallParams: Omit<IncomingInvite, 'source'>
+  ) {
     this._incomingCallManager.handleIncomingInvite({
       source,
-      ...buildCallParams
+      ...buildCallParams,
     })
   }
 
@@ -280,8 +287,12 @@
       remoteSdp: sdp,
       prevCallId: callID,
       nodeId,
-      eventsWatcher: unifiedEventsWatcher,
       disableUdpIceServers: this.options.disableUdpIceServers || false,
+    })
+
+    // @ts-expect-error
+    this.wsClient.runWorker('unifiedEventsWatcher', {
+      worker: unifiedEventsWatcher,
     })
 
     // WebRTC connection left the room.
@@ -317,7 +328,7 @@
   /**
    * Mark the client as 'online' to receive calls over WebSocket
    */
-  online({incomingCallHandlers}: OnlineParams) {
+  online({ incomingCallHandlers }: OnlineParams) {
     this._incomingCallManager.setNotificationHandlers(incomingCallHandlers)
     // @ts-expect-error
     return this.wsClient.execute({
