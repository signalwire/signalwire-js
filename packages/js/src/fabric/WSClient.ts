import { type UserOptions, getLogger, VertoSubscribe, VertoBye } from '@signalwire/core'
import { Client } from '../Client'
import { RoomSession } from '../RoomSession'
import { createClient } from '../createClient'
import { wsClientWorker, unifiedEventsWatcher } from './workers'
import { BaseRoomSession } from '../BaseRoomSession'

interface PushNotification {
  encryption_type: 'aes_256_gcm'
  notification_uuid: string
  with_video: 'true' | 'false'
  incoming_caller_name: string
  incoming_caller_id: string
  tag: string
  invite: string
  title: string
  type: 'call_invite'
  iv: string
  version: string
  decrypted: Record<string, any>
}

interface IncomingCallHandlerParams {
  source: 'websocket' | 'pushNotification'
  invite: {
    details: {
      callID: string,
      sdp: string,
      caller_id_name: string,
      caller_id_number: string,
      callee_id_name: string,
      callee_id_number: string,
      display_direction: string,
    }
    accept: ({rootElement}: {rootElement: HTMLElement| undefined}) => Promise<BaseRoomSession<RoomSession>>,
    reject: () => Promise<void>
  }
}

export interface WSClientOptions extends UserOptions {
  /** HTML element in which to display the video stream */
  rootElement?: HTMLElement
  /** Disable ICE UDP transport policy */
  disableUdpIceServers?: boolean
}

export class WSClient {
  private wsClient: Client<RoomSession>
  private logger = getLogger()

  constructor(public options: WSClientOptions) {
    this.wsClient = createClient<RoomSession>({
      host: this.options.host,
      token: this.options.token,
      debug: {
        logWsTraffic: true,
      },
      logLevel: 'debug',
      unifiedEventing: true,
    })
  }

<<<<<<< HEAD
  private _incomingCallHandler(invite: IncomingCallHandlerParams) {
    // TODO apply source filter and fire callback
  }

=======
  /** @internal */
>>>>>>> c8deacef
  get clientApi() {
    return this.wsClient
  }

  async connect() {
    // @ts-ignore
    this.wsClient.runWorker('wsClientWorker', {
      worker: wsClientWorker,
    })
    await this.wsClient.connect()
  }

  disconnect() {
    return this.wsClient.disconnect()
  }

  async dial(params: { to: string; nodeId?: string }) {
    return new Promise(async (resolve, reject) => {
      try {
        console.log('WSClient dial with:', params)

        await this.connect()

        // const {
        //   audio: audioFromConstructor = true,
        //   video: videoFromConstructor = true,
        //   iceServers,
        //   rootElement,
        //   applyLocalVideoOverlay = true,
        //   stopCameraWhileMuted = true,
        //   stopMicrophoneWhileMuted = true,
        //   speakerId,
        //   destinationNumber,
        //   watchMediaPackets,
        //   watchMediaPacketsTimeout,
        //   ...userOptions
        // } = params

        const call = this.wsClient.rooms.makeRoomObject({
          // audio,
          // video: video === true ? VIDEO_CONSTRAINTS : video,
          negotiateAudio: true,
          negotiateVideo: true,
          // iceServers,
          rootElement: this.options.rootElement,
          applyLocalVideoOverlay: true,
          stopCameraWhileMuted: true,
          stopMicrophoneWhileMuted: true,
          // speakerId,
          destinationNumber: params.to,
          watchMediaPackets: false,
          // watchMediaPacketsTimeout:,
          nodeId: params.nodeId,
          eventsWatcher: unifiedEventsWatcher,
          disableUdpIceServers: this.options.disableUdpIceServers || false,
        })

        // WebRTC connection left the room.
        call.once('destroy', () => {
          this.logger.debug('RTC Connection Destroyed')
        })

        this.wsClient.once('session.disconnected', () => {
          this.logger.debug('Session Disconnected')
        })

        // @ts-expect-error
        call.attachPreConnectWorkers()

        // @ts-expect-error
        call.start = () => {
          return new Promise(async (resolve, reject) => {
            try {
              // @ts-expect-error
              call.once('verto.display', () => resolve(call))
              call.once('room.subscribed', () => resolve(call))

              await call.join()
            } catch (error) {
              getLogger().error('WSClient call start', error)

              reject(error)
            }
          })
        }

        resolve(call)
      } catch (error) {
        getLogger().error('WSClient dial', error)

        reject(error)
      }
    })
  }

  handlePushNotification(payload: PushNotification) {
    return new Promise(async (resolve, reject) => {
      const { decrypted, type } = payload
      if (type !== 'call_invite') {
        this.logger.warn('Unknown notification type', payload)
        return
      }
      this.logger.debug('handlePushNotification', payload)
      const { params: jsonrpc, node_id: nodeId } = decrypted
      const {
        params: {
          callID,
          sdp,
          caller_id_name,
          caller_id_number,
          callee_id_name,
          callee_id_number,
          display_direction,
        },
      } = jsonrpc
      this.logger.debug('handlePushNotification data', {
        callID,
        sdp,
        caller_id_name,
        caller_id_number,
        callee_id_name,
        callee_id_number,
        display_direction,
      })
      try {
        // Connect the client first
        await this.connect()

        // Catch the error temporarly
        try {
          // Send verto.subscribe
          await this.executeVertoSubscribe(callID, nodeId)
        } catch (error) {
          this.logger.warn('Verto Subscribe', error)
        }

        const roomBuilder = async (rootElement: HTMLElement | undefined) => {
          const call = this.wsClient.rooms.makeRoomObject({
            //   ^?
            negotiateAudio: true,
            negotiateVideo: true,
            rootElement: rootElement,
            applyLocalVideoOverlay: true,
            stopCameraWhileMuted: true,
            stopMicrophoneWhileMuted: true,
            // speakerId,
            watchMediaPackets: false,
            // watchMediaPacketsTimeout:,

            remoteSdp: sdp,
            prevCallId: callID,
            nodeId,
          })

          // WebRTC connection left the room.
          call.once('destroy', () => {
            getLogger().debug('RTC Connection Destroyed')
          })

          // @ts-expect-error
          call.attachPreConnectWorkers()

          // // @ts-expect-error
          // call.attachOnSubscribedWorkers(payload)

          // @ts-expect-error
          await call.answer();

          return call
        }

        const reject = () => {
          return this._executeVertoBye(callID, nodeId)
        }

        this._incomingCallHandler({source: 'pushNotification', invite: {
          details: {
            callID,
            sdp,
            caller_id_name,
            caller_id_number,
            callee_id_name,
            callee_id_number,
            display_direction
          },
          accept: ({rootElement}: {rootElement: HTMLElement| undefined}) => roomBuilder(rootElement),
          reject: () => reject()
          }
        })
        resolve({ resultType: 'inboundCall'})
      } catch (error) {
        reject(error)
      }
    })
  }

  private async _executeVertoBye(callId: string, nodeId: string) {
    try {
      // @ts-expect-error
      return await this.wsClient.execute({
        method: 'webrtc.verto',
        params: {
          callID: callId,
          node_id: nodeId,
          message: VertoBye({
            cause: 'USER_BUSY',
            causeCode: '17',
            dialogParams: { callID: callId }
          })
        }
      })
    } catch(error) {
      this.logger.warn('The call is not available anymore', callId)
      throw error
    }
  }

  private async executeVertoSubscribe(callId: string, nodeId: string) {
    try {
      // @ts-expect-error
      return await this.wsClient.execute({
        method: 'webrtc.verto',
        params: {
          callID: callId,
          node_id: nodeId,
          subscribe: [],
          message: VertoSubscribe({
            sessid: callId,
            eventChannel: [],
          }),
        },
      })
    } catch (error) {
      this.logger.warn('The call is not available anymore', callId)
      throw error
    }
  }

  updateToken(token: string): Promise<void> {
    return new Promise((resolve, reject) => {
      this.wsClient.once('session.auth_error', (error) => {
        reject(error)
      })
      this.wsClient.once('session.connected', () => {
        resolve()
      })

      // @ts-expect-error
      this.wsClient.reauthenticate(token)
    })
  }

  /**
   * Mark the client as 'online' to receive calls over WebSocket
   */
  online() {
    // @ts-expect-error
    return this.wsClient.execute({
      method: 'subscriber.online',
      params: {},
    })
  }

  /**
   * Mark the client as 'offline' to receive calls over WebSocket
   */
  offline() {
    // @ts-expect-error
    return this.wsClient.execute({
      method: 'subscriber.offline',
      params: {},
    })
  }
}<|MERGE_RESOLUTION|>--- conflicted
+++ resolved
@@ -60,14 +60,11 @@
     })
   }
 
-<<<<<<< HEAD
   private _incomingCallHandler(invite: IncomingCallHandlerParams) {
     // TODO apply source filter and fire callback
   }
 
-=======
   /** @internal */
->>>>>>> c8deacef
   get clientApi() {
     return this.wsClient
   }
