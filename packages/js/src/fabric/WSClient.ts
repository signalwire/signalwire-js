import { getLogger, VertoSubscribe, VertoBye } from '@signalwire/core'
import { wsClientWorker } from './workers'
import {
  CallParams,
  DialParams,
  InboundCallSource,
  IncomingInvite,
  OnlineParams,
  PushNotificationPayload,
  WSClientOptions,
} from './types'
import { IncomingCallManager } from './IncomingCallManager'
import { CallFabricRoomSession } from './CallFabricRoomSession'
import { createClient } from './createClient'
import { Client } from './Client'

type BuildRoomParams = Omit<DialParams, 'to'> & {
  attach: boolean
  callID?: string
  nodeId?: string
  sdp?: string
  to?: string
}

export class WSClient {
  private wsClient: Client
  private logger = getLogger()
  private _incomingCallManager: IncomingCallManager

  constructor(public options: WSClientOptions) {
    this.wsClient = createClient(this.options)
    this._incomingCallManager = new IncomingCallManager(
      (payload: IncomingInvite, params: CallParams) =>
        this.buildInboundCall(payload, params),
      (callId: string, nodeId: string) => this.executeVertoBye(callId, nodeId)
    )
  }

  /** @internal */
  get clientApi() {
    return this.wsClient
  }

  async connect() {
    // @ts-ignore
    if (!this.wsClient.connected) {
      // @ts-ignore
      this.wsClient.runWorker('wsClientWorker', {
        worker: wsClientWorker,
        initialState: {
          buildInboundCall: (incomingInvite: Omit<IncomingInvite, 'source'>) =>
            this.notifyIncomingInvite('websocket', incomingInvite),
        },
      })
      await this.wsClient.connect()
    }
  }

  disconnect() {
    return this.wsClient.disconnect()
  }

  async dial(params: DialParams) {
    return this.connectAndbuildRoomSession({ ...params, attach: false })
  }

  async reattach(params: DialParams) {
    return this.connectAndbuildRoomSession({ ...params, attach: true })
  }

  private async connectAndbuildRoomSession(params: BuildRoomParams) {
    return new Promise<CallFabricRoomSession>(async (resolve, reject) => {
      try {
        await this.connect()
        const call = this.buildRoomSession(params)
        resolve(call)
      } catch (error) {
        getLogger().error('WSClient', error)
        reject(error)
      }
    })
  }

  private buildRoomSession(params: BuildRoomParams) {
    const { to, callID, nodeId, sdp } = params

    let video = params.video ?? true
    let negotiateVideo = true

    if (to) {
      const channelRegex = /\?channel\=(?<channel>(audio|video))/
      const result = channelRegex.exec(to)

      if (result && result.groups?.channel === 'audio') {
        video = false
        negotiateVideo = false
      }
    }

    const call = this.wsClient.makeCallFabricObject({
      audio: params.audio ?? true,
      video,
<<<<<<< HEAD
      negotiateAudio: !!params.audio ?? true,
      negotiateVideo: !!video,
=======
      negotiateAudio: params.negotiateAudio ?? true,
      negotiateVideo: params.negotiateVideo ?? negotiateVideo,
>>>>>>> 16cdf054
      rootElement: params.rootElement || this.options.rootElement,
      applyLocalVideoOverlay: true,
      stopCameraWhileMuted: true,
      stopMicrophoneWhileMuted: true,
      destinationNumber: params.to,
      watchMediaPackets: false,
      remoteSdp: sdp,
      prevCallId: callID,
      nodeId,
      disableUdpIceServers: params.disableUdpIceServers || false,
      attach: params.attach,
      userVariables: params.userVariables || this.options.userVariables,
    })

    // WebRTC connection left the room.
    call.once('destroy', () => {
      this.logger.debug('RTC Connection Destroyed')
      call.destroy()
    })

    this.wsClient.once('session.disconnected', () => {
      this.logger.debug('Session Disconnected')
    })

    // @ts-expect-error
    call.attachPreConnectWorkers()
    return call
  }

  handlePushNotification(payload: PushNotificationPayload) {
    return new Promise(async (resolve, reject) => {
      const { decrypted, type } = payload
      if (type !== 'call_invite') {
        this.logger.warn('Unknown notification type', payload)
        return
      }
      this.logger.debug('handlePushNotification', payload)
      const { params: jsonrpc, node_id: nodeId } = decrypted
      const {
        params: {
          callID,
          sdp,
          caller_id_name,
          caller_id_number,
          callee_id_name,
          callee_id_number,
          display_direction,
        },
      } = jsonrpc
      try {
        // Connect the client first
        await this.connect()

        // Catch the error temporarly
        try {
          // Send verto.subscribe
          await this.executeVertoSubscribe(callID, nodeId)
        } catch (error) {
          this.logger.warn('Verto Subscribe', error)
        }

        this.notifyIncomingInvite('pushNotification', {
          callID,
          sdp,
          caller_id_name,
          caller_id_number,
          callee_id_name,
          callee_id_number,
          display_direction,
          nodeId,
        })
        resolve({ resultType: 'inboundCall' })
      } catch (error) {
        reject(error)
      }
    })
  }

  private notifyIncomingInvite(
    source: InboundCallSource,
    buildCallParams: Omit<IncomingInvite, 'source'>
  ) {
    this._incomingCallManager.handleIncomingInvite({
      source,
      ...buildCallParams,
    })
  }

  private async executeVertoBye(callId: string, nodeId: string) {
    try {
      return await this.wsClient.execute<unknown, void>({
        method: 'webrtc.verto',
        params: {
          callID: callId,
          node_id: nodeId,
          message: VertoBye({
            cause: 'USER_BUSY',
            causeCode: '17',
            dialogParams: { callID: callId },
          }),
        },
      })
    } catch (error) {
      this.logger.warn('The call is not available anymore', callId)
      throw error
    }
  }

  private async executeVertoSubscribe(callId: string, nodeId: string) {
    try {
      return await this.wsClient.execute<unknown, void>({
        method: 'webrtc.verto',
        params: {
          callID: callId,
          node_id: nodeId,
          subscribe: [],
          message: VertoSubscribe({
            sessid: callId,
            eventChannel: [],
          }),
        },
      })
    } catch (error) {
      this.logger.warn('The call is not available anymore', callId)
      throw error
    }
  }

  private buildInboundCall(payload: IncomingInvite, params: CallParams) {
    getLogger().debug('Build new call to answer')

    const { callID, nodeId, sdp } = payload
    return this.buildRoomSession({
      ...params,
      attach: false,
      callID,
      nodeId,
      sdp,
    })
  }

  /**
   * Allow user to update the auth token
   */
  updateToken(token: string): Promise<void> {
    return new Promise((resolve, reject) => {
      this.wsClient.once('session.auth_error', (error) => {
        reject(error)
      })
      this.wsClient.once('session.connected', () => {
        resolve()
      })
      this.wsClient.reauthenticate(token)
    })
  }

  /**
   * Mark the client as 'online' to receive calls over WebSocket
   */
  async online({ incomingCallHandlers }: OnlineParams) {
    this._incomingCallManager.setNotificationHandlers(incomingCallHandlers)
    await this.connect()
    return this.wsClient.execute<unknown, void>({
      method: 'subscriber.online',
      params: {},
    })
  }

  /**
   * Mark the client as 'offline' to receive calls over WebSocket
   */
  offline() {
    this._incomingCallManager.setNotificationHandlers({})
    return this.wsClient.execute<unknown, void>({
      method: 'subscriber.offline',
      params: {},
    })
  }
}<|MERGE_RESOLUTION|>--- conflicted
+++ resolved
@@ -100,13 +100,8 @@
     const call = this.wsClient.makeCallFabricObject({
       audio: params.audio ?? true,
       video,
-<<<<<<< HEAD
-      negotiateAudio: !!params.audio ?? true,
-      negotiateVideo: !!video,
-=======
       negotiateAudio: params.negotiateAudio ?? true,
       negotiateVideo: params.negotiateVideo ?? negotiateVideo,
->>>>>>> 16cdf054
       rootElement: params.rootElement || this.options.rootElement,
       applyLocalVideoOverlay: true,
       stopCameraWhileMuted: true,
