--- conflicted
+++ resolved
@@ -86,11 +86,8 @@
           // watchMediaPacketsTimeout:,
           nodeId: params.nodeId,
           disableUdpIceServers: params.disableUdpIceServers || false,
-<<<<<<< HEAD
           attach: params.attach === false ? false : true
-=======
           userVariables: params.userVariables || this.options.userVariables
->>>>>>> 7de79f41
         })
 
         // WebRTC connection left the room.
