--- conflicted
+++ resolved
@@ -52,7 +52,6 @@
     return this.wsClient.disconnect()
   }
 
-<<<<<<< HEAD
   async reattach(params: DialParams) {
     return new Promise((resolve, reject) => {
     try {
@@ -79,12 +78,8 @@
   }}) 
   }
 
-  async dial(params: DialParams): Promise<BaseRoomSession<RoomSession>> {
-    return new Promise(async (resolve, reject) => {
-=======
   async dial(params: DialParams) {
     return new Promise<CallFabricRoomSession>(async (resolve, reject) => {
->>>>>>> 229320b3
       try {
         await this.connect()
         const call = this.wsClient.makeCallFabricObject({
