--- conflicted
+++ resolved
@@ -2,14 +2,8 @@
 import { Client } from '../Client'
 import { RoomSession } from '../RoomSession'
 import { createClient } from '../createClient'
-<<<<<<< HEAD
 import { wsClientWorker } from './workers'
-=======
-import { Client } from '../Client'
-import { RoomSession } from '../RoomSession'
-import { WSClientWorker } from './WSClientWorker'
 import { unifiedEventsWatcher } from './unified/workers/unifiedEventsWatcher'
->>>>>>> dcf1abca
 
 interface PushNotification {
   encryption_type: 'aes_256_gcm'
