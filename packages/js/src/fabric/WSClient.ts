import { getLogger, VertoSubscribe, VertoBye } from '@signalwire/core'
import { wsClientWorker } from './workers'
import {
  CallParams,
  DialParams,
  InboundCallSource,
  IncomingInvite,
  OnlineParams,
  PushNotificationPayload,
  WSClientOptions,
} from './types'
import { IncomingCallManager } from './IncomingCallManager'
import { FabricRoomSession } from './FabricRoomSession'
import { createClient } from './createClient'
import { Client } from './Client'

export class WSClient {
  private wsClient: Client
  private logger = getLogger()
  private _sessionConnected = false
  private _incomingCallManager: IncomingCallManager

  constructor(public options: WSClientOptions) {
    this.wsClient = createClient(this.options)
    this._incomingCallManager = new IncomingCallManager(
      (payload: IncomingInvite, params: CallParams) =>
        this.buildInboundCall(payload, params),
      (callId: string, nodeId: string) => this.executeVertoBye(callId, nodeId)
    )
    this.listenForSessionEvents()
  }

  /** @internal */
  get clientApi() {
    return this.wsClient
  }

  get sessionConnected() {
    return this._sessionConnected
  }

  private listenForSessionEvents() {
    this.wsClient.session.on('session.connected', () => {
      this._sessionConnected = true
    })

    this.wsClient.session.on('session.disconnected', () => {
      this._sessionConnected = false
    })
  }

  async connect() {
    if (!this.sessionConnected) {
      await this.wsClient.connect()

<<<<<<< HEAD
      // FIXME: This is a workaround to avoid the worker to be created multiple times
=======
>>>>>>> 461943a3
      this.wsClient.runWorker('wsClientWorker', {
        worker: wsClientWorker,
        initialState: {
          buildInboundCall: (incomingInvite: Omit<IncomingInvite, 'source'>) =>
            this.notifyIncomingInvite('websocket', incomingInvite),
        },
      })
    }
  }

  disconnect() {
    return this.wsClient.disconnect()
  }

  async dial(params: DialParams) {
    return new Promise<FabricRoomSession>(async (resolve, reject) => {
      try {
        await this.connect()
        const call = this.buildOutboundCall(params)
        resolve(call)
      } catch (error) {
        getLogger().error('Unable to connect and dial a call', error)
        reject(error)
      }
    })
  }

  async reattach(params: DialParams) {
    return new Promise<FabricRoomSession>(async (resolve, reject) => {
      try {
        await this.connect()
        const call = this.buildOutboundCall({ ...params, attach: true })
        resolve(call)
      } catch (error) {
        getLogger().error('Unable to connect and reattach a call', error)
        reject(error)
      }
    })
  }

  private buildOutboundCall(params: DialParams & { attach?: boolean }) {
    const [pathname, query] = params.to.split('?')
    if (!pathname) {
      throw new Error('Invalid destination address')
    }

    let video = false
    let negotiateVideo = false

    const queryParams = new URLSearchParams(query)
    const channel = queryParams.get('channel')
    if (channel === 'video') {
      video = true
      negotiateVideo = true
    }

    const call = this.wsClient.makeFabricObject({
      audio: params.audio ?? true,
      video: params.video ?? video,
      negotiateAudio: params.negotiateAudio ?? true,
      negotiateVideo: params.negotiateVideo ?? negotiateVideo,
      rootElement: params.rootElement || this.options.rootElement,
      applyLocalVideoOverlay: true,
      applyMemberOverlay: true,
      stopCameraWhileMuted: true,
      stopMicrophoneWhileMuted: true,
      watchMediaPackets: false,
      destinationNumber: pathname,
      nodeId: params.nodeId,
      attach: params.attach ?? false,
      disableUdpIceServers: params.disableUdpIceServers || false,
      userVariables: params.userVariables || this.options.userVariables,
    })

    // WebRTC connection left the room.
    call.once('destroy', () => {
      this.logger.debug('RTC Connection Destroyed')
      call.destroy()
    })

    this.wsClient.once('session.disconnected', () => {
      this.logger.debug('Session Disconnected')
    })

    // @ts-expect-error
    call.attachPreConnectWorkers()
    return call
  }

  private buildInboundCall(payload: IncomingInvite, params: CallParams) {
    const call = this.wsClient.makeFabricObject({
      audio: params.audio ?? true,
      video: params.video ?? true,
      negotiateAudio: params.negotiateAudio ?? true,
      negotiateVideo: params.negotiateVideo ?? true,
      rootElement: params.rootElement || this.options.rootElement,
      applyLocalVideoOverlay: true,
      applyMemberOverlay: true,
      stopCameraWhileMuted: true,
      stopMicrophoneWhileMuted: true,
      watchMediaPackets: false,
      nodeId: payload.nodeId,
      remoteSdp: payload.sdp,
      prevCallId: payload.callID,
      disableUdpIceServers: params.disableUdpIceServers || false,
      userVariables: params.userVariables || this.options.userVariables,
    })

    // WebRTC connection left the room.
    call.once('destroy', () => {
      this.logger.debug('RTC Connection Destroyed')
      call.destroy()
    })

    this.wsClient.once('session.disconnected', () => {
      this.logger.debug('Session Disconnected')
    })

    // TODO: This is for memberList.updated event and it is not yet supported in CF SDK
    // @ts-expect-error
    call.attachPreConnectWorkers()
    return call
  }

  handlePushNotification(payload: PushNotificationPayload) {
    return new Promise(async (resolve, reject) => {
      const { decrypted, type } = payload
      if (type !== 'call_invite') {
        this.logger.warn('Unknown notification type', payload)
        return
      }
      this.logger.debug('handlePushNotification', payload)
      const { params: jsonrpc, node_id: nodeId } = decrypted
      const {
        params: {
          callID,
          sdp,
          caller_id_name,
          caller_id_number,
          callee_id_name,
          callee_id_number,
          display_direction,
        },
      } = jsonrpc
      try {
        // Connect the client first
        await this.connect()

        // Catch the error temporarly
        try {
          // Send verto.subscribe
          await this.executeVertoSubscribe(callID, nodeId)
        } catch (error) {
          this.logger.warn('Verto Subscribe', error)
        }

        this.notifyIncomingInvite('pushNotification', {
          callID,
          sdp,
          caller_id_name,
          caller_id_number,
          callee_id_name,
          callee_id_number,
          display_direction,
          nodeId,
        })
        resolve({ resultType: 'inboundCall' })
      } catch (error) {
        reject(error)
      }
    })
  }

  private notifyIncomingInvite(
    source: InboundCallSource,
    buildCallParams: Omit<IncomingInvite, 'source'>
  ) {
    this._incomingCallManager.handleIncomingInvite({
      source,
      ...buildCallParams,
    })
  }

  private async executeVertoBye(callId: string, nodeId: string) {
    try {
      return await this.wsClient.execute<unknown, void>({
        method: 'webrtc.verto',
        params: {
          callID: callId,
          node_id: nodeId,
          message: VertoBye({
            cause: 'USER_BUSY',
            causeCode: '17',
            dialogParams: { callID: callId },
          }),
        },
      })
    } catch (error) {
      this.logger.warn('The call is not available anymore', callId)
      throw error
    }
  }

  private async executeVertoSubscribe(callId: string, nodeId: string) {
    try {
      return await this.wsClient.execute<unknown, void>({
        method: 'webrtc.verto',
        params: {
          callID: callId,
          node_id: nodeId,
          subscribe: [],
          message: VertoSubscribe({
            sessid: callId,
            eventChannel: [],
          }),
        },
      })
    } catch (error) {
      this.logger.warn('The call is not available anymore', callId)
      throw error
    }
  }

  /**
   * Allow user to update the auth token
   */
  updateToken(token: string): Promise<void> {
    return new Promise((resolve, reject) => {
      this.wsClient.once('session.auth_error', (error) => {
        reject(error)
      })
      this.wsClient.once('session.connected', () => {
        resolve()
      })
      this.wsClient.reauthenticate(token)
    })
  }

  /**
   * Mark the client as 'online' to receive calls over WebSocket
   */
  async online({ incomingCallHandlers }: OnlineParams) {
    this._incomingCallManager.setNotificationHandlers(incomingCallHandlers)
    await this.connect()
    return this.wsClient.execute<unknown, void>({
      method: 'subscriber.online',
      params: {},
    })
  }

  /**
   * Mark the client as 'offline' to receive calls over WebSocket
   */
  offline() {
    this._incomingCallManager.setNotificationHandlers({})
    return this.wsClient.execute<unknown, void>({
      method: 'subscriber.offline',
      params: {},
    })
  }
}<|MERGE_RESOLUTION|>--- conflicted
+++ resolved
@@ -53,10 +53,6 @@
     if (!this.sessionConnected) {
       await this.wsClient.connect()
 
-<<<<<<< HEAD
-      // FIXME: This is a workaround to avoid the worker to be created multiple times
-=======
->>>>>>> 461943a3
       this.wsClient.runWorker('wsClientWorker', {
         worker: wsClientWorker,
         initialState: {
