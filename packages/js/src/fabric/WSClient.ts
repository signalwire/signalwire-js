import { getLogger, VertoSubscribe, VertoBye } from '@signalwire/core'
import { wsClientWorker } from './workers'
import {
  CallParams,
  DialParams,
  InboundCallSource,
  IncomingInvite,
  OnlineParams,
  PushNotificationPayload,
  WSClientOptions,
} from './types'
import { IncomingCallManager } from './IncomingCallManager'
import { CallFabricRoomSession } from './CallFabricRoomSession'
import { createClient } from './createClient'
import { Client } from './Client'
import { sdpHasMediaDescription } from '@signalwire/webrtc'

export class WSClient {
  private wsClient: Client
  private logger = getLogger()
  private _incomingCallManager: IncomingCallManager

  constructor(public options: WSClientOptions) {
    this.wsClient = createClient(this.options)
    this._incomingCallManager = new IncomingCallManager(
      (payload: IncomingInvite, params: CallParams) =>
        this.buildInboundCall(payload, params),
      (callId: string, nodeId: string) => this.executeVertoBye(callId, nodeId)
    )
  }

  /** @internal */
  get clientApi() {
    return this.wsClient
  }

  async connect() {
    // @ts-ignore
    if (!this.wsClient.connected) {
      // @ts-ignore
      this.wsClient.runWorker('wsClientWorker', {
        worker: wsClientWorker,
        initialState: {
          buildInboundCall: (incomingInvite: Omit<IncomingInvite, 'source'>) =>
            this.notifyIncomingInvite('websocket', incomingInvite),
        },
      })
      await this.wsClient.connect()
    }
  }

  disconnect() {
    return this.wsClient.disconnect()
  }

  async dial(params: DialParams) {
    return new Promise<CallFabricRoomSession>(async (resolve, reject) => {
      try {
        await this.connect()
        const call = this.buildOutboundCall(params)
        resolve(call)
      } catch (error) {
        getLogger().error('Unable to connect and dial a call', error)
        reject(error)
      }
    })
  }

  async reattach(params: DialParams) {
    return new Promise<CallFabricRoomSession>(async (resolve, reject) => {
      try {
        await this.connect()
        const call = this.buildOutboundCall({ ...params, reattach: true })
        resolve(call)
      } catch (error) {
        getLogger().error('Unable to connect and reattach a call', error)
        reject(error)
      }
    })
  }

  private buildOutboundCall(params: DialParams & { reattach?: boolean }) {
    let video = true
    let negotiateVideo = true

<<<<<<< HEAD
    const channelRegex = /\?channel\=(?<channel>(audio|video))/
    const result = channelRegex.exec(params.to)

    if (result && result.groups?.channel === 'audio') {
=======
    const toURL = new URL(`address:${to}`)

    if (to && toURL.searchParams.get('channel') === 'audio') {
>>>>>>> ab0ecd0e
      video = false
      negotiateVideo = false
    }

    const call = this.wsClient.makeCallFabricObject({
      audio: params.audio ?? true,
      video: params.video ?? video,
      negotiateAudio: params.negotiateAudio ?? true,
      negotiateVideo: params.negotiateVideo ?? negotiateVideo,
      rootElement: params.rootElement || this.options.rootElement,
      applyLocalVideoOverlay: true,
      stopCameraWhileMuted: true,
      stopMicrophoneWhileMuted: true,
      destinationNumber: toURL.pathname,
      watchMediaPackets: false,
      disableUdpIceServers: params.disableUdpIceServers || false,
      userVariables: params.userVariables || this.options.userVariables,
      nodeId: params.nodeId,
      attach: params.reattach || false,
    })

    // WebRTC connection left the room.
    call.once('destroy', () => {
      this.logger.debug('RTC Connection Destroyed')
      call.destroy()
    })

    this.wsClient.once('session.disconnected', () => {
      this.logger.debug('Session Disconnected')
    })

    // @ts-expect-error
    call.attachPreConnectWorkers()
    return call
  }

  private buildInboundCall(payload: IncomingInvite, params: CallParams) {
    let video = true
    let audio = true
    let negotiateAudio = true
    let negotiateVideo = true

    const remoteSdp = payload.sdp
    if (!sdpHasMediaDescription(remoteSdp, 'video')) {
      video = false
      negotiateVideo = false
    }
    if (!sdpHasMediaDescription(remoteSdp, 'audio')) {
      audio = false
      negotiateAudio = false
    }

    const call = this.wsClient.makeCallFabricObject({
      audio: params.audio ?? audio,
      video: params.video ?? video,
      negotiateAudio: negotiateAudio,
      negotiateVideo: negotiateVideo,
      rootElement: params.rootElement || this.options.rootElement,
      applyLocalVideoOverlay: true,
      stopCameraWhileMuted: true,
      stopMicrophoneWhileMuted: true,
      watchMediaPackets: false,
      disableUdpIceServers: params.disableUdpIceServers || false,
      userVariables: params.userVariables || this.options.userVariables,
      prevCallId: payload.callID,
      nodeId: payload.nodeId,
      remoteSdp: payload.sdp,
    })

    // WebRTC connection left the room.
    call.once('destroy', () => {
      this.logger.debug('RTC Connection Destroyed')
      call.destroy()
    })

    this.wsClient.once('session.disconnected', () => {
      this.logger.debug('Session Disconnected')
    })

    return call
  }

  handlePushNotification(payload: PushNotificationPayload) {
    return new Promise(async (resolve, reject) => {
      const { decrypted, type } = payload
      if (type !== 'call_invite') {
        this.logger.warn('Unknown notification type', payload)
        return
      }
      this.logger.debug('handlePushNotification', payload)
      const { params: jsonrpc, node_id: nodeId } = decrypted
      const {
        params: {
          callID,
          sdp,
          caller_id_name,
          caller_id_number,
          callee_id_name,
          callee_id_number,
          display_direction,
        },
      } = jsonrpc
      try {
        // Connect the client first
        await this.connect()

        // Catch the error temporarly
        try {
          // Send verto.subscribe
          await this.executeVertoSubscribe(callID, nodeId)
        } catch (error) {
          this.logger.warn('Verto Subscribe', error)
        }

        this.notifyIncomingInvite('pushNotification', {
          callID,
          sdp,
          caller_id_name,
          caller_id_number,
          callee_id_name,
          callee_id_number,
          display_direction,
          nodeId,
        })
        resolve({ resultType: 'inboundCall' })
      } catch (error) {
        reject(error)
      }
    })
  }

  private notifyIncomingInvite(
    source: InboundCallSource,
    buildCallParams: Omit<IncomingInvite, 'source'>
  ) {
    this._incomingCallManager.handleIncomingInvite({
      source,
      ...buildCallParams,
    })
  }

  private async executeVertoBye(callId: string, nodeId: string) {
    try {
      return await this.wsClient.execute<unknown, void>({
        method: 'webrtc.verto',
        params: {
          callID: callId,
          node_id: nodeId,
          message: VertoBye({
            cause: 'USER_BUSY',
            causeCode: '17',
            dialogParams: { callID: callId },
          }),
        },
      })
    } catch (error) {
      this.logger.warn('The call is not available anymore', callId)
      throw error
    }
  }

  private async executeVertoSubscribe(callId: string, nodeId: string) {
    try {
      return await this.wsClient.execute<unknown, void>({
        method: 'webrtc.verto',
        params: {
          callID: callId,
          node_id: nodeId,
          subscribe: [],
          message: VertoSubscribe({
            sessid: callId,
            eventChannel: [],
          }),
        },
      })
    } catch (error) {
      this.logger.warn('The call is not available anymore', callId)
      throw error
    }
  }

  /**
   * Allow user to update the auth token
   */
  updateToken(token: string): Promise<void> {
    return new Promise((resolve, reject) => {
      this.wsClient.once('session.auth_error', (error) => {
        reject(error)
      })
      this.wsClient.once('session.connected', () => {
        resolve()
      })
      this.wsClient.reauthenticate(token)
    })
  }

  /**
   * Mark the client as 'online' to receive calls over WebSocket
   */
  async online({ incomingCallHandlers }: OnlineParams) {
    this._incomingCallManager.setNotificationHandlers(incomingCallHandlers)
    await this.connect()
    return this.wsClient.execute<unknown, void>({
      method: 'subscriber.online',
      params: {},
    })
  }

  /**
   * Mark the client as 'offline' to receive calls over WebSocket
   */
  offline() {
    this._incomingCallManager.setNotificationHandlers({})
    return this.wsClient.execute<unknown, void>({
      method: 'subscriber.offline',
      params: {},
    })
  }
}<|MERGE_RESOLUTION|>--- conflicted
+++ resolved
@@ -83,16 +83,9 @@
     let video = true
     let negotiateVideo = true
 
-<<<<<<< HEAD
-    const channelRegex = /\?channel\=(?<channel>(audio|video))/
-    const result = channelRegex.exec(params.to)
-
-    if (result && result.groups?.channel === 'audio') {
-=======
-    const toURL = new URL(`address:${to}`)
-
-    if (to && toURL.searchParams.get('channel') === 'audio') {
->>>>>>> ab0ecd0e
+    const toURL = new URL(`address:${params.to}`)
+
+    if (params.to && toURL.searchParams.get('channel') === 'audio') {
       video = false
       negotiateVideo = false
     }
