--- conflicted
+++ resolved
@@ -135,7 +135,6 @@
       this.logger.debug('Session Disconnected')
     })
 
-<<<<<<< HEAD
     // @ts-expect-error
     call.attachPreConnectWorkers()
 
@@ -158,9 +157,10 @@
           )
           call.emit(`member.updated.${updated}`, {
             member: { id: memberId, [`${updated}`]: muted },
-=======
-        // @ts-expect-error
-        call.attachPreConnectWorkers()
+          })
+        }
+      }
+    }
 
         // @ts-expect-error
         call.start = () => {
@@ -170,25 +170,6 @@
                 call.emit('room.joined', params)
                 resolve(call)
               })
-
-              await call.join()
-            } catch (error) {
-              getLogger().error('WSClient call start', error)
-              reject(error)
-            }
->>>>>>> 56c6d806
-          })
-        }
-      }
-    }
-
-    // @ts-expect-error
-    call.start = () => {
-      return new Promise(async (resolve, reject) => {
-        try {
-          // @ts-expect-error
-          call.once('verto.display', () => resolve(callProxy))
-          call.once('room.subscribed', () => resolve(callProxy))
 
           await call.join()
         } catch (error) {
