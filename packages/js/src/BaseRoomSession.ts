import {
  connect,
  Rooms,
  extendComponent,
  BaseComponentContract,
  BaseComponentOptions,
  BaseConnectionContract,
  VideoAuthorization,
  LOCAL_EVENT_PREFIX,
  validateEventsToSubscribe,
  EventEmitter,
  SDKWorker,
} from '@signalwire/core'
import {
  getDisplayMedia,
  BaseConnection,
  BaseConnectionOptions,
  BaseConnectionStateEventTypes,
  supportsMediaOutput,
  createSpeakerDeviceWatcher,
  getSpeakerById,
} from '@signalwire/webrtc'
import type {
  RoomSessionObjectEvents,
  CreateScreenShareObjectOptions,
  AddDeviceOptions,
  AddCameraOptions,
  AddMicrophoneOptions,
  BaseRoomInterface,
  RoomMethods,
  StartScreenShareOptions,
  RoomSessionConnectionContract,
  BaseRoomSessionJoinParams,
  LocalOverlay,
  AudioElement,
} from './utils/interfaces'
import { SCREENSHARE_AUDIO_CONSTRAINTS } from './utils/constants'
import { audioSetSpeakerAction } from './features/actions'
import {
  RoomSessionScreenShareAPI,
  RoomSessionScreenShareConnection,
  RoomSessionScreenShare,
  RoomSessionScreenShareEvents,
} from './RoomSessionScreenShare'
import {
  RoomSessionDeviceAPI,
  RoomSessionDeviceConnection,
  RoomSessionDevice,
  RoomSessionDeviceEvents,
} from './RoomSessionDevice'
import * as workers from './video/workers'

export interface BaseRoomSession<T>
  extends RoomMethods,
    RoomSessionConnectionContract,
    BaseComponentContract,
    BaseConnectionContract<RoomSessionObjectEvents> {
  /**
   * Joins the room session.
   */
  join(options?: BaseRoomSessionJoinParams): Promise<T>

  /**
   * Leaves the room. This detaches all the locally originating streams from the
   * room.
   */
  leave(): Promise<void>
}

interface BaseRoomSessionOptions
  extends BaseConnection<RoomSessionObjectEvents> {
  mirrorLocalVideoOverlay: boolean
}

export class RoomSessionConnection
  extends BaseConnection<RoomSessionObjectEvents>
  implements BaseRoomInterface, RoomSessionConnectionContract
{
  private _screenShareList = new Set<RoomSessionScreenShare>()
  private _deviceList = new Set<RoomSessionDevice>()
  private _mirrored: LocalOverlay['mirrored']
  private _audioEl: AudioElement

<<<<<<< HEAD
  constructor(
    options: BaseConnection<RoomSessionObjectEvents> & {
      mirrorLocalVideoOverlay: boolean
      eventsWatcher?: SDKWorker<RoomSessionConnection>
    }
  ) {
=======
  constructor(options: BaseRoomSessionOptions) {
>>>>>>> 1ac83fe2
    super(options)
    this._mirrored = options.mirrorLocalVideoOverlay

    this.runWorker('videoWorker', {
      worker: workers.videoWorker,
    })

    if (options.eventsWatcher) {
      this.runWorker('eventsWatcher', { worker: options.eventsWatcher })
    }
  }

  get screenShareList() {
    return Array.from(this._screenShareList)
  }

  get deviceList() {
    return Array.from(this._deviceList)
  }

  get interactivityMode() {
    return this.select(({ session }) => {
      const { authState } = session
      return (authState as VideoAuthorization)?.join_as ?? ''
    })
  }

  get permissions() {
    return this.select(({ session }) => {
      const { authState } = session
      return (authState as VideoAuthorization)?.room?.scopes ?? []
    })
  }

  /**
   * This method will be called by `join()` right before the
   * `connect()` happens and it's a way for us to control
   * exactly when the workers are attached.
   * @internal
   */
  protected attachPreConnectWorkers() {
    this.runWorker('memberListUpdated', {
      worker: workers.memberListUpdatedWorker,
    })
  }

  /** @deprecated Use {@link startScreenShare} instead. */
  async createScreenShareObject(opts: CreateScreenShareObjectOptions = {}) {
    return this.startScreenShare(opts)
  }

  /**
   * Allow sharing the screen within the room.
   */
  async startScreenShare(opts: StartScreenShareOptions = {}) {
    return new Promise<RoomSessionScreenShare>(async (resolve, reject) => {
      const {
        autoJoin = true,
        audio = false,
        video = true,
        layout,
        positions,
      } = opts
      const displayStream: MediaStream = await getDisplayMedia({
        audio: audio === true ? SCREENSHARE_AUDIO_CONSTRAINTS : audio,
        video,
      })
      const options: BaseConnectionOptions = {
        ...this.options,
        screenShare: true,
        recoverCall: false,
        localStream: displayStream,
        remoteStream: undefined,
        userVariables: {
          ...(this.options?.userVariables || {}),
          memberCallId: this.callId,
          memberId: this.memberId,
        },
        layout,
        positions,
      }

      const screenShare = connect<
        RoomSessionScreenShareEvents,
        RoomSessionScreenShareConnection,
        RoomSessionScreenShare
      >({
        store: this.store,
        Component: RoomSessionScreenShareAPI,
      })(options)

      /**
       * Hangup if the user stop the screenShare from the
       * native browser button or if the videoTrack ends.
       */
      displayStream.getVideoTracks().forEach((t) => {
        t.addEventListener('ended', () => {
          if (screenShare && screenShare.active) {
            screenShare.leave()
          }
        })
      })

      screenShare.once('destroy', () => {
        screenShare.emit('room.left')
        this._screenShareList.delete(screenShare)
      })

      try {
        screenShare.runWorker('childMemberJoinedWorker', {
          worker: workers.childMemberJoinedWorker,
          onDone: () => resolve(screenShare),
          onFail: reject,
          initialState: {
            parentId: this.memberId,
          },
        })

        this._screenShareList.add(screenShare)
        if (autoJoin) {
          return await screenShare.join()
        }
        return resolve(screenShare)
      } catch (error) {
        this.logger.error('ScreenShare Error', error)
        reject(error)
      }
    })
  }

  /**
   * Allow to add a camera to the room.
   */
  addCamera(opts: AddCameraOptions = {}) {
    const { autoJoin = true, ...video } = opts
    return this.addDevice({
      autoJoin,
      video,
    })
  }

  /**
   * Allow to add a microphone to the room.
   */
  addMicrophone(opts: AddMicrophoneOptions = {}) {
    const { autoJoin = true, ...audio } = opts
    return this.addDevice({
      autoJoin,
      audio,
    })
  }

  /**
   * Allow to add additional devices to the room like cameras or microphones.
   */
  async addDevice(opts: AddDeviceOptions = {}) {
    return new Promise<RoomSessionDevice>(async (resolve, reject) => {
      const { autoJoin = true, audio = false, video = false } = opts
      if (!audio && !video) {
        throw new TypeError(
          'At least one of `audio` or `video` must be requested.'
        )
      }

      const options: BaseConnectionOptions = {
        ...this.options,
        localStream: undefined,
        remoteStream: undefined,
        audio,
        video,
        additionalDevice: true,
        recoverCall: false,
        userVariables: {
          ...(this.options?.userVariables || {}),
          memberCallId: this.callId,
          memberId: this.memberId,
        },
      }

      const roomDevice = connect<
        RoomSessionDeviceEvents,
        RoomSessionDeviceConnection,
        RoomSessionDevice
      >({
        store: this.store,
        Component: RoomSessionDeviceAPI,
      })(options)

      roomDevice.once('destroy', () => {
        roomDevice.emit('room.left')
        this._deviceList.delete(roomDevice)
      })

      try {
        roomDevice.runWorker('childMemberJoinedWorker', {
          worker: workers.childMemberJoinedWorker,
          onDone: () => resolve(roomDevice),
          onFail: reject,
          initialState: {
            parentId: this.memberId,
          },
        })

        this._deviceList.add(roomDevice)
        if (autoJoin) {
          return await roomDevice.join()
        }
        return resolve(roomDevice)
      } catch (error) {
        this.logger.error('RoomDevice Error', error)
        reject(error)
      }
    })
  }

  join() {
    return super.invite<BaseRoomSession<this>>()
  }

  leave() {
    return this.hangup()
  }

  updateSpeaker({ deviceId }: { deviceId: string }) {
    const prevId = this._audioEl.sinkId as string
    this.once(
      // @ts-expect-error
      `${LOCAL_EVENT_PREFIX}.speaker.updated`,
      async (newId: string) => {
        const prevSpeaker = await getSpeakerById(prevId)
        const newSpeaker = await getSpeakerById(newId)

        const isSame = newSpeaker?.deviceId === prevSpeaker?.deviceId
        if (!newSpeaker?.deviceId || isSame) return

        this.emit('speaker.updated', {
          previous: {
            deviceId: prevSpeaker?.deviceId,
            label: prevSpeaker?.label,
          },
          current: {
            deviceId: newSpeaker.deviceId,
            label: newSpeaker.label,
          },
        })
      }
    )

    return this.triggerCustomSaga<undefined>(audioSetSpeakerAction(deviceId))
  }

  private _attachSpeakerTrackListener() {
    if (!supportsMediaOutput()) return

    // @TODO: Stop the watcher when user leave/disconnects
    createSpeakerDeviceWatcher().then((deviceWatcher) => {
      deviceWatcher.on('removed', async (data) => {
        const sinkId = this._audioEl.sinkId
        const disconnectedSpeaker = data.changes.find((device) => {
          const payloadDeviceId = device.payload.deviceId

          return (
            payloadDeviceId === sinkId ||
            (payloadDeviceId === '' && sinkId === 'default') ||
            (payloadDeviceId === 'default' && sinkId === '')
          )
        })
        if (disconnectedSpeaker) {
          this.emit('speaker.disconnected', {
            deviceId: disconnectedSpeaker.payload.deviceId,
            label: disconnectedSpeaker.payload.label,
          })

          /**
           * In case the currently in-use speaker disconnects, OS by default fallbacks to the default speaker
           * Set the sink id here to make the SDK consistent with the OS
           */
          await this._audioEl.setSinkId?.('')

          const defaultSpeakers = await getSpeakerById('default')

          if (!defaultSpeakers?.deviceId) return

          // Emit the speaker.updated event since the OS will fallback to the default speaker
          this.emit('speaker.updated', {
            previous: {
              deviceId: disconnectedSpeaker.payload.deviceId,
              label: disconnectedSpeaker.payload.label,
            },
            current: {
              deviceId: defaultSpeakers.deviceId,
              label: defaultSpeakers.label,
            },
          })
        }
      })
    })
  }

  getAudioEl() {
    if (this._audioEl) return this._audioEl
    this._audioEl = new Audio()
    this._attachSpeakerTrackListener()
    return this._audioEl
  }

  /** @internal */
  override async hangup(id?: string) {
    this._screenShareList.forEach((screenShare) => {
      screenShare.leave()
    })
    this._deviceList.forEach((device) => {
      device.leave()
    })

    return super.hangup(id)
  }

  /** @internal */
  protected _finalize() {
    this._screenShareList.clear()
    this._deviceList.clear()

    super._finalize()
  }

  /**
   * @deprecated Use {@link getLayouts} instead. `getLayoutList` will
   * be removed in v3.0.0
   */
  getLayoutList() {
    // @ts-expect-error
    return this.getLayouts()
  }

  /**
   * @deprecated Use {@link getMembers} instead. `getMemberList` will
   * be removed in v3.0.0
   */
  getMemberList() {
    // @ts-expect-error
    return this.getMembers()
  }

  /**
   * Local video stream overlay
   */
  get localOverlay() {
    return {
      mirrored: this._mirrored,
      setMirrored: (value: boolean) => {
        this._mirrored = value
        this.emit(
          // @ts-expect-error
          `${LOCAL_EVENT_PREFIX}.mirror.video`,
          this._mirrored
        )
      },
    }
  }

  /** @internal */
  protected override getSubscriptions() {
    const eventNamesWithPrefix = this.eventNames().map(
      (event) => `video.${event}`
    ) as EventEmitter.EventNames<RoomSessionObjectEvents>[]
    return validateEventsToSubscribe(eventNamesWithPrefix)
  }
}

export const RoomSessionAPI = extendComponent<
  RoomSessionConnection,
  RoomMethods
>(RoomSessionConnection, {
  audioMute: Rooms.audioMuteMember,
  audioUnmute: Rooms.audioUnmuteMember,
  videoMute: Rooms.videoMuteMember,
  videoUnmute: Rooms.videoUnmuteMember,
  deaf: Rooms.deafMember,
  undeaf: Rooms.undeafMember,
  setInputVolume: Rooms.setInputVolumeMember,
  setOutputVolume: Rooms.setOutputVolumeMember,
  setMicrophoneVolume: Rooms.setInputVolumeMember,
  setSpeakerVolume: Rooms.setOutputVolumeMember,
  setInputSensitivity: Rooms.setInputSensitivityMember,
  removeMember: Rooms.removeMember,
  removeAllMembers: Rooms.removeAllMembers,
  getMembers: Rooms.getMembers,
  getLayouts: Rooms.getLayouts,
  setLayout: Rooms.setLayout,
  setPositions: Rooms.setPositions,
  setMemberPosition: Rooms.setMemberPosition,
  hideVideoMuted: Rooms.hideVideoMuted,
  showVideoMuted: Rooms.showVideoMuted,
  getRecordings: Rooms.getRecordings,
  startRecording: Rooms.startRecording,
  getPlaybacks: Rooms.getPlaybacks,
  play: Rooms.play,
  setHideVideoMuted: Rooms.setHideVideoMuted,
  getMeta: Rooms.getMeta,
  setMeta: Rooms.setMeta,
  updateMeta: Rooms.updateMeta,
  deleteMeta: Rooms.deleteMeta,
  getMemberMeta: Rooms.getMemberMeta,
  setMemberMeta: Rooms.setMemberMeta,
  updateMemberMeta: Rooms.updateMemberMeta,
  deleteMemberMeta: Rooms.deleteMemberMeta,
  promote: Rooms.promote,
  demote: Rooms.demote,
  getStreams: Rooms.getStreams,
  startStream: Rooms.startStream,
  lock: Rooms.lock,
  unlock: Rooms.unlock,
  setRaisedHand: Rooms.setRaisedHand,
  setPrioritizeHandraise: Rooms.setPrioritizeHandraise,
})

type RoomSessionObjectEventsHandlerMapping = RoomSessionObjectEvents &
  BaseConnectionStateEventTypes

/** @internal */
export const createBaseRoomSessionObject = <RoomSessionType>(
  params: BaseComponentOptions
): BaseRoomSession<RoomSessionType> => {
  const room = connect<
    RoomSessionObjectEventsHandlerMapping,
    RoomSessionConnection,
    BaseRoomSession<RoomSessionType>
  >({
    store: params.store,
    customSagas: params.customSagas,
    Component: RoomSessionAPI,
  })(params)

  return room
}<|MERGE_RESOLUTION|>--- conflicted
+++ resolved
@@ -81,16 +81,11 @@
   private _mirrored: LocalOverlay['mirrored']
   private _audioEl: AudioElement
 
-<<<<<<< HEAD
   constructor(
     options: BaseConnection<RoomSessionObjectEvents> & {
-      mirrorLocalVideoOverlay: boolean
       eventsWatcher?: SDKWorker<RoomSessionConnection>
     }
   ) {
-=======
-  constructor(options: BaseRoomSessionOptions) {
->>>>>>> 1ac83fe2
     super(options)
     this._mirrored = options.mirrorLocalVideoOverlay
 
