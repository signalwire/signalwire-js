--- conflicted
+++ resolved
@@ -20,10 +20,6 @@
 import type { Client as ChatClient } from './chat/Client'
 import type { Client as PubSubClient } from './pubSub/Client'
 import type { RoomSession } from './RoomSession'
-<<<<<<< HEAD
-import { createCallFabricRoomSessionObject } from './fabric/CallFabricRoomSession'
-=======
->>>>>>> 229320b3
 
 export interface Client<RoomSessionType = RoomSession>
   extends ClientContract<Client<RoomSessionType>, ClientEvents> {
@@ -92,87 +88,6 @@
         }
 
         const room = createBaseRoomSessionObject<RoomSessionType>({
-<<<<<<< HEAD
-          ...options,
-          store: this.store,
-          customSagas,
-        })
-
-        /**
-         * Stop and Restore outbound audio on audio_muted event
-         */
-        if (stopMicrophoneWhileMuted) {
-          room.on('member.updated.audio_muted', ({ member }) => {
-            try {
-              if (member.id === room.memberId && 'audio_muted' in member) {
-                member.audio_muted
-                  ? room.stopOutboundAudio()
-                  : room.restoreOutboundAudio()
-              }
-            } catch (error) {
-              this.logger.error('Error handling audio_muted', error)
-            }
-          })
-        }
-
-        /**
-         * Stop and Restore outbound video on video_muted event
-         */
-        if (stopCameraWhileMuted) {
-          room.on('member.updated.video_muted', ({ member }) => {
-            try {
-              if (member.id === room.memberId && 'video_muted' in member) {
-                member.video_muted
-                  ? room.stopOutboundVideo()
-                  : room.restoreOutboundVideo()
-              }
-            } catch (error) {
-              this.logger.error('Error handling video_muted', error)
-            }
-          })
-        }
-
-        return room
-      },
-
-      makeCallFabricObject: (makeRoomOptions: MakeRoomOptions) => {
-        const {
-          rootElement,
-          applyLocalVideoOverlay = true,
-          stopCameraWhileMuted = true,
-          stopMicrophoneWhileMuted = true,
-          ...options
-        } = makeRoomOptions
-
-        // TODO: This might not be needed here. We can initiate these sagas in the BaseRoomSession constructor.
-        const customSagas: Array<CustomSaga<RoomSessionConnection>> = []
-
-        /**
-         * By default the SDK will attach the audio to
-         * an Audio element (regardless of "rootElement")
-         */
-        customSagas.push(
-          makeAudioElementSaga({
-            speakerId: options.speakerId,
-          })
-        )
-
-        /**
-         * If the user provides a `rootElement` we'll
-         * automatically handle the Video element for them
-         */
-        if (rootElement) {
-          customSagas.push(
-            makeVideoElementSaga({
-              rootElement,
-              applyLocalVideoOverlay,
-            })
-          )
-        }
-
-        const room = createCallFabricRoomSessionObject({
-=======
->>>>>>> 229320b3
           ...options,
           store: this.store,
           customSagas,
